#!/bin/bash

<<<<<<< HEAD
BUNDLE_VERSION=0.3.44
=======
BUNDLE_VERSION=0.3.45
>>>>>>> f3b9c726

# OS Check. Put here because here is where we download the precompiled
# bundles that are arch specific.
UNAME=$(uname)
if [ "$UNAME" != "Linux" -a "$UNAME" != "Darwin" ] ; then
    echo "Sorry, this OS is not supported."
    exit 1
fi

if [ "$UNAME" = "Darwin" ] ; then
    if [ "i386" != "$(uname -p)" -o "1" != "$(sysctl -n hw.cpu64bit_capable 2>/dev/null || echo 0)" ] ; then

        # Can't just test uname -m = x86_64, because Snow Leopard can
        # return other values.
        echo "Only 64-bit Intel processors are supported at this time."
        exit 1
    fi
    ARCH="x86_64"
elif [ "$UNAME" = "Linux" ] ; then
    ARCH="$(uname -m)"
    if [ "$ARCH" != "i686" -a "$ARCH" != "x86_64" ] ; then
        echo "Unsupported architecture: $ARCH"
        echo "Meteor only supports i686 and x86_64 for now."
        exit 1
    fi
fi
PLATFORM="${UNAME}_${ARCH}"

# Find the script dir, following one level of symlink. Note that symlink
# can be relative or absolute. Too bad 'readlink -f' is not portable.
ORIG_DIR=$(pwd)
cd "$(dirname "$0")"
if [ -L "$(basename "$0")" ] ; then
    cd "$(dirname $(readlink $(basename "$0") ) )"
fi
SCRIPT_DIR=$(pwd -P)
cd "$ORIG_DIR"



function install_dev_bundle {
    set -e
    trap "echo Failed to install dependency kit." EXIT

    TARBALL="dev_bundle_${PLATFORM}_${BUNDLE_VERSION}.tar.gz"
    BUNDLE_TMPDIR="$SCRIPT_DIR/dev_bundle.xxx"

    rm -rf "$BUNDLE_TMPDIR"
    mkdir "$BUNDLE_TMPDIR"

    # fyi: URL duplicated in packages/dev-bundle-fetcher/dev-bundle
    DEV_BUNDLE_URL_ROOT="https://d3sqy0vbqsdhku.cloudfront.net/"
    # If you set $USE_TEST_DEV_BUNDLE_SERVER then we will download
    # dev bundles copied by copy-dev-bundle-from-jenkins.sh without --prod.
    # It still only does this if the version number has changed
    # (setting it won't cause it to automatically delete a prod dev bundle).
    if [ -n "$USE_TEST_DEV_BUNDLE_SERVER" ] ; then
        DEV_BUNDLE_URL_ROOT="https://com.meteor.static.s3.amazonaws.com/test/"
    fi

    if [ -f "$SCRIPT_DIR/$TARBALL" ] ; then
        echo "Skipping download and installing kit from $SCRIPT_DIR/$TARBALL" >&2
        tar -xzf "$SCRIPT_DIR/$TARBALL" -C "$BUNDLE_TMPDIR"
    elif [ -n "$SAVE_DEV_BUNDLE_TARBALL" ] ; then
        # URL duplicated in tools/server/target.sh.in
        curl -# "$DEV_BUNDLE_URL_ROOT$TARBALL" >"$SCRIPT_DIR/$TARBALL"
        tar -xzf "$SCRIPT_DIR/$TARBALL" -C "$BUNDLE_TMPDIR"
    else
        curl -# "$DEV_BUNDLE_URL_ROOT$TARBALL" | tar -xzf - -C "$BUNDLE_TMPDIR"
    fi

    test -x "${BUNDLE_TMPDIR}/bin/node" # bomb out if it didn't work, eg no net

    # Delete old dev bundle and rename the new one on top of it.
    rm -rf "$SCRIPT_DIR/dev_bundle"
    mv "$BUNDLE_TMPDIR" "$SCRIPT_DIR/dev_bundle"

    echo "Installed dependency kit v${BUNDLE_VERSION} in dev_bundle." >&2
    echo >&2

    trap - EXIT
    set +e
}


if [ -d "$SCRIPT_DIR/.git" ] || [ -f "$SCRIPT_DIR/.git" ]; then
    # In a checkout.
    if [ ! -d "$SCRIPT_DIR/dev_bundle" ] ; then
        echo "It's the first time you've run Meteor from a git checkout." >&2
        echo "I will download a kit containing all of Meteor's dependencies." >&2
        install_dev_bundle
    elif [ ! -f "$SCRIPT_DIR/dev_bundle/.bundle_version.txt" ] ||
        grep -qvx "$BUNDLE_VERSION" "$SCRIPT_DIR/dev_bundle/.bundle_version.txt" ; then
        echo "Your dependency kit is out of date. I will download the new one." >&2
        install_dev_bundle
    fi
fi

DEV_BUNDLE="$SCRIPT_DIR/dev_bundle"
METEOR="$SCRIPT_DIR/tools/main.js"


# Bump our file descriptor ulimit as high as it will go. This is a
# temporary workaround for dependancy watching holding open too many
# files: https://app.asana.com/0/364581412985/472479912325
if [ "$(ulimit -n)" != "unlimited" ] ; then
    ulimit -n 16384 > /dev/null 2>&1 || \
    ulimit -n 8192 > /dev/null 2>&1 || \
    ulimit -n 4096 > /dev/null 2>&1 || \
    ulimit -n 2048 > /dev/null 2>&1 || \
    ulimit -n 1024 > /dev/null 2>&1 || \
    ulimit -n 512 > /dev/null 2>&1
fi

# We used to set $NODE_PATH here to include the node_modules from the dev
# bundle, but now we just get them from the symlink at tools/node_modules. This
# is better because node_modules directories found via the ancestor walk from
# the script take precedence over $NODE_PATH; it used to be that users would
# screw up their meteor installs by have a ~/node_modules

exec "$DEV_BUNDLE/bin/node" "$METEOR" "$@"<|MERGE_RESOLUTION|>--- conflicted
+++ resolved
@@ -1,10 +1,6 @@
 #!/bin/bash
 
-<<<<<<< HEAD
-BUNDLE_VERSION=0.3.44
-=======
 BUNDLE_VERSION=0.3.45
->>>>>>> f3b9c726
 
 # OS Check. Put here because here is where we download the precompiled
 # bundles that are arch specific.
