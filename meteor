#!/bin/bash

<<<<<<< HEAD
BUNDLE_VERSION=0.4.36
=======
BUNDLE_VERSION=0.4.34 # Achtung! The version 0.4.36 is used on branch batch-plugins
>>>>>>> adaa64ef

# OS Check. Put here because here is where we download the precompiled
# bundles that are arch specific.
UNAME=$(uname)
if [ "$UNAME" != "Linux" -a "$UNAME" != "Darwin" ] ; then
    echo "Sorry, this OS is not supported."
    exit 1
fi

if [ "$UNAME" = "Darwin" ] ; then
    if [ "i386" != "$(uname -p)" -o "1" != "$(sysctl -n hw.cpu64bit_capable 2>/dev/null || echo 0)" ] ; then

        # Can't just test uname -m = x86_64, because Snow Leopard can
        # return other values.
        echo "Only 64-bit Intel processors are supported at this time."
        exit 1
    fi
    ARCH="x86_64"
elif [ "$UNAME" = "Linux" ] ; then
    ARCH="$(uname -m)"
    if [ "$ARCH" != "i686" -a "$ARCH" != "x86_64" ] ; then
        echo "Unsupported architecture: $ARCH"
        echo "Meteor only supports i686 and x86_64 for now."
        exit 1
    fi
fi
PLATFORM="${UNAME}_${ARCH}"

# Find the script dir, following symlinks. Note that symlink can be relative or
# absolute. Too bad 'readlink -f' and 'realpath' (the command-line program) are
# not portable.  We don't stress about infinite loops or bad links, because the
# OS has already resolved this symlink chain once in order to actually run the
# shell script.
ORIG_DIR="$(pwd)"
SCRIPT="$0"
while true; do
  # The symlink might be relative, so we have to actually cd to the right place
  # each time in order to resolve it.
  cd "$(dirname "$SCRIPT")"
  if [ ! -L "$(basename "$SCRIPT")" ]; then
    SCRIPT_DIR="$(pwd -P)"
    break
  fi
  SCRIPT="$(readlink "$(basename "$SCRIPT")")"
done
cd "$ORIG_DIR"



function install_dev_bundle {
    set -e
    trap "echo Failed to install dependency kit." EXIT

    TARBALL="dev_bundle_${PLATFORM}_${BUNDLE_VERSION}.tar.gz"
    BUNDLE_TMPDIR="$SCRIPT_DIR/dev_bundle.xxx"

    rm -rf "$BUNDLE_TMPDIR"
    mkdir "$BUNDLE_TMPDIR"

    # duplicated in scripts/windows/download-dev-bundle.ps1:
    DEV_BUNDLE_URL_ROOT="https://d3sqy0vbqsdhku.cloudfront.net/"
    # If you set $USE_TEST_DEV_BUNDLE_SERVER then we will download
    # dev bundles copied by copy-dev-bundle-from-jenkins.sh without --prod.
    # It still only does this if the version number has changed
    # (setting it won't cause it to automatically delete a prod dev bundle).
    if [ -n "$USE_TEST_DEV_BUNDLE_SERVER" ] ; then
        DEV_BUNDLE_URL_ROOT="https://s3.amazonaws.com/com.meteor.static/test/"
    fi

    if [ -f "$SCRIPT_DIR/$TARBALL" ] ; then
        echo "Skipping download and installing kit from $SCRIPT_DIR/$TARBALL" >&2
        tar -xzf "$SCRIPT_DIR/$TARBALL" -C "$BUNDLE_TMPDIR"
    elif [ -n "$SAVE_DEV_BUNDLE_TARBALL" ] ; then
        # URL duplicated in tools/server/target.sh.in
        curl -# "$DEV_BUNDLE_URL_ROOT$TARBALL" >"$SCRIPT_DIR/$TARBALL"
        tar -xzf "$SCRIPT_DIR/$TARBALL" -C "$BUNDLE_TMPDIR"
    else
        curl -# "$DEV_BUNDLE_URL_ROOT$TARBALL" | tar -xzf - -C "$BUNDLE_TMPDIR"
    fi

    test -x "${BUNDLE_TMPDIR}/bin/node" # bomb out if it didn't work, eg no net

    # Delete old dev bundle and rename the new one on top of it.
    rm -rf "$SCRIPT_DIR/dev_bundle"
    mv "$BUNDLE_TMPDIR" "$SCRIPT_DIR/dev_bundle"

    echo "Installed dependency kit v${BUNDLE_VERSION} in dev_bundle." >&2
    echo >&2

    trap - EXIT
    set +e
}


if [ -d "$SCRIPT_DIR/.git" ] || [ -f "$SCRIPT_DIR/.git" ]; then
    # In a checkout.
    if [ ! -d "$SCRIPT_DIR/dev_bundle" ] ; then
        echo "It's the first time you've run Meteor from a git checkout." >&2
        echo "I will download a kit containing all of Meteor's dependencies." >&2
        install_dev_bundle
    elif [ ! -f "$SCRIPT_DIR/dev_bundle/.bundle_version.txt" ] ||
        grep -qvx "$BUNDLE_VERSION" "$SCRIPT_DIR/dev_bundle/.bundle_version.txt" ; then
        echo "Your dependency kit is out of date. I will download the new one." >&2
        install_dev_bundle
    fi

    export BABEL_CACHE_DIR="$SCRIPT_DIR/.babel-cache"
fi

DEV_BUNDLE="$SCRIPT_DIR/dev_bundle"
METEOR="$SCRIPT_DIR/tools/main-transpile-wrapper.js"


# Bump our file descriptor ulimit as high as it will go. This is a
# temporary workaround for dependancy watching holding open too many
# files: https://app.asana.com/0/364581412985/472479912325
if [ "$(ulimit -n)" != "unlimited" ] ; then
    ulimit -n 16384 > /dev/null 2>&1 || \
    ulimit -n 8192 > /dev/null 2>&1 || \
    ulimit -n 4096 > /dev/null 2>&1 || \
    ulimit -n 2048 > /dev/null 2>&1 || \
    ulimit -n 1024 > /dev/null 2>&1 || \
    ulimit -n 512 > /dev/null 2>&1
fi

# We used to set $NODE_PATH here to include the node_modules from the dev
# bundle, but now we just get them from the symlink at tools/node_modules. This
# is better because node_modules directories found via the ancestor walk from
# the script take precedence over $NODE_PATH; it used to be that users would
# screw up their meteor installs by have a ~/node_modules

exec "$DEV_BUNDLE/bin/node" "$METEOR" "$@"<|MERGE_RESOLUTION|>--- conflicted
+++ resolved
@@ -1,10 +1,6 @@
 #!/bin/bash
 
-<<<<<<< HEAD
-BUNDLE_VERSION=0.4.36
-=======
-BUNDLE_VERSION=0.4.34 # Achtung! The version 0.4.36 is used on branch batch-plugins
->>>>>>> adaa64ef
+BUNDLE_VERSION=0.4.37
 
 # OS Check. Put here because here is where we download the precompiled
 # bundles that are arch specific.
