--- conflicted
+++ resolved
@@ -1935,10 +1935,6 @@
       if (javaHomes) {
         javaHomes = javaHomes.trim();
 
-<<<<<<< HEAD
-        // /Library/Java/JavaVirtualMachines/jdk1.8.0_20.jdk/Contents/Home
-        if (javaHomes.indexOf('/Library/Java/JavaVirtualMachines/jdk') == 0) {
-=======
         // JDK 8
         // /Library/Java/JavaVirtualMachines/jdk1.8.0_20.jdk/Contents/Home
         if (javaHomes.indexOf('/Library/Java/JavaVirtualMachines/jdk') != -1) {
@@ -1950,7 +1946,6 @@
 
         // XXX: This is a very liberal match
         if (javaHomes.indexOf('.jdk/') != -1) {
->>>>>>> b40faa36
           return true;
         }
       }
