/* eslint no-console: 0 */

var _ = require('underscore');
var files = require('./fs/files.js');
var Console = require('./console/console.js').Console;
import main from './cli/main.js';
import buildmessage from './utils/buildmessage.js';
import * as cordova from './cordova';

// This file implements "upgraders" --- functions which upgrade a Meteor app to
// a new version. Each upgrader has a name (registered in upgradersByName).
//
// You can test upgraders by running "meteor admin run-upgrader myupgradername".
//
// Upgraders are run automatically by "meteor update". It looks at the
// .meteor/.finished-upgraders file in the app and runs every upgrader listed
// here that is not in that file; then it appends their names to that file.
// Upgraders are run in the order they are listed in upgradersByName below.
//
// Upgraders receive a projectContext that has been fully prepared for build.

var printedNoticeHeaderThisProcess = false;
var maybePrintNoticeHeader = function () {
  if (printedNoticeHeaderThisProcess)
    return;
  Console.info();
  Console.info("-- Notice --");
  Console.info();
  printedNoticeHeaderThisProcess = true;
};

// How to do package-specific notices:
// (a) A notice that occurs if a package is used indirectly or directly.
//     if (projectContext.packageMap.getInfo('accounts-ui')) {
//       console.log(
// "\n" +
// "       Accounts UI has totally changed, yo.");
//     }
//
// (b) A notice that occurs if a package is used directly.
//     if (projectContext.projectConstraintsFile.getConstraint('accounts-ui')) {
//       console.log(
// "\n" +
// "       Accounts UI has totally changed, yo.");
//     }

var upgradersByName = {
   "notices-for-0.9.0": function (projectContext) {
     maybePrintNoticeHeader();

     var smartJsonPath =
       files.pathJoin(projectContext.projectDir, 'smart.json');

     if (files.exists(smartJsonPath)) {
       // Meteorite apps:
       console.log(
"0.9.0: Welcome to the new Meteor package system! You can now add any Meteor\n" +
"       package to your app (from more than 1800 packages available on the\n" +
"       Meteor Package Server) just by typing 'meteor add <packagename>', no\n" +
"       Meteorite required.\n" +
"\n" +
"       It looks like you have been using Meteorite with this project. To\n" +
"       migrate your project automatically to the new system:\n" +
"         (1) upgrade your Meteorite with 'npm install -g meteorite', then\n" +
"         (2) run 'mrt migrate-app' inside the project.\n" +
"       Having done this, you no longer need 'mrt' and can just use 'meteor'.\n");
     } else {
       // Non-Meteorite apps:
       console.log(
"0.9.0: Welcome to the new Meteor package system! You can now add any Meteor\n" +
"       package to your app (from more than 1800 packages available on the\n" +
"       Meteor Package Server) just by typing 'meteor add <packagename>'. Check\n" +
"       out the available packages by typing 'meteor search <term>' or by\n" +
"       visiting atmospherejs.com.\n");
     }
    console.log();
  },

  "notices-for-0.9.1": function () {
    maybePrintNoticeHeader();
    console.log(
"0.9.1: Meteor 0.9.1 includes changes to the Blaze API, in preparation for 1.0.\n" +
"       Many previously undocumented APIs are now public and documented. Most\n" +
"       changes are backwards compatible, except that templates can no longer\n" +
"       be named \"body\" or \"instance\".\n");
    console.log();
  },

  // In 0.9.4, the platforms file contains "server" and "browser" as platforms,
  // and before it only had "ios" and/or "android". We auto-fix that in
  // PlatformList anyway, but we also need to pull platforms from the old
  // cordova-platforms filename.
  "0.9.4-platform-file": function (projectContext) {
    var oldPlatformsPath =
      files.pathJoin(projectContext.projectDir, ".meteor", "cordova-platforms");

    try {
      var oldPlatformsFile = files.readFile(oldPlatformsPath);
    } catch (e) {
      // If the file doesn't exist, there's no transition to do.
      if (e && e.code === 'ENOENT')
        return;
      throw e;
    }
    var oldPlatforms = _.compact(_.map(
      files.splitBufferToLines(oldPlatformsFile), files.trimSpaceAndComments));
    // This method will automatically add "server" and "browser" and sort, etc.
    projectContext.platformList.write(oldPlatforms);
    files.unlink(oldPlatformsPath);
  },

  "notices-for-facebook-graph-api-2": function (projectContext) {
    // Note: this will print if the app has facebook as a dependency, whether
    // direct or indirect. (This is good, since most apps will be pulling it in
    // indirectly via accounts-facebook.)
    if (projectContext.packageMap.getInfo('facebook')) {
      maybePrintNoticeHeader();
      Console.info(
        "This version of Meteor now uses version 2.2 of the Facebook API",
        "for authentication, instead of 1.0. If you use additional Facebook",
        "API methods beyond login, you may need to request new",
        "permissions.\n\n",
        "Facebook will automatically switch all apps to API",
        "version 2.0 on April 30th, 2015. Please make sure to update your",
        "application's permissions and API calls by that date.\n\n",
        "For more details, see",
        "https://github.com/meteor/meteor/wiki/Facebook-Graph-API-Upgrade",
        Console.options({ bulletPoint: "1.0.5: " })
      );
    }
  },

  "1.2.0-standard-minifiers-package": function (projectContext) {
    // Minifiers are extracted into a new package called "standard-minifiers"
    projectContext.projectConstraintsFile.addPackages(
      ['standard-minifiers']);
    projectContext.projectConstraintsFile.writeIfModified();
  },

  "1.2.0-meteor-platform-split": function (projectContext) {
    const packagesFile = projectContext.projectConstraintsFile;
    // meteor-platform is split into a series of smaller umbrella packages
    // Only run this upgrader if the app has meteor-platform
    if (packagesFile.getConstraint('meteor-platform')) {
      packagesFile.removePackages(['meteor-platform']);

      packagesFile.addPackages([
        // These packages replace meteor-platform in newly created apps
        'meteor-base',
        'mobile-experience',
        'mongo',
        'blaze-html-templates',
        'session',
        'jquery',
        'tracker',

        // These packages are not in newly created apps, but were in
        // meteor-platform so we need to add them just in case
        'logging',
        'reload',
        'random',
        'ejson',
        'spacebars',
        'check',
      ]);

      packagesFile.writeIfModified();
    }
  },

  "1.2.0-cordova-changes": function (projectContext) {
    // Remove Cordova project directory to start afresh
    // and avoid a broken project
    files.rm_recursive(projectContext.getProjectLocalDirectory(
       'cordova-build'));

    // Cordova plugin IDs have changed as part of moving to npm, so we convert
<<<<<<< HEAD
    // old plugin IDs to new IDs
    if (files.exists(projectContext.cordovaPluginsFile.filename)) {
      let pluginVersions = projectContext.cordovaPluginsFile.getPluginVersions();
      pluginVersions = cordova.convertPluginVersionsToNewIDs(pluginVersions);
      projectContext.cordovaPluginsFile.write(pluginVersions);
=======
    // old plugin IDs to new IDs. We also convert old-style GitHub tarball URLs
    // to new Git URLs, and check if other Git URLs contain a SHA reference.
    const pluginsFile = projectContext.cordovaPluginsFile;
    let messages;
    if (files.exists(pluginsFile.filename)) {
      messages = buildmessage.capture(
        { title: `converting Cordova plugins` }, () => {
        let pluginVersions = pluginsFile.getPluginVersions();
        pluginVersions = cordova.convertPluginVersions(pluginVersions);
        pluginsFile.write(pluginVersions);
      });
>>>>>>> 9575fcee
    }

    // Don't display notice if the project has no Cordova platforms added
    if (_.isEmpty(projectContext.platformList.getCordovaPlatforms())) return;

    maybePrintNoticeHeader();

    // Print error messages generated during plugin conversion, if any
    if (messages && messages.hasMessages()) {
      Console.printMessages(messages);
    }
  },

  "1.2.0-breaking-changes": function () {
    maybePrintNoticeHeader();
    Console.info(
`Meteor 1.2 includes many changes and improvements to the build system, \
some of which might require small changes to apps and packages. Please read \
the guide about breaking changes here:`,
      Console.url("https://github.com/meteor/meteor/wiki/Breaking-changes-in-Meteor-1.2"),
      Console.options({ bulletPoint: "1.2: " })
    );
  },

  ////////////
  // PLEASE. When adding new upgraders that print mesasges, follow the
  // examples for 0.9.0 and 0.9.1 above. Specifically, formatting
  // should be:
  //
  // 1.x.y: Lorem ipsum messages go here...
  //        ...and linewrapped on the right column
  //
  // (Or just use Console.info with bulletPoint)
  ////////////
};

exports.runUpgrader = function (projectContext, upgraderName) {
  // This should only be called from the hidden run-upgrader command or by
  // "meteor update" with an upgrader from one of our releases, so it's OK if
  // error handling is just an exception.
  if (! _.has(upgradersByName, upgraderName))
    throw new Error("Unknown upgrader: " + upgraderName);
  upgradersByName[upgraderName](projectContext);
};

exports.upgradersToRun = function (projectContext) {
  var ret = [];
  var finishedUpgraders = projectContext.finishedUpgraders.readUpgraders();
  // This relies on the fact that Node guarantees object iteration ordering.
  _.each(upgradersByName, function (func, name) {
    if (! _.contains(finishedUpgraders, name)) {
      ret.push(name);
    }
  });
  return ret;
};

exports.allUpgraders = function () {
  return _.keys(upgradersByName);
};<|MERGE_RESOLUTION|>--- conflicted
+++ resolved
@@ -175,13 +175,6 @@
        'cordova-build'));
 
     // Cordova plugin IDs have changed as part of moving to npm, so we convert
-<<<<<<< HEAD
-    // old plugin IDs to new IDs
-    if (files.exists(projectContext.cordovaPluginsFile.filename)) {
-      let pluginVersions = projectContext.cordovaPluginsFile.getPluginVersions();
-      pluginVersions = cordova.convertPluginVersionsToNewIDs(pluginVersions);
-      projectContext.cordovaPluginsFile.write(pluginVersions);
-=======
     // old plugin IDs to new IDs. We also convert old-style GitHub tarball URLs
     // to new Git URLs, and check if other Git URLs contain a SHA reference.
     const pluginsFile = projectContext.cordovaPluginsFile;
@@ -193,7 +186,6 @@
         pluginVersions = cordova.convertPluginVersions(pluginVersions);
         pluginsFile.write(pluginVersions);
       });
->>>>>>> 9575fcee
     }
 
     // Don't display notice if the project has no Cordova platforms added
