var _ = require('underscore');
var selftest = require('../selftest.js');
var testUtils = require('../test-utils.js');
var utils = require('../utils.js');
var Sandbox = selftest.Sandbox;
var httpHelpers = require('../http-helpers.js');
var config = require('../config.js');

var expectInvalidToken = function (token) {
  // Same XXX as testUtils.registerWithToken: should be hardcoded to
  // https://www.meteor.com?
  var accountsConn = testUtils.ddpConnect(config.getAuthDDPUrl());
  var registrationTokenInfo = accountsConn.call('registrationTokenInfo',
                                                token);
  // We should not be able to get a registration code for an invalid
  // token.
  if (registrationTokenInfo.valid || registrationTokenInfo.code) {
    throw new Error('Expected invalid token is valid!');
  }
  accountsConn.close();
};

// Polls a guerrillamail.com inbox every 3 seconds looking for an email
// that matches the given subject and body regexes. This could fail if
// there is someone else polling this same inbox, so use a random email
// address.
//
// If a matching email is found before the timeout elapses, this
// function returns an object with keys:
//  - subject: the subject line of the matching email
//  - bodyPage: HTML (an entire rendered page) containing the body of
//    the email
// Throws an exception if no matching email is found before the timeout
// elapses.
var waitForEmail = selftest.markStack(function (inbox, subjectRegExp,
                             bodyRegExp, timeoutSecs) {
  if (timeoutSecs) {
    var timeout = setTimeout(function () {
      throw new Error('Waiting for email to ' + inbox +
                      ' timed out.');
    }, timeoutSecs * 1000);
  }

  // Get a session cookie for this inbox.
  var setEmailUrl = 'https://www.guerrillamail.com/ajax.php?f=set_email_user';
  var setEmailData = {
    email_user: inbox.split('@')[0],
    domain: 'guerrillamail.com'
  };
  var setEmailResult = httpHelpers.request({
    method: 'POST',
    url: setEmailUrl,
    form: setEmailData
  });

  var sessionCookie = JSON.parse(setEmailResult.body).sid_token;

  var cookieHeader = "PHPSESSID=" + sessionCookie + ";";

  var match;
  while (! match) {
    var checkInboxUrl = 'https://www.guerrillamail.com/ajax.php?' +
          'f=check_email&seq=1&domain=guerrillamail.com&_=' +
          (+ new Date());
    var checkInboxResult = httpHelpers.request({
      method: 'GET',
      url: checkInboxUrl,
      headers: { Cookie: cookieHeader }
    });

    var body = JSON.parse(checkInboxResult.body);
    _.each(body.list, function (email) {
      var emailId = email.mail_id;
      var subject = email.mail_subject;
      if (subjectRegExp.test(subject)) {
        // Subject matches, so now check the body.
        var bodyResult = httpHelpers.request({
          url: 'https://www.guerrillamail.com/inbox?mail_id=' + emailId,
          headers: { Cookie: cookieHeader }
        });
        if (bodyRegExp.test(bodyResult.body)) {
          match = {
            subject: email.mail_subject,
            bodyPage: bodyResult.body
          };
        }
      }
    });

    if (! match)
      utils.sleepMs(3000);
  }

  clearTimeout(timeout);
  return match;
});

selftest.define('deferred registration - email registration token', ['net', 'slow'], function () {
  var s = new Sandbox;
  var email = testUtils.randomUserEmail();
  var username = testUtils.randomString(10);
  var appName = testUtils.randomAppName();

  var apiToken = testUtils.deployWithNewEmail(s, email, appName);

  // Check that we got a registration email in our inbox.
  var registrationEmail = waitForEmail(email, /Set a password/,
                                       /set a password/, 60);

  // Fish out the registration token and use to it to complete
  // registration.
  var token = testUtils.registrationUrlRegexp.exec(registrationEmail.bodyPage);
  if (! token || ! token[1]) {
    throw new Error("No registration token in email");
  }
  token = token[1];

  testUtils.registerWithToken(token, username, 'testtest', email);

  // Success! 'meteor whoami' should now know who we are.
  run = s.run('whoami');
  run.waitSecs(testUtils.accountsCommandTimeoutSecs);
  run.read(username + '\n');
  run.expectExit(0);

  // We should be able to log out and log back in with our new password.
  testUtils.logout(s);
  testUtils.login(s, username, 'testtest');

  // And after logging out and logging back in, we should have
  // authorization to delete our app.
  testUtils.cleanUpApp(s, appName);

  // All the tokens we got should now be invalid.
  expectInvalidToken(token);
  expectInvalidToken(apiToken);

  // XXX Test that registration URLs get printed when they should
<<<<<<< HEAD
  // XXX Test registration while the tool is waiting on a DDP method to
  // return (e.g. deploy and login with an existing username that
  // doesn't have a password set yet)
});

selftest.define('deferred registration revocation', ['net'], function () {
  // Test that if we are logged in as a passwordless user, and our
  // credential gets revoked, and we do something like 'meteor whoami'
  // that polls to see if registration is complete, then we handle it
  // gracefully.

  var s = new Sandbox;
  s.createApp('deployapp', 'empty');
  s.cd('deployapp');

  // Create a new deferred registration account. (Don't bother to wait
  // for the deploy to go through.)
  var email = testUtils.randomUserEmail();
  var username = testUtils.randomString(10);
  var appName = testUtils.randomAppName();
  var run = s.run('deploy', appName);
  run.waitSecs(5);
  run.matchErr('Email:');
  run.write(email + '\n');
  run.waitSecs(90);
  run.match('Deploying');
  run.stop();

  // 'whoami' says that we don't have a password
  run = s.run('whoami');
  run.waitSecs(15);
  run.matchErr('/setPassword?');
  run.expectExit(1);

  // Revoke the credential without updating .meteorsession.
  var sessionState = s.readSessionFile();
  run = s.run('logout');
  run.waitSecs(15);
  run.readErr("Logged out.\n");
  run.expectEnd();
  run.expectExit(0);
  s.writeSessionFile(sessionState);

  // 'whoami' now says that we're not logged in. No errors are printed.
  run = s.run('whoami');
  run.waitSecs(15);
  run.readErr("Not logged in. 'meteor login' to log in.\n");
  run.expectEnd();
  run.expectExit(1);
});
=======
});

selftest.define(
  'deferred registration - api registration token',
  ['net', 'slow'],
  function () {
    var s = new Sandbox;

    var email = testUtils.randomUserEmail();
    var username = testUtils.randomString(10);
    var appName = testUtils.randomAppName();
    var token = testUtils.deployWithNewEmail(s, email, appName);
    testUtils.registerWithToken(token, username, 'testtest', email);

    testUtils.logout(s);
    testUtils.login(s, username, 'testtest');
    testUtils.cleanUpApp(s, appName);

    // All tokens we received should not be invalid.
    expectInvalidToken(token);
    var registrationEmail = waitForEmail(email, /Set a password/,
                                         /set a password/, 60);
    var emailToken = testUtils.registrationUrlRegexp.exec(
      registrationEmail.bodyPage
    );
    if (! emailToken || ! emailToken[1]) {
      throw new Error('No registration token in email');
    }
    expectInvalidToken(emailToken[1]);
  }
);

selftest.define(
  'deferred registration - register after logging out',
  ['net', 'slow'],
  function () {
    var s = new Sandbox;
    var email = testUtils.randomUserEmail();
    var username = testUtils.randomString(10);
    var appName = testUtils.randomAppName();
    var token = testUtils.deployWithNewEmail(s, email, appName);
    testUtils.logout(s);

    // If we deploy again with the same email address after logging out,
    // we should get a message telling us to check our email and
    // register, and the tool should obediently wait for us to do that
    // before doing the deploy.
    s.createApp('deployapp2', 'empty');
    s.cd('deployapp2');
    var run = s.run('deploy', appName);
    run.waitSecs(testUtils.accountsCommandTimeoutSecs);
    run.matchErr('Email:');
    run.write(email + '\n');
    run.waitSecs(testUtils.accountsCommandTimeoutSecs);
    run.matchErr('already in use');
    run.matchErr('come back here to deploy your app');

    var registrationEmail = waitForEmail(
      email,
      /Set a password/,
      /You previously created a Meteor developer account/,
      60
    );
    token = testUtils.registrationUrlRegexp.exec(
      registrationEmail.bodyPage
    );
    if (! token || ! token[1]) {
      throw new Error('No registration token in email');
    }

    testUtils.registerWithToken(token[1], username, 'testtest', email);
    run.waitSecs(testUtils.accountsCommandTimeoutSecs);
    run.matchErr('log in with your new password');
    run.matchErr('Password:');
    run.write('testtest\n');
    run.waitSecs(90);
    run.match('Now serving at');
    run.expectExit(0);

    run = s.run('whoami');
    run.read(username);
    run.expectExit(0);

    testUtils.cleanUpApp(s, appName);
  }
);
>>>>>>> 8f9f793c
<|MERGE_RESOLUTION|>--- conflicted
+++ resolved
@@ -136,10 +136,6 @@
   expectInvalidToken(apiToken);
 
   // XXX Test that registration URLs get printed when they should
-<<<<<<< HEAD
-  // XXX Test registration while the tool is waiting on a DDP method to
-  // return (e.g. deploy and login with an existing username that
-  // doesn't have a password set yet)
 });
 
 selftest.define('deferred registration revocation', ['net'], function () {
@@ -186,8 +182,6 @@
   run.readErr("Not logged in. 'meteor login' to log in.\n");
   run.expectEnd();
   run.expectExit(1);
-});
-=======
 });
 
 selftest.define(
@@ -273,5 +267,4 @@
 
     testUtils.cleanUpApp(s, appName);
   }
-);
->>>>>>> 8f9f793c
+);