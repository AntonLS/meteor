{
  "name": "dynamic-import",
  "private": true,
  "scripts": {
    "start": "meteor run",
    "test": "TEST_BROWSER_DRIVER=puppeteer meteor test --full-app --driver-package meteortesting:mocha"
  },
  "dependencies": {
<<<<<<< HEAD
    "@babel/runtime": "^7.0.0-beta.49",
=======
    "@babel/runtime": "7.0.0-beta.55",
>>>>>>> f033e492
    "acorn": "^4.0.11",
    "arson": "^0.2.3",
    "meteor-node-stubs": "^0.4.1",
    "moment": "^2.17.1",
    "optimism": "^0.3.3",
    "private": "^0.1.7",
    "puppeteer": "^1.3.0",
    "react": "^16.0.0",
    "regenerator-runtime": "^0.11.1",
    "uuid": "^3.1.0"
  }
}<|MERGE_RESOLUTION|>--- conflicted
+++ resolved
@@ -6,11 +6,7 @@
     "test": "TEST_BROWSER_DRIVER=puppeteer meteor test --full-app --driver-package meteortesting:mocha"
   },
   "dependencies": {
-<<<<<<< HEAD
-    "@babel/runtime": "^7.0.0-beta.49",
-=======
     "@babel/runtime": "7.0.0-beta.55",
->>>>>>> f033e492
     "acorn": "^4.0.11",
     "arson": "^0.2.3",
     "meteor-node-stubs": "^0.4.1",
