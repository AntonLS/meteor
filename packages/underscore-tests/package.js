--- conflicted
+++ resolved
@@ -2,11 +2,7 @@
   // These tests can't be directly in the underscore packages since
   // Tinytest depends on underscore
   summary: "Tests for the underscore package",
-<<<<<<< HEAD
-  version: '1.0.1-pre.0'
-=======
   version: '1.0.1-pre.2'
->>>>>>> 2d9bb654
 });
 
 Package.on_test(function (api) {
