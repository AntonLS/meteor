// All other packages automatically depend on this one

Package.describe({
  summary: "Core Meteor environment",
<<<<<<< HEAD
  version: '1.1.16-beta.7'
=======
  version: '1.1.16'
>>>>>>> 126b9172
});

Package.registerBuildPlugin({
  name: "basicFileTypes",
  sources: ['plugin/basic-file-types.js']
});

Npm.depends({
  "meteor-deque": "2.1.0"
});

Package.onUse(function (api) {
  api.use('underscore', ['client', 'server']);

  api.use('isobuild:compiler-plugin@1.0.0');

  api.export('Meteor');

  api.addFiles('global.js', ['client', 'server']);
  api.export('global');

  api.addFiles('client_environment.js', 'client');
  api.addFiles('server_environment.js', 'server');
  // Defined by client_environment.js and server_environment.js.
  api.export("meteorEnv");

  api.addFiles('cordova_environment.js', 'web.cordova');
  api.addFiles('helpers.js', ['client', 'server']);
  api.addFiles('setimmediate.js', ['client', 'server']);
  api.addFiles('timers.js', ['client', 'server']);
  api.addFiles('errors.js', ['client', 'server']);
  api.addFiles('fiber_helpers.js', 'server');
  api.addFiles('fiber_stubs_client.js', 'client');
  api.addFiles('startup_client.js', ['client']);
  api.addFiles('startup_server.js', ['server']);
  api.addFiles('debug.js', ['client', 'server']);
  api.addFiles('string_utils.js', ['client', 'server']);
  api.addFiles('test_environment.js', ['client', 'server']);
  
  // dynamic variables, bindEnvironment
  // XXX move into a separate package?
  api.addFiles('dynamics_browser.js', 'client');
  api.addFiles('dynamics_nodejs.js', 'server');

  // note server before common. usually it is the other way around, but
  // in this case server must load first.
  api.addFiles('url_server.js', 'server');
  api.addFiles('url_common.js', ['client', 'server']);

  // People expect process.exit() to not swallow console output.
  // On Windows, it sometimes does, so we fix it for all apps and packages
  api.addFiles('flush-buffers-on-exit-in-windows.js', 'server');
});

Package.onTest(function (api) {
  api.use(['underscore', 'tinytest', 'test-helpers']);

  api.addFiles('browser_environment_test.js', 'web.browser');
  api.addFiles('client_environment_test.js', 'client');
  api.addFiles('cordova_environment_test.js', 'web.cordova');
  api.addFiles('server_environment_test.js', 'server');

  api.addFiles('helpers_test.js', ['client', 'server']);
  api.addFiles('dynamics_test.js', ['client', 'server']);

  api.addFiles('fiber_helpers_test.js', ['server']);
  api.addFiles('wrapasync_test.js', ['server']);

  api.addFiles('url_tests.js', ['client', 'server']);

  api.addFiles('timers_tests.js', ['client', 'server']);

  api.addFiles('debug_test.js', 'client');

  api.addFiles('bare_test_setup.js', 'client', {bare: true});
  api.addFiles('bare_tests.js', 'client');
});<|MERGE_RESOLUTION|>--- conflicted
+++ resolved
@@ -2,11 +2,7 @@
 
 Package.describe({
   summary: "Core Meteor environment",
-<<<<<<< HEAD
-  version: '1.1.16-beta.7'
-=======
-  version: '1.1.16'
->>>>>>> 126b9172
+  version: '1.2.16-beta.7'
 });
 
 Package.registerBuildPlugin({
