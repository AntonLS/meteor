--- conflicted
+++ resolved
@@ -1,10 +1,6 @@
 Package.describe({
   summary: "The Meteor command-line tool",
-<<<<<<< HEAD
-  version: '1.0.41-vs.2'
-=======
-  version: '1.0.41'
->>>>>>> cbff5271
+  version: '1.0.41-vs.3'
 });
 
 Package.includeTool();