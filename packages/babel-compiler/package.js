--- conflicted
+++ resolved
@@ -6,11 +6,7 @@
   // isn't possible because you can't publish a non-recommended
   // release with package versions that don't have a pre-release
   // identifier at the end (eg, -dev)
-<<<<<<< HEAD
-  version: '6.19.2'
-=======
   version: '6.19.4'
->>>>>>> bfc8a60b
 });
 
 Npm.depends({
