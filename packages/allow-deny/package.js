--- conflicted
+++ resolved
@@ -1,10 +1,6 @@
 Package.describe({
   name: 'allow-deny',
-<<<<<<< HEAD
   version: '1.1.0-beta.26',
-=======
-  version: '1.0.9',
->>>>>>> a4bc3f50
   // Brief, one-line summary of the package.
   summary: 'Implements functionality for allow/deny and client-side db operations',
   // URL to the Git repository containing the source code for this package.
