Package.describe({
  summary: "An XML builder for node.js similar to java-xmlbuilder.",
<<<<<<< HEAD
  version: '2.4.13-beta.7'
=======
  version: '2.4.13'
>>>>>>> 126b9172
});

Npm.depends({
  'xmlbuilder': '2.4.4'  // XXX next time we update this to X.Y.Z,
                         // make the version above be X.Y.Z_0 so we
                         // don't accidentally unsync version numbers
});

Package.onUse(function (api) {
  api.addFiles(['xmlbuilder.js'], 'server');

  api.export('XmlBuilder', 'server');
});<|MERGE_RESOLUTION|>--- conflicted
+++ resolved
@@ -1,10 +1,6 @@
 Package.describe({
   summary: "An XML builder for node.js similar to java-xmlbuilder.",
-<<<<<<< HEAD
-  version: '2.4.13-beta.7'
-=======
-  version: '2.4.13'
->>>>>>> 126b9172
+  version: '2.5.13-beta.7'
 });
 
 Npm.depends({
