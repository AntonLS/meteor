Package.describe({
<<<<<<< HEAD
  summary: "Automatically preserve form fields with a unique id",
  version: "1.0.0"
=======
  summary: "Deprecated package (now empty)",
  internal: true
>>>>>>> 42a65d07
});

Package.on_use(function (api) {
  api.add_files('deprecated.js', 'server');
});<|MERGE_RESOLUTION|>--- conflicted
+++ resolved
@@ -1,11 +1,7 @@
 Package.describe({
-<<<<<<< HEAD
-  summary: "Automatically preserve form fields with a unique id",
-  version: "1.0.0"
-=======
   summary: "Deprecated package (now empty)",
+  version: "1.0.0",
   internal: true
->>>>>>> 42a65d07
 });
 
 Package.on_use(function (api) {
