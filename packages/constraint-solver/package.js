Package.describe({
  summary: "Given the set of the constraints, picks a satisfying configuration",
<<<<<<< HEAD
  version: "1.0.15-pre.0"
=======
  version: "1.0.15-pre.2"
>>>>>>> 2d9bb654
});

Npm.depends({
  'mori': '0.2.6'
});

Package.on_use(function (api) {
  api.export('ConstraintSolver');
  api.use(['underscore', 'ejson', 'check', 'package-version-parser',
           'binary-heap', 'random'], 'server');
  api.add_files(['constraint-solver.js', 'resolver.js', 'constraints-list.js',
                 'resolver-state.js', 'priority-queue.js'], ['server']);
});

Package.on_test(function (api) {
  api.use('constraint-solver', ['server']);
  api.use(['tinytest', 'minimongo', 'package-version-parser']);
  // data for big benchmarky tests
  api.add_files('test-data.js', ['server']);
  api.add_files('constraint-solver-tests.js', ['server']);
  api.add_files('resolver-tests.js', ['server']);
  api.use('underscore');
});<|MERGE_RESOLUTION|>--- conflicted
+++ resolved
@@ -1,10 +1,6 @@
 Package.describe({
   summary: "Given the set of the constraints, picks a satisfying configuration",
-<<<<<<< HEAD
-  version: "1.0.15-pre.0"
-=======
   version: "1.0.15-pre.2"
->>>>>>> 2d9bb654
 });
 
 Npm.depends({
