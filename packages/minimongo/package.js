--- conflicted
+++ resolved
@@ -1,10 +1,6 @@
 Package.describe({
   summary: "Meteor's client-side datastore: a port of MongoDB to Javascript",
-<<<<<<< HEAD
-  version: '1.0.22'
-=======
-  version: '1.0.22-rc.1'
->>>>>>> 30e9e01a
+  version: '1.1.0'
 });
 
 Package.onUse(function (api) {
