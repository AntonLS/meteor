--- conflicted
+++ resolved
@@ -1,10 +1,6 @@
 Package.describe({
   name: "modules-runtime",
-<<<<<<< HEAD
-  version: "0.8.0",
-=======
   version: "0.9.0-pre.1",
->>>>>>> ea9a1745
   summary: "CommonJS module system",
   git: "https://github.com/benjamn/install",
   documentation: "README.md"
