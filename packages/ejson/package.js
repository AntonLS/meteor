Package.describe({
<<<<<<< HEAD
  summary: "Extended and Extensible JSON library",
  version: '1.0.14-beta152.7'
=======
  summary: 'Extended and Extensible JSON library',
  version: '1.0.14',
>>>>>>> 5b39d4b2
});

Package.onUse(function onUse(api) {
  api.use(['ecmascript', 'base64']);
  api.mainModule('ejson.js');
  api.export('EJSON');
});

Package.onTest(function onTest(api) {
  api.use(['ecmascript', 'tinytest']);
  api.use('ejson');
  api.mainModule('ejson_tests.js');
});<|MERGE_RESOLUTION|>--- conflicted
+++ resolved
@@ -1,11 +1,6 @@
 Package.describe({
-<<<<<<< HEAD
-  summary: "Extended and Extensible JSON library",
+  summary: 'Extended and Extensible JSON library',
   version: '1.0.14-beta152.7'
-=======
-  summary: 'Extended and Extensible JSON library',
-  version: '1.0.14',
->>>>>>> 5b39d4b2
 });
 
 Package.onUse(function onUse(api) {
