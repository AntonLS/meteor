--- conflicted
+++ resolved
@@ -1,10 +1,6 @@
 Package.describe({
   name: "modules",
-<<<<<<< HEAD
   version: "0.10.0-beta152.10",
-=======
-  version: "0.9.4",
->>>>>>> 34b02373
   summary: "CommonJS module system",
   documentation: "README.md"
 });
