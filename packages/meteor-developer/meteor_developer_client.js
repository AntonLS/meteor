MeteorDeveloperAccounts = {};

// Request Meteor developer account credentials for the user
// @param credentialRequestCompleteCallback {Function} Callback function to call on
//   completion. Takes one argument, credentialToken on success, or Error on
//   error.
var requestCredential = function (credentialRequestCompleteCallback) {
  var config = ServiceConfiguration.configurations.findOne({
    service: 'meteor-developer'
  });
  if (!config) {
    credentialRequestCompleteCallback &&
      credentialRequestCompleteCallback(new ServiceConfiguration.ConfigError());
    return;
  }

  var credentialToken = Random.secret();

  var loginUrl =
        METEOR_DEVELOPER_URL + "/oauth2/authorize?" +
        "state=" + credentialToken +
        "&response_type=code&" +
        "client_id=" + config.clientId +
        "&redirect_uri=" + Meteor.absoluteUrl("_oauth/meteor-developer?close");

<<<<<<< HEAD
    OAuth.showPopup(
      loginUrl,
      _.bind(credentialRequestCompleteCallback, null, credentialToken),
      {
        width: 470,
        height: 420
      }
    );
  });
=======
  Oauth.showPopup(
    loginUrl,
    _.bind(credentialRequestCompleteCallback, null, credentialToken),
    {
      width: 470,
      height: 420
    }
  );
>>>>>>> 93cf643c
};

MeteorDeveloperAccounts.requestCredential = requestCredential;<|MERGE_RESOLUTION|>--- conflicted
+++ resolved
@@ -23,18 +23,7 @@
         "client_id=" + config.clientId +
         "&redirect_uri=" + Meteor.absoluteUrl("_oauth/meteor-developer?close");
 
-<<<<<<< HEAD
-    OAuth.showPopup(
-      loginUrl,
-      _.bind(credentialRequestCompleteCallback, null, credentialToken),
-      {
-        width: 470,
-        height: 420
-      }
-    );
-  });
-=======
-  Oauth.showPopup(
+  OAuth.showPopup(
     loginUrl,
     _.bind(credentialRequestCompleteCallback, null, credentialToken),
     {
@@ -42,7 +31,6 @@
       height: 420
     }
   );
->>>>>>> 93cf643c
 };
 
 MeteorDeveloperAccounts.requestCredential = requestCredential;