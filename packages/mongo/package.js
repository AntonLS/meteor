// XXX We should revisit how we factor MongoDB support into (1) the
// server-side node.js driver [which you might use independently of
// livedata, after all], (2) minimongo [ditto], and (3) Collection,
// which is the class that glues the two of them to Livedata, but also
// is generally the "public interface for newbies" to Mongo in the
// Meteor universe. We want to allow the components to be used
// independently, but we don't want to overwhelm the user with
// minutiae.

Package.describe({
  summary: "Adaptor for using MongoDB and Minimongo over DDP",
<<<<<<< HEAD
  version: '1.4.1-rc161.2'
=======
  version: '1.4.2'
>>>>>>> f551a56f
});

Npm.depends({
  "mongodb-uri": "0.9.7"
});

Npm.strip({
  mongodb: ["test/"]
});

Package.onUse(function (api) {
  api.use('npm-mongo', 'server');
  api.use('allow-deny');

  api.use([
    'random',
    'ejson',
    'minimongo',
    'ddp',
    'tracker',
    'diff-sequence',
    'mongo-id',
    'check',
    'ecmascript',
    'mongo-dev-server',
  ]);

  api.use('underscore', 'server');

  // Binary Heap data structure is used to optimize oplog observe driver
  // performance.
  api.use('binary-heap', 'server');

  // Allow us to detect 'insecure'.
  api.use('insecure', {weak: true});

  // Allow us to detect 'autopublish', and publish collections if it's loaded.
  api.use('autopublish', 'server', {weak: true});

  // Allow us to detect 'disable-oplog', which turns off oplog tailing for your
  // app even if it's configured in the environment. (This package will be
  // probably be removed before 1.0.)
  api.use('disable-oplog', 'server', {weak: true});

  // defaultRemoteCollectionDriver gets its deployConfig from something that is
  // (for questionable reasons) initialized by the webapp package.
  api.use('webapp', 'server', {weak: true});

  // If the facts package is loaded, publish some statistics.
  api.use('facts', 'server', {weak: true});

  api.use('callback-hook', 'server');

  // Stuff that should be exposed via a real API, but we haven't yet.
  api.export('MongoInternals', 'server');
  // For tests only.
  api.export('MongoTest', 'server', {testOnly: true});
  api.export("Mongo");

  api.addFiles(['mongo_driver.js', 'oplog_tailing.js',
                 'observe_multiplex.js', 'doc_fetcher.js',
                 'polling_observe_driver.js','oplog_observe_driver.js'],
                'server');
  api.addFiles('local_collection_driver.js', ['client', 'server']);
  api.addFiles('remote_collection_driver.js', 'server');
  api.addFiles('collection.js', ['client', 'server']);
  api.addFiles('connection_options.js', 'server');
});

Package.onTest(function (api) {
  api.use('mongo');
  api.use('check');
  api.use(['tinytest', 'underscore', 'test-helpers', 'ejson', 'random',
           'ddp', 'base64']);
  // XXX test order dependency: the allow_tests "partial allow" test
  // fails if it is run before mongo_livedata_tests.
  api.addFiles('mongo_livedata_tests.js', ['client', 'server']);
  api.addFiles('upsert_compatibility_test.js', 'server');
  api.addFiles('allow_tests.js', ['client', 'server']);
  api.addFiles('collection_tests.js', ['client', 'server']);
  api.addFiles('observe_changes_tests.js', ['client', 'server']);
  api.addFiles('oplog_tests.js', 'server');
  api.addFiles('doc_fetcher_tests.js', 'server');
});<|MERGE_RESOLUTION|>--- conflicted
+++ resolved
@@ -9,11 +9,7 @@
 
 Package.describe({
   summary: "Adaptor for using MongoDB and Minimongo over DDP",
-<<<<<<< HEAD
-  version: '1.4.1-rc161.2'
-=======
-  version: '1.4.2'
->>>>>>> f551a56f
+  version: '1.4.2-rc161.2'
 });
 
 Npm.depends({
