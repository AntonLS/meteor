--- conflicted
+++ resolved
@@ -3,11 +3,7 @@
 
 Package.describe({
   summary: "Wrapper around the mongo npm package",
-<<<<<<< HEAD
-  version: '1.5.51-beta.5',
-=======
   version: '1.5.48_1',
->>>>>>> 06e583c9
   documentation: null
 });
 
