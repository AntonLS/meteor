--- conflicted
+++ resolved
@@ -1,10 +1,6 @@
 Package.describe({
   summary: "Meteor's latency-compensated distributed data client",
-<<<<<<< HEAD
-  version: '2.3.0-rc161.2',
-=======
-  version: '2.3.1',
->>>>>>> f551a56f
+  version: '2.3.1-rc161.2',
   documentation: null
 });
 
