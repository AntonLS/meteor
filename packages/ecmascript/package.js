Package.describe({
  name: 'ecmascript',
<<<<<<< HEAD
  version: '0.8.0',
=======
  version: '0.8.0-pre.1',
>>>>>>> ea9a1745
  summary: 'Compiler plugin that supports ES2015+ in all .js files',
  documentation: 'README.md'
});

Package.registerBuildPlugin({
  name: 'compile-ecmascript',
  use: ['babel-compiler'],
  sources: ['plugin.js']
});

Package.onUse(function (api) {
  api.use('isobuild:compiler-plugin@1.0.0');
  api.use('babel-compiler');

  // The following api.imply calls should match those in
  // ../coffeescript/package.js.
  api.imply('modules');
  api.imply('ecmascript-runtime');
  api.imply('babel-runtime');
  api.imply('promise');

  api.addFiles("ecmascript.js", "server");
  api.export("ECMAScript", "server");
});

Package.onTest(function (api) {
  api.use(["tinytest", "underscore"]);
  api.use(["es5-shim", "ecmascript", "babel-compiler"]);
  api.addFiles("runtime-tests.js");
  api.addFiles("transpilation-tests.js", "server");

  api.addFiles("bare-test.js");
  api.addFiles("bare-test-file.js", ["client", "server"], {
    bare: true
  });
});<|MERGE_RESOLUTION|>--- conflicted
+++ resolved
@@ -1,10 +1,6 @@
 Package.describe({
   name: 'ecmascript',
-<<<<<<< HEAD
-  version: '0.8.0',
-=======
-  version: '0.8.0-pre.1',
->>>>>>> ea9a1745
+  version: '0.9.0-pre.1',
   summary: 'Compiler plugin that supports ES2015+ in all .js files',
   documentation: 'README.md'
 });
