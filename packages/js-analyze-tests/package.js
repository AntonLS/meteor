Package.describe({
  summary: "Tests for JavaScript code analysis for Meteor",
<<<<<<< HEAD
  version: "1.0.1-pre.0"
=======
  version: "1.0.1-pre.2"
>>>>>>> 2d9bb654
});

// The tests are in a separate package so that it is possible to compile
// 'js-analyze' as a isopack and then load it via `isopack.load` without
// any dependencies.
Package.on_test(function (api) {
  api.use('tinytest');
  api.use('js-analyze');
  api.add_files('js_analyze_tests.js', 'server');
});<|MERGE_RESOLUTION|>--- conflicted
+++ resolved
@@ -1,10 +1,6 @@
 Package.describe({
   summary: "Tests for JavaScript code analysis for Meteor",
-<<<<<<< HEAD
-  version: "1.0.1-pre.0"
-=======
   version: "1.0.1-pre.2"
->>>>>>> 2d9bb654
 });
 
 // The tests are in a separate package so that it is possible to compile
