--- conflicted
+++ resolved
@@ -1,10 +1,6 @@
 Package.describe({
   name: "es5-shim",
-<<<<<<< HEAD
-  version: "4.6.15-beta.5",
-=======
   version: "4.6.14_1",
->>>>>>> 06e583c9
   summary: "Shims and polyfills to improve ECMAScript 5 support",
   documentation: "README.md"
 });
