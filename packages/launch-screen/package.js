Package.describe({
  // XXX We currently hard-code the "launch-screen" package in the
  // build tool. If this package is in your app, we turn off the
  // default splash screen loading behavior (this packages hides it
  // explicitly). In the future, there should be a better interface
  // between such packages and the build tool.
  name: 'launch-screen',
  summary: 'Default and customizable launch screen on mobile.',
<<<<<<< HEAD
  version: '1.0.3-rc.0'
=======
  version: '1.0.3-plugins.1'
>>>>>>> 45f3133b
});

Cordova.depends({
  'cordova-plugin-splashscreen': '2.1.0'
});

Package.onUse(function(api) {
  api.addFiles('mobile-launch-screen.js', 'web');
  api.addFiles('default-behavior.js', 'web');
  api.use(['blaze', 'templating'], 'web', { weak: true });

  api.export('LaunchScreen');
});<|MERGE_RESOLUTION|>--- conflicted
+++ resolved
@@ -6,11 +6,7 @@
   // between such packages and the build tool.
   name: 'launch-screen',
   summary: 'Default and customizable launch screen on mobile.',
-<<<<<<< HEAD
-  version: '1.0.3-rc.0'
-=======
-  version: '1.0.3-plugins.1'
->>>>>>> 45f3133b
+  version: '1.0.3-rc.1'
 });
 
 Cordova.depends({
