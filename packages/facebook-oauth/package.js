Package.describe({
  summary: "Facebook OAuth flow",
<<<<<<< HEAD
  version: "1.3.1"
=======
  version: "1.4.0-pre.1"
>>>>>>> ea9a1745
});

Package.onUse(function(api) {
  api.use('oauth2', ['client', 'server']);
  api.use('oauth', ['client', 'server']);
  api.use('http', ['server']);
  api.use('underscore', 'server');
  api.use('random', 'client');
  api.use('service-configuration', ['client', 'server']);

  api.addFiles('facebook_client.js', 'client');
  api.addFiles('facebook_server.js', 'server');

  api.export('Facebook');
});<|MERGE_RESOLUTION|>--- conflicted
+++ resolved
@@ -1,10 +1,6 @@
 Package.describe({
   summary: "Facebook OAuth flow",
-<<<<<<< HEAD
-  version: "1.3.1"
-=======
   version: "1.4.0-pre.1"
->>>>>>> ea9a1745
 });
 
 Package.onUse(function(api) {
