--- conflicted
+++ resolved
@@ -11,7 +11,7 @@
 // /dependencies.json: files to monitor for changes in development mode
 //  - extensions [list of extensions registered for user code, with dots]
 //  - packages [map from package name to list of paths relative to the package]
-//  - core [paths relative to 'app' in skybreak tree]
+//  - core [paths relative to 'app' in meteor tree]
 //  - app [paths relative to top of app tree]
 //  - exclude [list of regexps for files to ignore (everywhere)]
 //  (for 'core' and 'apps', if a directory is given, you should
@@ -404,7 +404,7 @@
 
   var app_json = {};
   var dependencies_json = {core: [], app: []};
-  dependencies_json.app.push('.skybreak/packages');
+  dependencies_json.app.push('.meteor/packages');
 
   // foo/bar => foo/.build.bar
   var build_path = path.join(path.dirname(output_path),
@@ -475,15 +475,6 @@
 "\n" +
 "Find out more about Meteor at meteor.com.\n");
 
-<<<<<<< HEAD
-=======
-  // XXX enhance dependencies to include all dependencies, not just
-  // user code, so we can get reload behavior when developing packages
-  // or meteor itself. that includes (1) any file that went in the
-  // bundle (from 'static', 'app/server', or a package), (2)
-  // package.js for each package that was included. also conceptually
-  // we need to restart on 'meteor add'.
->>>>>>> 207464ba
   dependencies_json.extensions = bundle.registeredExtensions();
   dependencies_json.packages = {};
   for (var pkg in bundle.package_dependencies)
