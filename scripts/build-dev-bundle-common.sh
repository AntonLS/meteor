--- conflicted
+++ resolved
@@ -6,13 +6,8 @@
 UNAME=$(uname)
 ARCH=$(uname -m)
 MONGO_VERSION=3.2.12
-<<<<<<< HEAD
-NPM_VERSION=4.3.0
 NODE_VERSION=6.10.1
-=======
-NODE_VERSION=4.8.1
 NPM_VERSION=4.4.4
->>>>>>> 1a120a6f
 
 if [ "$UNAME" == "Linux" ] ; then
     if [ "$ARCH" != "i686" -a "$ARCH" != "x86_64" ] ; then
