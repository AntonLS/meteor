--- conflicted
+++ resolved
@@ -6,13 +6,8 @@
 UNAME=$(uname)
 ARCH=$(uname -m)
 MONGO_VERSION=3.2.12
-<<<<<<< HEAD
 NODE_VERSION=6.10.2
-NPM_VERSION=4.4.4
-=======
-NODE_VERSION=4.8.3
 NPM_VERSION=4.5.0
->>>>>>> 4ee3fc1b
 
 if [ "$UNAME" == "Linux" ] ; then
     if [ "$ARCH" != "i686" -a "$ARCH" != "x86_64" ] ; then
