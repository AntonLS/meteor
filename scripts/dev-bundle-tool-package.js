--- conflicted
+++ resolved
@@ -14,11 +14,7 @@
     npm: "4.3.0",
     "node-gyp": "3.5.0",
     "node-pre-gyp": "0.6.33",
-<<<<<<< HEAD
-    "meteor-babel": "0.15.2",
-=======
     "meteor-babel": "0.18.0",
->>>>>>> 5ab626ce
     "meteor-promise": "0.8.0",
     fibers: "1.0.15",
     promise: "7.1.1",
