--- conflicted
+++ resolved
@@ -14,17 +14,10 @@
     pacote: "https://github.com/meteor/pacote/tarball/a3285854a68e4969d6c8abaa74407f7d113b178f",
     "node-gyp": "3.6.2",
     "node-pre-gyp": "0.6.36",
-<<<<<<< HEAD
-    "meteor-babel": "7.0.0-beta.51-1",
-    "meteor-promise": "0.8.6",
-    promise: "8.0.1",
-    reify: "0.16.3",
-=======
     "meteor-babel": "7.0.0-beta.53",
     "meteor-promise": "0.8.6",
     promise: "8.0.1",
     reify: "0.16.4",
->>>>>>> 4b905ed5
     fibers: "2.0.0",
     // So that Babel can emit require("@babel/runtime/helpers/...") calls.
     "@babel/runtime": "7.0.0-beta.51",
