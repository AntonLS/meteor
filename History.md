--- conflicted
+++ resolved
@@ -1,6 +1,5 @@
 ## v.NEXT
 
-<<<<<<< HEAD
 ## v1.6, 2017-10-30
 
 * Node.js has been upgraded to version 8.8.1, which will be entering
@@ -114,15 +113,11 @@
   [PR #9198](https://github.com/meteor/meteor/pull/9198)
 
 ## v1.5.4.1, 2017-12-08
-=======
-## v1.4.4.5, 2017-12-08
->>>>>>> 507c7649
 
 * Node has been upgraded to version
   [4.8.7](https://nodejs.org/en/blog/release/v4.8.7/), an important
   [security release](https://nodejs.org/en/blog/vulnerability/december-2017-security-releases/).
 
-<<<<<<< HEAD
 ## v1.5.4, 2017-11-08
 
 * Node has been updated to version 4.8.6. This release officially
@@ -628,6 +623,12 @@
   considered non-portable only if it contained any `.node` binary modules.
   [Issue #8225](https://github.com/meteor/meteor/issues/8225)
 
+## v1.4.4.5, 2017-12-08
+
+* Node has been upgraded to version
+  [4.8.7](https://nodejs.org/en/blog/release/v4.8.7/), an important
+  [security release](https://nodejs.org/en/blog/vulnerability/december-2017-security-releases/).
+
 ## v1.4.4.4, 2017-09-26
 
 * Updating to Meteor 1.4.4.4 will automatically patch a security
@@ -641,8 +642,6 @@
   instead. More details about the security vulnerability can be found on
   the Meteor forums.
 
-=======
->>>>>>> 507c7649
 ## v1.4.4.3, 2017-05-22
 
 * Node has been upgraded to version 4.8.3.
