--- conflicted
+++ resolved
@@ -1,6 +1,5 @@
 ## v.NEXT
 
-<<<<<<< HEAD
 ### Blaze
 
 * Improve parsing of `<script>` and `<style>` tags.  #3797
@@ -77,7 +76,6 @@
   just like it does with Numbers and Strings. This applies to the `check`
   function as well.
 
-=======
 ## v1.1.0.1, 2015-Apr-02
 
 ### Blaze
@@ -85,7 +83,6 @@
 * Fix a regression in 1.1 in Blaze Templates: an error happening when View is
   invalidated immediately, causing a client-side crash (accessing
   `destroyMembers` of `undefined`). #4097
->>>>>>> 21f59908
 
 ## v1.1, 2015-Mar-31
 
