--- conflicted
+++ resolved
@@ -1,9 +1,8 @@
 ## v.NEXT
 
-<<<<<<< HEAD
 * The `meteor-babel` npm package has been upgraded to version 0.15.2,
   with support for dynamic `import(...)` syntax.
-=======
+
 ## v1.4.3.2, 2017-03-14
 
 * Node has been upgraded to version 4.8.0.
@@ -21,7 +20,6 @@
   been updated to version 2.2.24.
   [PR #8453](https://github.com/meteor/meteor/pull/8453)
   [Issue #8449](https://github.com/meteor/meteor/issues/8449)
->>>>>>> 67fff9fa
 
 * The `check` package has had its copy of `jQuery.isPlainObject`
   updated to a newer implementation to resolve an issue where the
