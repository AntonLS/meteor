## v.NEXT

<<<<<<< HEAD
* `reactive-dict` now supports setting initial data when defining a named
  `ReactiveDict`. No longer run migration logic when used on the server,
  this is to prevent duplicate name error on reloads. Initial data is now
  properly serialized.
=======
## v1.5, 2017-05-30

* The `meteor-base` package implies a new `dynamic-import` package, which
  provides runtime support for [the proposed ECMAScript dynamic
  `import(...)` syntax](https://github.com/tc39/proposal-dynamic-import),
  enabling asynchronous module fetching or "code splitting." If your app
  does not use the `meteor-base` package, you can use the package by
  simply running `meteor add dynamic-import`. See this [blog
  post](https://blog.meteor.com/meteor-1-5-react-loadable-f029a320e59c)
  and [PR #8327](https://github.com/meteor/meteor/pull/8327) for more
  information about how dynamic `import(...)` works in Meteor, and how to
  use it in your applications.

* The `ecmascript-runtime` package, which provides polyfills for various
  new ECMAScript runtime APIs and language features, has been split into
  `ecmascript-runtime-client` and `ecmascript-runtime-server`, to reflect
  the different needs of browsers versus Node 4. The client runtime now
  relies on the `core-js` library found in the `node_modules` directory of
  the application, rather than a private duplicate installed via
  `Npm.depends`. This is unlikely to be a disruptive change for most
  developers, since the `babel-runtime` npm package is expected to be
  installed, and `core-js` is a dependency of `babel-runtime`, so
  `node_modules/core-js` should already be present. If that's not the
  case, just run `meteor npm install --save core-js` to install it.

* The `npm` npm package has been upgraded to version 4.6.1.

* The `meteor-babel` npm package has been upgraded to version 0.21.4,
  enabling the latest Reify compiler and the transform-class-properties
  plugin, among other improvements.

* The `reify` npm package has been upgraded to version 0.11.21, fixing
  [issue #8595](https://github.com/meteor/meteor/issues/8595) and
  improving compilation and runtime performance.

> Note: With this version of Reify, `import` declarations are compiled to
  `module.watch(require(id), ...)` instead of `module.importSync(id, ...)`
  or the older `module.import(id, ...)`. The behavior of the compiled code
  should be the same as before, but the details seemed different enough to
  warrant a note.

* The `install` npm package has been upgraded to version 0.10.1.

* The `meteor-promise` npm package has been upgraded to version 0.8.4.

* The `uglify-js` npm package has been upgraded to version 3.0.13, fixing
  [#8704](https://github.com/meteor/meteor/issues/8704).

* If you're using the `standard-minifier-js` Meteor package, as most
  Meteor developers do, it will now produce a detailed analysis of package
  and module sizes within your production `.js` bundle whenever you run
  `meteor build` or `meteor run --production`. These data are served by
  the application web server at the same URL as the minified `.js` bundle,
  except with a `.stats.json` file extension instead of `.js`. If you're
  using a different minifier plugin, and would like to support similar
  functionality, refer to
  [these](https://github.com/meteor/meteor/pull/8327/commits/084801237a8c288d99ec82b0fbc1c76bdf1aab16)
  [commits](https://github.com/meteor/meteor/pull/8327/commits/1c8bc7353e9a8d526880634a58c506b423c4a55e)
  for inspiration.

* To visualize the bundle size data produced by `standard-minifier-js`,
  run `meteor add bundle-visualizer` and then start your development
  server in production mode with `meteor run --production`. Be sure to
  remove the `bundle-visualizer` package before actually deploying your
  app, or the visualization will be displayed to your users.

* If you've been developing an app with multiple versions of Meteor, or
  testing with beta versions, and you haven't recently run `meteor reset`,
  your `.meteor/local/bundler-cache` directory may have become quite
  large. This is just a friendly reminder that this directory is perfectly
  safe to delete, and Meteor will repopulate it with only the most recent
  cached bundles.

* Apps created with `meteor create --bare` now use the `static-html`
  package for processing `.html` files instead of `blaze-html-templates`,
  to avoid large unnecessary dependencies like the `jquery` package.

* Babel plugins now receive file paths without leading `/` characters,
  which should prevent confusion about whether the path should be treated
  as absolute. [PR #8610](https://github.com/meteor/meteor/pull/8610)

* It is now possible to override the Cordova iOS and/or Android
  compatibility version by setting the `METEOR_CORDOVA_COMPAT_VERSION_IOS`
  and/or `METEOR_CORDOVA_COMPAT_VERSION_ANDROID` environment variables.
  [PR #8581](https://github.com/meteor/meteor/pull/8581)

* Modules in `node_modules` directories will no longer automatically have
  access to the `Buffer` polyfill on the client, since that polyfill
  contributed more than 22KB of minified JavaScript to the client bundle,
  and was rarely used. If you really need the Buffer API on the client,
  you should now obtain it explicitly with `require("buffer").Buffer`.
  [Issue #8645](https://github.com/meteor/meteor/issues/8645).

* Packages in `node_modules` directories are now considered non-portable
  (and thus may be automatically rebuilt for the current architecture), if
  their `package.json` files contain any of the following install hooks:
  `install`, `preinstall`, or `postinstall`. Previously, a package was
  considered non-portable only if it contained any `.node` binary modules.
  [Issue #8225](https://github.com/meteor/meteor/issues/8225)
>>>>>>> bf85eac8

## v1.4.4.3, 2017-05-22

* Node has been upgraded to version 4.8.3.

* A bug in checking body lengths of HTTP responses that was affecting
  Galaxy deploys has been fixed.
  [PR #8709](https://github.com/meteor/meteor/pull/8709).

## v1.4.4.2, 2017-05-02

* Node has been upgraded to version 4.8.2.

* The `npm` npm package has been upgraded to version 4.5.0.
  Note that when using npm `scripts` there has been a change regarding
  what happens when `SIGINT` (Ctrl-C) is received.  Read more
  [here](https://github.com/npm/npm/releases/tag/v4.5.0).

* Fix a regression which prevented us from displaying a helpful banner when
  running `meteor debug` because of a change in Node.js.

* Update `node-inspector` npm to 1.1.1, fixing a problem encountered when trying
  to press "Enter" in the inspector console.
  [Issue #8469](https://github.com/meteor/meteor/issues/8469)

* The `email` package has had its `mailcomposer` npm package swapped with
  a Node 4 fork of `nodemailer` due to its ability to support connection pooling
  in a similar fashion as the original `mailcomposer`.
  [Issue #8591](https://github.com/meteor/meteor/issues/8591)
  [PR #8605](https://github.com/meteor/meteor/pull/8605)

    > Note: The `MAIL_URL` should be configured with a scheme which matches the
    > protocol desired by your e-mail vendor/mail-transport agent.  For
    > encrypted connections (typically listening on port 465 or 587), this means
    > using `smtps://`.  Unencrypted connections should continue to use
    > `smtp://`.

* A new `Tracker.inFlush()` has been added to provide a global Tracker
  "flushing" state.
  [PR #8565](https://github.com/meteor/meteor/pull/8565).

* The `meteor-babel` npm package has been upgraded to version 0.20.1, and
  the `reify` npm package has been upgraded to version 0.7.4, fixing
  [issue #8595](https://github.com/meteor/meteor/issues/8595).
  (This was fixed between full Meteor releases, but is being mentioned here.)

## v1.4.4.1, 2017-04-07

* A change in Meteor 1.4.4 to remove "garbage" directories asynchronously
  in `files.renameDirAlmostAtomically` had unintended consequences for
  rebuilding some npm packages, so that change was reverted, and those
  directories are now removed before `files.renameDirAlmostAtomically`
  returns. [PR #8574](https://github.com/meteor/meteor/pull/8574)

## v1.4.4, 2017-04-07

* Node has been upgraded to version 4.8.1.

* The `npm` npm package has been upgraded to version 4.4.4.
  It should be noted that this version reduces extra noise
  previously included in some npm errors.

* The `node-gyp` npm package has been upgraded to 3.6.0 which
  adds support for VS2017 on Windows.

* The `node-pre-gyp` npm package has been updated to 0.6.36.

* Thanks to the outstanding efforts of @sethmurphy18, the `minifier-js`
  package now uses [Babili](https://github.com/babel/babili) instead of
  [UglifyJS](https://github.com/mishoo/UglifyJS2), resolving numerous
  long-standing bugs due to UglifyJS's poor support for ES2015+ syntax.
  [Issue #8378](https://github.com/meteor/meteor/issues/8378)
  [PR #8397](https://github.com/meteor/meteor/pull/8397)

* The `meteor-babel` npm package has been upgraded to version 0.19.1, and
  `reify` has been upgraded to version 0.6.6, fixing several subtle bugs
  introduced by Meteor 1.4.3 (see below), including
  [issue #8461](https://github.com/meteor/meteor/issues/8461).

* The Reify module compiler is now a Babel plugin, making it possible for
  other custom Babel plugins configured in `.babelrc` or `package.json`
  files to run before Reify, fixing bugs that resulted from running Reify
  before other plugins in Meteor 1.4.3.
  [Issue #8399](https://github.com/meteor/meteor/issues/8399)
  [Issue #8422](https://github.com/meteor/meteor/issues/8422)
  [`meteor-babel` issue #13](https://github.com/meteor/babel/issues/13)

* Two new `export ... from ...` syntax extensions are now supported:
  ```js
  export * as namespace from "./module"
  export def from "./module"
  ```
  Read the ECMA262 proposals here:
  * https://github.com/leebyron/ecmascript-export-ns-from
  * https://github.com/leebyron/ecmascript-export-default-from

* When `Meteor.call` is used on the server to invoke a method that
  returns a `Promise` object, the result will no longer be the `Promise`
  object, but the resolved value of the `Promise`.
  [Issue #8367](https://github.com/meteor/meteor/issues/8367)

> Note: if you actually want a `Promise` when calling `Meteor.call` or
  `Meteor.apply` on the server, use `Meteor.callAsync` and/or
  `Meteor.applyAsync` instead.
  [Issue #8367](https://github.com/meteor/meteor/issues/8367),
  https://github.com/meteor/meteor/commit/0cbd25111d1249a61ca7adce23fad5215408c821

* The `mailcomposer` and `smtp-connection` npms have been updated to resolve an
  issue with the encoding of long header lines.
  [Issue #8425](https://github.com/meteor/meteor/issues/8425)
  [PR #8495](https://github.com/meteor/meteor/pull/8495)

* `Accounts.config` now supports an `ambiguousErrorMessages` option which
  enabled generalization of messages produced by the `accounts-*` packages.
  [PR #8520](https://github.com/meteor/meteor/pull/8520)

* A bug which caused account enrollment tokens to be deleted too soon was fixed.
  [Issue #8218](https://github.com/meteor/meteor/issues/8218)
  [PR #8474](https://github.com/meteor/meteor/pull/8474)

* On Windows, bundles built during `meteor build` or `meteor deploy` will
  maintain the executable bit for commands installed in the
  `node_modules\.bin` directory.
  [PR #8503](https://github.com/meteor/meteor/pull/8503)

* On Windows, the upgrades to Node.js, `npm` and `mongodb` are now in-sync with
  other archs again after being mistakenly overlooked in 1.4.3.2.  An admin
  script enhancement has been applied to prevent this from happening again.
  [PR #8505](https://github.com/meteor/meteor/pull/8505)

## v1.4.3.2, 2017-03-14

* Node has been upgraded to version 4.8.0.

* The `npm` npm package has been upgraded to version 4.3.0.

* The `node-gyp` npm package has been upgraded to 3.5.0.

* The `node-pre-gyp` npm package has been updated to 0.6.33.

* The bundled version of MongoDB used by `meteor run` in development
  has been upgraded to 3.2.12.

* The `mongodb` npm package used by the `npm-mongo` Meteor package has
  been updated to version 2.2.24.
  [PR #8453](https://github.com/meteor/meteor/pull/8453)
  [Issue #8449](https://github.com/meteor/meteor/issues/8449)

* The `check` package has had its copy of `jQuery.isPlainObject`
  updated to a newer implementation to resolve an issue where the
  `nodeType` property of an object couldn't be checked, fixing
  [#7354](https://github.com/meteor/meteor/issues/7354).

* The `standard-minifier-js` and `minifier-js` packages now have improved
  error capturing to provide more information on otherwise unhelpful errors
  thrown when UglifyJS encounters ECMAScript grammar it is not familiar with.
  [#8414](https://github.com/meteor/meteor/pull/8414)

* Similar in behavior to `Meteor.loggingIn()`, `accounts-base` now offers a
  reactive `Meteor.loggingOut()` method (and related Blaze helpers,
  `loggingOut` and `loggingInOrOut`).
  [PR #8271](https://github.com/meteor/meteor/pull/8271)
  [Issue #1331](https://github.com/meteor/meteor/issues/1331)
  [Issue #769](https://github.com/meteor/meteor/issues/769)

* Using `length` as a selector field name and with a `Number` as a value
  in a `Mongo.Collection` transformation will no longer cause odd results.
  [#8329](https://github.com/meteor/meteor/issues/8329).

* `observe-sequence` (and thus Blaze) now properly supports `Array`s which were
  created in a vm or across frame boundaries, even if they were sub-classed.
  [Issue #8160](https://github.com/meteor/meteor/issues/8160)
  [PR #8401](https://github.com/meteor/meteor/pull/8401)

* Minimongo now supports `$bitsAllClear`, `$bitsAllSet`, `$bitsAnySet` and
  `$bitsAnyClear`.
  [#8350](https://github.com/meteor/meteor/pull/8350)

* A new [Development.md](Development.md) document has been created to provide
  an easier path for developers looking to make contributions to Meteor Core
  (that is, the `meteor` tool itself) along with plenty of helpful reminders
  for those that have already done so!
  [#8267](https://github.com/meteor/meteor/pull/8267)

* The suggestion to add a `{oauth-service}-config-ui` package will no longer be
  made on the console if `service-configuration` package is already installed.
  [Issue #8366](https://github.com/meteor/meteor/issues/8366)
  [PR #8429](https://github.com/meteor/meteor/pull/8429)

* `Meteor.apply`'s `throwStubExceptions` option is now properly documented in
  the documentation whereas it was previously only mentioned in the Guide.
  [Issue #8435](https://github.com/meteor/meteor/issues/8435)
  [PR #8443](https://github.com/meteor/meteor/pull/8443)

* `DDPRateLimiter.addRule` now accepts a callback which will be executed after
  a rule is executed, allowing additional actions to be taken if necessary.
  [Issue #5541](https://github.com/meteor/meteor/issues/5541)
  [PR #8237](https://github.com/meteor/meteor/pull/8237)

* `jquery` is no longer a dependency of the `http` package.
  [#8389](https://github.com/meteor/meteor/pull/8389)

* `jquery` is no longer in the default package list after running
  `meteor create`, however is still available thanks to `blaze-html-templates`.
  If you still require jQuery, the recommended approach is to install it from
  npm with `meteor npm install --save jquery` and then `import`-ing it into your
  application.
  [#8388](https://github.com/meteor/meteor/pull/8388)

* The `shell-server` package (i.e. `meteor shell`) has been updated to more
  gracefully handle recoverable errors (such as `SyntaxError`s) in the same
  fashion as the Node REPL.
  [Issue #8290](https://github.com/meteor/meteor/issues/8290)
  [PR #8446](https://github.com/meteor/meteor/pull/8446)

* The `webapp` package now reveals a `WebApp.connectApp` to make it easier to
  provide custom error middleware.
  [#8403](https://github.com/meteor/meteor/pull/8403)

* The `meteor update --all-packages` command has been properly documented in
  command-line help (i.e. `meteor update --help`).
  [PR #8431](https://github.com/meteor/meteor/pull/8431)
  [Issue #8154](https://github.com/meteor/meteor/issues/8154)

* Syntax errors encountered while scanning `package.json` files for binary
  dependencies are now safely and silently ignored.
  [Issue #8427](https://github.com/meteor/meteor/issues/8427)
  [PR #8468](https://github.com/meteor/meteor/pull/8468)

## v1.4.3.1, 2017-02-14

* The `meteor-babel` npm package has been upgraded to version 0.14.4,
  fixing [#8349](https://github.com/meteor/meteor/issues/8349).

* The `reify` npm package has been upgraded to version 0.4.9.

* Partial `npm-shrinkwrap.json` files are now disregarded when
  (re)installing npm dependencies of Meteor packages, fixing
  [#8349](https://github.com/meteor/meteor/issues/8349). Further
  discussion of the new `npm` behavior can be found
  [here](https://github.com/npm/npm/blob/latest/CHANGELOG.md#no-more-partial-shrinkwraps-breaking).

## v1.4.3, 2017-02-13

* Versions of Meteor [core
  packages](https://github.com/meteor/meteor/tree/release-1.4.3/packages)
  are once again constrained by the current Meteor release.

> Before Meteor 1.4, the current release dictated the exact version of
  every installed core package, which meant newer core packages could not
  be installed without publishing a new Meteor release. In order to
  support incremental development of core packages, Meteor 1.4 removed all
  release-based constraints on core package versions
  ([#7084](https://github.com/meteor/meteor/pull/7084)). Now, in Meteor
  1.4.3, core package versions must remain patch-compatible with the
  versions they had when the Meteor release was published. This middle
  ground restores meaning to Meteor releases, yet still permits patch
  updates to core packages.

* The `cordova-lib` npm package has been updated to 6.4.0, along with
  cordova-android (6.1.1) and cordova-ios (4.3.0), and various plugins.
  [#8239](https://github.com/meteor/meteor/pull/8239)

* The `coffeescript` Meteor package has been moved from
  `packages/coffeescript` to `packages/non-core/coffeescript`, so that it
  will not be subject to the constraints described above.

* CoffeeScript source maps should be now be working properly in development.
  [#8298](https://github.com/meteor/meteor/pull/8298)

* The individual account "service" packages (`facebook`, `google`, `twitter`,
  `github`, `meteor-developer`, `meetup` and `weibo`) have been split into:
  - `<service>-oauth` (which interfaces with the `<service>` directly) and
  - `<service>-config-ui` (the Blaze configuration templates for `accounts-ui`)

  This means you can now use `accounts-<service>` without needing Blaze.

  If you are using `accounts-ui` and `accounts-<service>`, you will probably
  need to install the `<service>-config-ui` package if you want to configure it
  using the Accounts UI.

  - [Issue #7715](https://github.com/meteor/meteor/issues/7715)
  - [PR(`facebook`) #7728](https://github.com/meteor/meteor/pull/7728)
  - [PR(`google`) #8275](https://github.com/meteor/meteor/pull/8275)
  - [PR(`twitter`) #8283](https://github.com/meteor/meteor/pull/8283)
  - [PR(`github`) #8303](https://github.com/meteor/meteor/pull/8303)
  - [PR(`meteor-developer`) #8305](https://github.com/meteor/meteor/pull/8305)
  - [PR(`meetup`) #8321](https://github.com/meteor/meteor/pull/8321)
  - [PR(`weibo`) #8302](https://github.com/meteor/meteor/pull/8302)

* The `url` and `http` packages now encode to a less error-prone
  format which more closely resembles that used by PHP, Ruby, `jQuery.param`
  and others. `Object`s and `Array`s can now be encoded, however, if you have
  previously relied on `Array`s passed as `params` being simply `join`-ed with
  commas, you may need to adjust your `HTTP.call` implementations.
  [#8261](https://github.com/meteor/meteor/pull/8261) and
  [#8342](https://github.com/meteor/meteor/pull/8342).

* The `npm` npm package is still at version 4.1.2 (as it was when Meteor
  1.4.3 was originally published), even though `npm` was downgraded to
  3.10.9 in Meteor 1.4.2.7.

* The `meteor-babel` npm package has been upgraded to version 0.14.3,
  fixing [#8021](https://github.com/meteor/meteor/issues/8021) and
  [#7662](https://github.com/meteor/meteor/issues/7662).

* The `reify` npm package has been upgraded to 0.4.7.

* Added support for frame-ancestors CSP option in browser-policy.
  [#7970](https://github.com/meteor/meteor/pull/7970)

* You can now use autoprefixer with stylus files added via packages.
  [#7727](https://github.com/meteor/meteor/pull/7727)

* Restored [#8213](https://github.com/meteor/meteor/pull/8213)
  after those changes were reverted in
  [v1.4.2.5](https://github.com/meteor/meteor/blob/devel/History.md#v1425).

* npm dependencies of Meteor packages will now be automatically rebuilt if
  the npm package's `package.json` file has "scripts" section containing a
  `preinstall`, `install`, or `postinstall` command, as well as when the
  npm package contains any `.node` files. Discussion
  [here](https://github.com/meteor/meteor/issues/8225#issuecomment-275044900).

* The `meteor create` command now runs `meteor npm install` automatically
  to install dependencies specified in the default `package.json` file.
  [#8108](https://github.com/meteor/meteor/pull/8108)

## v1.4.2.7, 2017-02-13

* The `npm` npm package has been *downgraded* from version 4.1.2 back to
  version 3.10.9, reverting the upgrade in Meteor 1.4.2.4.

## v1.4.2.6, 2017-02-08

* Fixed a critical [bug](https://github.com/meteor/meteor/issues/8325)
  that was introduced by the fix for
  [Issue #8136](https://github.com/meteor/meteor/issues/8136), which
  caused some npm packages in nested `node_modules` directories to be
  omitted from bundles produced by `meteor build` and `meteor deploy`.

## v1.4.2.5, 2017-02-03

* Reverted [#8213](https://github.com/meteor/meteor/pull/8213) as the
  change was deemed too significant for this release.

> Note: The decision to revert the above change was made late in the
  Meteor 1.4.2.4 release process, before it was ever recommended but too
  late in the process to avoid the additional increment of the version number.
  See [#8311](https://github.com/meteor/meteor/pull/8311) for additional
  information. This change will still be released in an upcoming version
  of Meteor with a more seamless upgrade.

## v1.4.2.4, 2017-02-02

* Node has been upgraded to version 4.7.3.

* The `npm` npm package has been upgraded from version 3.10.9 to 4.1.2.

> Note: This change was later deemed too substantial for a point release
  and was reverted in Meteor 1.4.2.7.

* Fix for [Issue #8136](https://github.com/meteor/meteor/issues/8136).

* Fix for [Issue #8222](https://github.com/meteor/meteor/issues/8222).

* Fix for [Issue #7849](https://github.com/meteor/meteor/issues/7849).

* The version of 7-zip included in the Windows dev bundle has been
  upgraded from 1602 to 1604 in an attempt to mitigate
  [Issue #7688](https://github.com/meteor/meteor/issues/7688).

* The `"main"` field of `package.json` modules will no longer be
  overwritten with the value of the optional `"browser"` field, now that
  the `install` npm package can make sense of the `"browser"` field at
  runtime. If you experience module resolution failures on the client
  after updating Meteor, make sure you've updated the `modules-runtime`
  Meteor package to at least version 0.7.8.
  [#8213](https://github.com/meteor/meteor/pull/8213)

## v1.4.2.3, 2016-11-17

* Style improvements for `meteor create --full`.
  [#8045](https://github.com/meteor/meteor/pull/8045)

> Note: Meteor 1.4.2.2 was finalized before
  [#8045](https://github.com/meteor/meteor/pull/8045) was merged, but
  those changes were [deemed important
  enough](https://github.com/meteor/meteor/pull/8044#issuecomment-260913739)
  to skip recommending 1.4.2.2 and instead immediately release 1.4.2.3.

## v1.4.2.2, 2016-11-15

* Node has been upgraded to version 4.6.2.

* `meteor create` now has a new `--full` option, which generates an larger app,
  demonstrating development techniques highlighted in the
  [Meteor Guide](http://guide.meteor.com)

  [Issue #6974](https://github.com/meteor/meteor/issues/6974)
  [PR #7807](https://github.com/meteor/meteor/pull/7807)

* Minimongo now supports `$min`, `$max` and partially supports `$currentDate`.

  [Issue #7857](https://github.com/meteor/meteor/issues/7857)
  [PR #7858](https://github.com/meteor/meteor/pull/7858)

* Fix for [Issue #5676](https://github.com/meteor/meteor/issues/5676)
  [PR #7968](https://github.com/meteor/meteor/pull/7968)

* It is now possible for packages to specify a *lazy* main module:
  ```js
  Package.onUse(function (api) {
    api.mainModule("client.js", "client", { lazy: true });
  });
  ```
  This means the `client.js` module will not be evaluated during app
  startup unless/until another module imports it, and will not even be
  included in the client bundle if no importing code is found. **Note 1:**
  packages with lazy main modules cannot use `api.export` to export global
  symbols to other packages/apps. **Note 2:** packages with lazy main
  modules should be restricted to Meteor 1.4.2.2 or later via
  `api.versionsFrom("1.4.2.2")`, since older versions of Meteor cannot
  import lazy main modules using `import "meteor/<package name>"` but must
  explicitly name the module: `import "meteor/<package name>/client.js"`.

## v1.4.2.1, 2016-11-08

* Installing the `babel-runtime` npm package in your application
  `node_modules` directory is now required for most Babel-transformed code
  to work, as the Meteor `babel-runtime` package no longer attempts to
  provide custom implementations of Babel helper functions. To install
  the `babel-runtime` package, simply run the command
  ```sh
  meteor npm install --save babel-runtime
  ```
  in any Meteor application directory. The Meteor `babel-runtime` package
  version has been bumped to 1.0.0 to reflect this major change.
  [#7995](https://github.com/meteor/meteor/pull/7995)

* File system operations performed by the command-line tool no longer use
  fibers unless the `METEOR_DISABLE_FS_FIBERS` environment variable is
  explicitly set to a falsy value. For larger apps, this change results in
  significant build performance improvements due to the creation of fewer
  fibers and the avoidance of unnecessary asyncronous delays.
  https://github.com/meteor/meteor/pull/7975/commits/ca4baed90ae0675e55c93976411d4ed91f12dd63

* Running Meteor as `root` is still discouraged, and results in a fatal
  error by default, but the `--allow-superuser` flag now works as claimed.
  [#7959](https://github.com/meteor/meteor/issues/7959)

* The `dev_bundle\python\python.exe` executable has been restored to the
  Windows dev bundle, which may help with `meteor npm rebuild` commands.
  [#7960](https://github.com/meteor/meteor/issues/7960)

* Changes within linked npm packages now trigger a partial rebuild,
  whereas previously (in 1.4.2) they were ignored.
  [#7978](https://github.com/meteor/meteor/issues/7978)

* Miscellaneous fixed bugs:
  [#2876](https://github.com/meteor/meteor/issues/2876)
  [#7154](https://github.com/meteor/meteor/issues/7154)
  [#7956](https://github.com/meteor/meteor/issues/7956)
  [#7974](https://github.com/meteor/meteor/issues/7974)
  [#7999](https://github.com/meteor/meteor/issues/7999)
  [#8005](https://github.com/meteor/meteor/issues/8005)
  [#8007](https://github.com/meteor/meteor/issues/8007)

## v1.4.2, 2016-10-25

* This release implements a number of rebuild performance optimizations.
  As you edit files in development, the server should restart and rebuild
  much more quickly, especially if you have many `node_modules` files.
  See https://github.com/meteor/meteor/pull/7668 for more details.

> Note: the `METEOR_PROFILE` environment variable now provides data for
  server startup time as well as build time, which should make it easier
  to tell which of your packages are responsible for slow startup times.
  Please include the output of `METEOR_PROFILE=10 meteor run` with any
  GitHub issue about rebuild performance.

* `npm` has been upgraded to version 3.10.9.

* The `cordova-lib` npm package has been updated to 6.3.1, along with
  cordova-android (5.2.2) and cordova-ios (4.2.1), and various plugins.

* The `node-pre-gyp` npm package has been updated to 0.6.30.

* The `lru-cache` npm package has been updated to 4.0.1.

* The `meteor-promise` npm package has been updated to 0.8.0 for better
  asynchronous stack traces.

* The `meteor` tool is now prevented from running as `root` as this is
  not recommended and can cause issues with permissions.  In some environments,
  (e.g. Docker), it may still be desired to run as `root` and this can be
  permitted by passing `--unsafe-perm` to the `meteor` command.
  [#7821](https://github.com/meteor/meteor/pull/7821)

* Blaze-related packages have been extracted to
  [`meteor/blaze`](https://github.com/meteor/blaze), and the main
  [`meteor/meteor`](https://github.com/meteor/meteor) repository now
  refers to them via git submodules (see
  [#7633](https://github.com/meteor/meteor/pull/7633)).
  When running `meteor` from a checkout, you must now update these
  submodules by running
  ```sh
  git submodule update --init --recursive
  ```
  in the root directory of your `meteor` checkout.

* Accounts.forgotPassword and .verifyEmail no longer throw errors if callback is provided. [Issue #5664](https://github.com/meteor/meteor/issues/5664) [Origin PR #5681](https://github.com/meteor/meteor/pull/5681) [Merged PR](https://github.com/meteor/meteor/pull/7117)

* The default content security policy (CSP) for Cordova now includes `ws:`
  and `wss:` WebSocket protocols.
  [#7774](https://github.com/meteor/meteor/pull/7774)

* `meteor npm` commands are now configured to use `dev_bundle/.npm` as the
  npm cache directory by default, which should make npm commands less
  sensitive to non-reproducible factors in the external environment.
  https://github.com/meteor/meteor/pull/7668/commits/3313180a6ff33ee63602f7592a9506012029e919

* The `meteor test` command now supports the `--no-release-check` flag.
  https://github.com/meteor/meteor/pull/7668/commits/7097f78926f331fb9e70a06300ce1711adae2850

* JavaScript module bundles on the server no longer include transitive
  `node_modules` dependencies, since those dependencies can be evaluated
  directly by Node. This optimization should improve server rebuild times
  for apps and packages with large `node_modules` directories.
  https://github.com/meteor/meteor/pull/7668/commits/03c5346873849151cecc3e00606c6e5aa13b3bbc

* The `standard-minifier-css` package now does basic caching for the
  expensive `mergeCss` function.
  https://github.com/meteor/meteor/pull/7668/commits/bfa67337dda1e90610830611fd99dcb1bd44846a

* The `coffeescript` package now natively supports `import` and `export`
  declarations. [#7818](https://github.com/meteor/meteor/pull/7818)

* Due to changes in how Cordova generates version numbers for iOS and Android
  apps, you may experience issues with apps updating on user devices.  To avoid
  this, consider managing the `buildNumber` manually using
  `App.info('buildNumber', 'XXX');` in `mobile-config.js`. There are additional
  considerations if you have been setting `android:versionCode` or
  `ios-CFBundleVersion`.  See
  [#7205](https://github.com/meteor/meteor/issues/7205) and
  [#6978](https://github.com/meteor/meteor/issues/6978) for more information.

## v1.4.1.3, 2016-10-21

* Node has been updated to version 4.6.1:
  https://nodejs.org/en/blog/release/v4.6.1/

* The `mongodb` npm package used by the `npm-mongo` Meteor package has
  been updated to version 2.2.11.
  [#7780](https://github.com/meteor/meteor/pull/7780)

* The `fibers` npm package has been upgraded to version 1.0.15.

* Running Meteor with a different `--port` will now automatically
  reconfigure the Mongo replica set when using the WiredTiger storage
  engine, instead of failing to start Mongo.
  [#7840](https://github.com/meteor/meteor/pull/7840).

* When the Meteor development server shuts down, it now attempts to kill
  the `mongod` process it spawned, in addition to killing any running
  `mongod` processes when the server first starts up.
  https://github.com/meteor/meteor/pull/7668/commits/295d3d5678228f06ee0ab6c0d60139849a0ea192

* The `meteor <command> ...` syntax will now work for any command
  installed in `dev_bundle/bin`, except for Meteor's own commands.

* Incomplete package downloads will now fail (and be retried several
  times) instead of silently succeeding, which was the cause of the
  dreaded `Error: ENOENT: no such file or directory, open... os.json`
  error. [#7806](https://github.com/meteor/meteor/issues/7806)

## v1.4.1.2, 2016-10-04

* Node has been upgraded to version 4.6.0, a recommended security release:
  https://nodejs.org/en/blog/release/v4.6.0/

* `npm` has been upgraded to version 3.10.8.

## v1.4.1.1, 2016-08-24

* Update the version of our Node MongoDB driver to 2.2.8 to fix a bug in
  reconnection logic, leading to some `update` and `remove` commands being
  treated as `insert`s. [#7594](https://github.com/meteor/meteor/issues/7594)

## v1.4.1, 2016-08-18

* Node has been upgraded to 4.5.0.

* `npm` has been upgraded to 3.10.6.

* The `meteor publish-for-arch` command is no longer necessary when
  publishing Meteor packages with binary npm dependencies. Instead, binary
  dependencies will be rebuilt automatically on the installation side.
  Meteor package authors are not responsible for failures due to compiler
  toolchain misconfiguration, and any compilation problems with the
  underlying npm packages should be taken up with the authors of those
  packages. That said, if a Meteor package author really needs or wants to
  continue using `meteor publish-for-arch`, she should publish her package
  using an older release: e.g. `meteor --release 1.4 publish`.
  [#7608](https://github.com/meteor/meteor/pull/7608)

* The `.meteor-last-rebuild-version.json` files that determine if a binary
  npm package needs to be rebuilt now include more information from the
  `process` object, namely `process.{platform,arch,versions}` instead of
  just `process.versions`. Note also that the comparison of versions now
  ignores differences in patch versions, to avoid needless rebuilds.

* The `npm-bcrypt` package now uses a pure-JavaScript implementation by
  default, but will prefer the native `bcrypt` implementation if it is
  installed in the application's `node_modules` directory. In other words,
  run `meteor install --save bcrypt` in your application if you need or
  want to use the native implementation of `bcrypt`.
  [#7595](https://github.com/meteor/meteor/pull/7595)

* After Meteor packages are downloaded from Atmosphere, they will now be
  extracted using native `tar` or `7z.exe` on Windows, instead of the
  https://www.npmjs.com/package/tar library, for a significant performance
  improvement. [#7457](https://github.com/meteor/meteor/pull/7457)

* The npm `tar` package has been upgraded to 2.2.1, though it is now only
  used as a fallback after native `tar` and/or `7z.exe`.

* The progress indicator now distinguishes between downloading,
  extracting, and loading newly-installed Meteor packages, instead of
  lumping all of that work into a "downloading" status message.

* Background Meteor updates will no longer modify the `~/.meteor/meteor`
  symbolic link (or `AppData\Local\.meteor\meteor.bat` on Windows).
  Instead, developers must explicitly type `meteor update` to begin using
  a new version of the `meteor` script.

* Password Reset tokens now expire (after 3 days by default -- can be modified via `Accounts.config({ passwordResetTokenExpirationInDays: ...}`). [PR #7534](https://github.com/meteor/meteor/pull/7534)

* The `google` package now uses the `email` scope as a mandatory field instead
  of the `profile` scope. The `profile` scope is still added by default if the
  `requestPermissions` option is not specified to maintain backward
  compatibility, but it is now possible to pass an empty array to
  `requestPermissions` in order to only request the `email` scope, which
  reduces the amount of permissions requested from the user in the Google
  popup. [PR #6975](https://github.com/meteor/meteor/pull/6975)

* Added `Facebook.handleAuthFromAccessToken` in the case where you get the FB
  accessToken in some out-of-band way. [PR #7550](https://github.com/meteor/meteor/pull/7550)

* `Accounts.onLogout` gets `{ user, connection }` context in a similar fashion
  to `Accounts.onLogin`. [Issue #7397](https://github.com/meteor/meteor/issues/7397) [PR #7433](https://github.com/meteor/meteor/pull/7433)

* The `node-gyp` and `node-pre-gyp` tools will now be installed in
  `bundle/programs/server/node_modules`, to assist with rebuilding binary
  npm packages when deploying an app to Galaxy or elsewhere.
  [#7571](https://github.com/meteor/meteor/pull/7571)

* The `standard-minifier-{js,css}` packages no longer minify .js or .css
  files on the server. [#7572](https://github.com/meteor/meteor/pull/7572)

* Multi-line input to `meteor shell`, which was broken by changes to the
  `repl` module in Node 4, works again.
  [#7562](https://github.com/meteor/meteor/pull/7562)

* The implementation of the command-line `meteor` tool now forbids
  misbehaving polyfill libraries from overwriting `global.Promise`.
  [#7569](https://github.com/meteor/meteor/pull/7569)

* The `oauth-encryption` package no longer depends on the
  `npm-node-aes-gcm` package (or any special npm packages), because the
  Node 4 `crypto` library natively supports the `aes-128-gcm` algorithm.
  [#7548](https://github.com/meteor/meteor/pull/7548)

* The server-side component of the `meteor shell` command has been moved
  into a Meteor package, so that it can be developed independently from
  the Meteor release process, thanks to version unpinning.
  [#7624](https://github.com/meteor/meteor/pull/7624)

* The `meteor shell` command now works when running `meteor test`.

* The `meteor debug` command no longer pauses at the first statement
  in the Node process, yet still reliably stops at custom breakpoints
  it encounters later.

* The `meteor-babel` package has been upgraded to 0.12.0.

* The `meteor-ecmascript-runtime` package has been upgraded to 0.2.9, to
  support several additional [stage 4
  proposals](https://github.com/meteor/ecmascript-runtime/pull/4).

* A bug that prevented @-scoped npm packages from getting bundled for
  deployed apps has been fixed.
  [#7609](https://github.com/meteor/meteor/pull/7609).

* The `meteor update` command now supports an `--all-packages` flag to
  update all packages (including indirect dependencies) to their latest
  compatible versions, similar to passing the names of all your packages
  to the `meteor update` command.
  [#7653](https://github.com/meteor/meteor/pull/7653)

* Background release updates can now be disabled by invoking either
  `meteor --no-release-check` or `METEOR_NO_RELEASE_CHECK=1 meteor`.
  [#7445](https://github.com/meteor/meteor/pull/7445)

## v1.4.0.1, 2016-07-29

* Fix issue with the 1.4 tool springboarding to older releases (see [Issue #7491](https://github.com/meteor/meteor/issues/7491))

* Fix issue with running in development on Linux 32bit [Issue #7511](https://github.com/meteor/meteor/issues/7511)

## v1.4, 2016-07-25

* Node has been upgraded to 4.4.7.

* The `meteor-babel` npm package has been upgraded to 0.11.7.

* The `reify` npm package has been upgraded to 0.3.6.

* The `bcrypt` npm package has been upgraded to 0.8.7.

* Nested `import` declarations are now enabled for package code as well as
  application code. 699cf1f38e9b2a074169515d23983f74148c7223

* Meteor has been upgraded to support Mongo 3.2 by default (the bundled version
  used by `meteor run` has been upgraded). Internally it now uses the 2.2.4
  version of the `mongodb` npm driver, and has been tested against at Mongo 3.2
  server. [Issue #6957](https://github.com/meteor/meteor/issues/6957)

  Mongo 3.2 defaults to the new WiredTiger storage engine. You can update your
  database following the instructions here:
  https://docs.mongodb.com/v3.0/release-notes/3.0-upgrade/.
  In development, you can also just use `meteor reset` to remove your old
  database, and Meteor will create a new WiredTiger database for you. The Mongo
  driver will continue to work with the old MMAPv1 storage engine however.

  The new version of the Mongo driver has been tested with MongoDB versions from
  2.6 up. Mongo 2.4 has now reached end-of-life
  (https://www.mongodb.com/support-policy), and is no longer supported.

  If you are setting `MONGO_OPLOG_URL`, especially in production, ensure you are
  passing in the `replicaSet` argument (see [#7450]
    (https://github.com/meteor/meteor/issues/7450))

* Custom Mongo options can now be specified using the
  `Mongo.setConnectionOptions(options)` API.
  [#7277](https://github.com/meteor/meteor/pull/7277)

* On the server, cursor.count() now takes a single argument `applySkipLimit`
  (see the corresponding [Mongo documentation]
    (http://mongodb.github.io/node-mongodb-native/2.1/api/Cursor.html#count))

* Fix for regression caused by #5837 which incorrectly rewrote
  network-path references (e.g. `//domain.com/image.gif`) in CSS URLs.
  [#7416](https://github.com/meteor/meteor/issues/7416)
* Added Angular2 boilerplate example [#7364](https://github.com/meteor/meteor/pull/7363)

## v1.3.5.1, 2016-07-18

* This release fixed a small bug in 1.3.5 that prevented updating apps
  whose `.meteor/release` files refer to releases no longer installed in
  `~/.meteor/packages/meteor-tool`. [576468eae8d8dd7c1fe2fa381ac51dee5cb792cd](https://github.com/meteor/meteor/commit/576468eae8d8dd7c1fe2fa381ac51dee5cb792cd)

## v1.3.5, 2016-07-16

* Failed Meteor package downloads are now automatically resumed from the
  point of failure, up to ten times, with a five-second delay between
  attempts. [#7399](https://github.com/meteor/meteor/pull/7399)

* If an app has no `package.json` file, all packages in `node_modules`
  will be built into the production bundle. In other words, make sure you
  have a `package.json` file if you want to benefit from `devDependencies`
  pruning. [7b2193188fc9e297eefc841ce6035825164f0684](https://github.com/meteor/meteor/commit/7b2193188fc9e297eefc841ce6035825164f0684)

* Binary npm dependencies of compiler plugins are now automatically
  rebuilt when Node/V8 versions change.
  [#7297](https://github.com/meteor/meteor/issues/7297)

* Because `.meteor/local` is where purely local information should be
  stored, the `.meteor/dev_bundle` link has been renamed to
  `.meteor/local/dev_bundle`.

* The `.meteor/local/dev_bundle` link now corresponds exactly to
  `.meteor/release` even when an app is using an older version of
  Meteor. d732c2e649794f350238d515153f7fb71969c526

* When recompiling binary npm packages, the `npm rebuild` command now
  receives the flags `--update-binary` and `--no-bin-links`, in addition
  to respecting the `$METEOR_NPM_REBUILD_FLAGS` environment variable.
  [#7401](https://github.com/meteor/meteor/issues/7401)

* The last solution found by the package version constraint solver is now
  stored in `.meteor/local/resolver-result-cache.json` so that it need not
  be recomputed every time Meteor starts up.

* If the `$GYP_MSVS_VERSION` environment variable is not explicitly
  provided to `meteor {node,npm}`, the `node-gyp` tool will infer the
  appropriate version (though it still defaults to "2015").

## v1.3.4.4, 2016-07-10

* Fixed [#7374](https://github.com/meteor/meteor/issues/7374).

* The default loglevel for internal `npm` commands (e.g., those related to
  `Npm.depends`) has been set to "error" instead of "warn". Note that this
  change does not affect `meteor npm ...` commands, which can be easily
  configured using `.npmrc` files or command-line flags.
  [0689cae25a3e0da3615a402cdd0bec94ce8455c8](https://github.com/meteor/meteor/commit/0689cae25a3e0da3615a402cdd0bec94ce8455c8)

## v1.3.4.3, 2016-07-08

* Node has been upgraded to 0.10.46.

* `npm` has been upgraded to 3.10.5.

* The `node-gyp` npm package has been upgraded to 3.4.0.

* The `node-pre-gyp` npm package has been upgraded to 0.6.29.

* The `~/.meteor/meteor` symlink (or `AppData\Local\.meteor\meteor.bat` on
  Windows) will now be updated properly after `meteor update` succeeds. This was
  promised in [v1.3.4.2](https://github.com/meteor/meteor/blob/devel/History.md#v1342)
  but [not fully delivered](https://github.com/meteor/meteor/pull/7369#issue-164569763).

* The `.meteor/dev_bundle` symbolic link introduced in
  [v1.3.4.2](https://github.com/meteor/meteor/blob/devel/History.md#v1342)
  is now updated whenever `.meteor/release` is read.

* The `.meteor/dev_bundle` symbolic link is now ignored by
  `.meteor/.gitignore`.

## v1.3.4.2, 2016-07-07

* The `meteor node` and `meteor npm` commands now respect
  `.meteor/release` when resolving which versions of `node` and `npm` to
  invoke. Note that you must `meteor update` to 1.3.4.2 before this logic
  will take effect, but it will work in all app directories after
  updating, even those pinned to older versions.
  [#7338](https://github.com/meteor/meteor/issues/7338)

* The Meteor installer now has the ability to resume downloads, so
  installing Meteor on a spotty internet connection should be more
  reliable. [#7348](https://github.com/meteor/meteor/pull/7348)

* When running `meteor test`, shared directories are symlinked (or
  junction-linked on Windows) into the temporary test directory, not
  copied, leading to much faster test start times after the initial build.
  The directories: `.meteor/local/{bundler-cache,isopacks,plugin-cache}`

* `App.appendToConfig` allows adding custom tags to config.xml.
  [#7307](https://github.com/meteor/meteor/pull/7307)

* When using `ROOT_URL` with a path, relative CSS URLs are rewriten
  accordingly. [#5837](https://github.com/meteor/meteor/issues/5837)

* Fixed bugs:
  [#7149](https://github.com/meteor/meteor/issues/7149)
  [#7296](https://github.com/meteor/meteor/issues/7296)
  [#7309](https://github.com/meteor/meteor/issues/7309)
  [#7312](https://github.com/meteor/meteor/issues/7312)

## v1.3.4.1, 2016-06-23

* Increased the default HTTP timeout for requests made by the `meteor`
  command-line tool to 60 seconds (previously 30), and [disabled the
  timeout completely for Galaxy
  deploys](https://forums.meteor.com/t/1-3-4-breaks-galaxy-deployment-etimedout/25383/).

* Minor bug fixes: [#7281](https://github.com/meteor/meteor/pull/7281)
  [#7276](https://github.com/meteor/meteor/pull/7276)

## v1.3.4, 2016-06-22

* The version of `npm` used by `meteor npm` and when installing
  `Npm.depends` dependencies of Meteor packages has been upgraded from
  2.15.1 to **3.9.6**, which should lead to much flatter node_modules
  dependency trees.

* The `meteor-babel` npm package has been upgraded to 0.11.6, and is now
  installed using `npm@3.9.6`, fixing bugs arising from Windows path
  limits, such as [#7247](https://github.com/meteor/meteor/issues/7247).

* The `reify` npm package has been upgraded to 0.3.4, fixing
  [#7250](https://github.com/meteor/meteor/issues/7250).

* Thanks to caching improvements for the
  `files.{stat,lstat,readdir,realpath}` methods and
  `PackageSource#_findSources`, development server restart times are no
  longer proportional to the number of files in `node_modules`
  directories. [#7253](https://github.com/meteor/meteor/issues/7253)
  [#7008](https://github.com/meteor/meteor/issues/7008)

* When installed via `InstallMeteor.exe` on Windows, Meteor can now be
  easily uninstalled through the "Programs and Features" control panel.

* HTTP requests made by the `meteor` command-line tool now have a timeout
  of 30 seconds, which can be adjusted by the `$TIMEOUT_SCALE_FACTOR`
  environment variable. [#7143](https://github.com/meteor/meteor/pull/7143)

* The `request` npm dependency of the `http` package has been upgraded
  from 2.53.0 to 2.72.0.

* The `--headless` option is now supported by `meteor test` and
  `meteor test-packages`, in addition to `meteor self-test`.
  [#7245](https://github.com/meteor/meteor/pull/7245)

* Miscellaneous fixed bugs:
  [#7255](https://github.com/meteor/meteor/pull/7255)
  [#7239](https://github.com/meteor/meteor/pull/7239)

## v1.3.3.1, 2016-06-17

* Fixed bugs:
  [#7226](https://github.com/meteor/meteor/pull/7226)
  [#7181](https://github.com/meteor/meteor/pull/7181)
  [#7221](https://github.com/meteor/meteor/pull/7221)
  [#7215](https://github.com/meteor/meteor/pull/7215)
  [#7217](https://github.com/meteor/meteor/pull/7217)

* The `node-aes-gcm` npm package used by `oauth-encryption` has been
  upgraded to 0.1.5. [#7217](https://github.com/meteor/meteor/issues/7217)

* The `reify` module compiler has been upgraded to 0.3.3.

* The `meteor-babel` package has been upgraded to 0.11.4.

* The `pathwatcher` npm package has been upgraded to 6.7.0.

* In CoffeeScript files with raw JavaScript enclosed by backticks, the
  compiled JS will no longer contain `require` calls inserted by Babel.
  [#7226](https://github.com/meteor/meteor/issues/7226)

* Code related to the Velocity testing system has been removed.
  [#7235](https://github.com/meteor/meteor/pull/7235)

* Allow smtps:// in MAIL_URL [#7043](https://github.com/meteor/meteor/pull/7043)

* Adds `Accounts.onLogout()` a hook directly analogous to `Accounts.onLogin()`. [PR #6889](https://github.com/meteor/meteor/pull/6889)

## v1.3.3, 2016-06-10

* Node has been upgraded from 0.10.43 to 0.10.45.

* `npm` has been upgraded from 2.14.22 to 2.15.1.

* The `fibers` package has been upgraded to 1.0.13.

* The `meteor-babel` package has been upgraded to 0.10.9.

* The `meteor-promise` package has been upgraded to 0.7.1, a breaking
  change for code that uses `Promise.denodeify`, `Promise.nodeify`,
  `Function.prototype.async`, or `Function.prototype.asyncApply`, since
  those APIs have been removed.

* Meteor packages with binary npm dependencies are now automatically
  rebuilt using `npm rebuild` whenever the version of Node or V8 changes,
  making it much simpler to use Meteor with different versions of Node.
  5dc51d39ecc9e8e342884f3b4f8a489f734b4352

* `*.min.js` files are no longer minified during the build process.
  [PR #6986](https://github.com/meteor/meteor/pull/6986) [Issue #5363](https://github.com/meteor/meteor/issues/5363)

* You can now pick where the `.meteor/local` directory is created by setting the `METEOR_LOCAL_DIR` environment variable. This lets you run multiple instances of the same Meteor app.
  [PR #6760](https://github.com/meteor/meteor/pull/6760) [Issue #6532](https://github.com/meteor/meteor/issues/6532)

* Allow using authType in Facebook login [PR #5694](https://github.com/meteor/meteor/pull/5694)

* Adds flush() method to Tracker to force recomputation [PR #4710](https://github.com/meteor/meteor/pull/4710)

* Adds `defineMutationMethods` option (default: true) to `new Mongo.Collection` to override default behavior that sets up mutation methods (/collection/[insert|update...]) [PR #5778](https://github.com/meteor/meteor/pull/5778)

* Allow overridding the default warehouse url by specifying `METEOR_WAREHOUSE_URLBASE` [PR #7054](https://github.com/meteor/meteor/pull/7054)

* Allow `_id` in `$setOnInsert` in Minimongo: https://github.com/meteor/meteor/pull/7066

* Added support for `$eq` to Minimongo: https://github.com/meteor/meteor/pull/4235

* Insert a `Date` header into emails by default: https://github.com/meteor/meteor/pull/6916/files

* `meteor test` now supports setting the bind address using `--port IP:PORT` the same as `meteor run` [PR #6964](https://github.com/meteor/meteor/pull/6964) [Issue #6961](https://github.com/meteor/meteor/issues/6961)

* `Meteor.apply` now takes a `noRetry` option to opt-out of automatically retrying non-idempotent methods on connection blips: [PR #6180](https://github.com/meteor/meteor/pull/6180)

* DDP callbacks are now batched on the client side. This means that after a DDP message arrives, the local DDP client will batch changes for a minimum of 5ms (configurable via `bufferedWritesInterval`) and a maximum of 500ms (configurable via `bufferedWritesMaxAge`) before calling any callbacks (such as cursor observe callbacks).

* PhantomJS is no longer included in the Meteor dev bundle (#6905). If you
  previously relied on PhantomJS for local testing, the `spiderable`
  package, Velocity tests, or testing Meteor from a checkout, you should
  now install PhantomJS yourself, by running the following commmand:
  `meteor npm install -g phantomjs-prebuilt`

* The `babel-compiler` package now looks for `.babelrc` files and
  `package.json` files with a "babel" section. If found, these files may
  contribute additional Babel transforms that run before the usual
  `babel-preset-meteor` set of transforms. In other words, if you don't
  like the way `babel-preset-meteor` handles a particular kind of syntax,
  you can add your preferred transform plugins to the "presets" or
  "plugins" section of your `.babelrc` or `package.json` file. #6351

* When `BabelCompiler` cannot resolve a Babel plugin or preset package in
  `.babelrc` or `package.json`, it now merely warns instead of
  crashing. #7179

* Compiler plugins can now import npm packages that are visible to their
  input files using `inputFile.require(id)`. b16e8d50194b37d3511889b316345f31d689b020

* `import` statements in application modules now declare normal variables
  for the symbols that are imported, making it significantly easier to
  inspect imported variables when debugging in the browser console or in
  `meteor shell`.

* `import` statements in application modules are no longer restricted to
  the top level, and may now appear inside conditional statements
  (e.g. `if (Meteor.isServer) { import ... }`) or in nested scopes.

* `import` statements now work as expected in `meteor shell`. #6271

* Commands installed in `dev_bundle/lib/node_modules/.bin` (such as
  `node-gyp` and `node-pre-gyp`) are now available to scripts run by
  `meteor npm`. e95dfe410e1b43e8131bc2df9d2c29decdd1eaf6

* When building an application using `meteor build`, "devDependencies"
  listed in `package.json` are no longer copied into the bundle. #6750

* Packages tested with `meteor test-packages` now have access to local
  `node_modules` directories installed in the parent application or in the
  package directory itself. #6827

* You no longer need to specify `DEPLOY_HOSTNAME=galaxy.meteor.com` to run
  `meteor deploy` (and similar commands) against Galaxy. The AWS us-east-1
  Galaxy is now the default for `DEPLOY_HOSTNAME`. If your app's DNS points to
  another Galaxy region, `meteor deploy` will detect that automatically as
  well. #7055

* The `coffeescript` plugin now passes raw JavaScript code enclosed by
  back-ticks to `BabelCompiler`, enabling all ECMAScript features
  (including `import` and `export`) within CoffeeScript. #6000 #6691

* The `coffeescript` package now implies the same runtime environment as
  `ecmascript` (`ecmascript-runtime`, `babel-runtime`, and `promise`, but
  not `modules`). #7184

* When Meteor packages install `npm` dependencies, the
  `process.env.NPM_CONFIG_REGISTRY` environment variable is now
  respected. #7162

* `files.rename` now always executes synchronously. 9856d1d418a4d19c0adf22ec9a92f7ce81a23b05

* "Bare" files contained by `client/compatibility/` directories or added
  with `api.addFiles(path, ..., { bare: true })` are no longer compiled by
  Babel. https://github.com/meteor/meteor/pull/7033#issuecomment-225126778

* Miscellaneous fixed bugs: #6877 #6843 #6881

## v1.3.2.4, 2016-04-20

> Meteor 1.3.2.4 was published because publishing 1.3.2.3 failed in an
unrecoverable way. Meteor 1.3.2.4 contains no additional changes beyond
the changes in 1.3.2.3.

## v1.3.2.3, 2016-04-20

* Reverted accidental changes included in 1.3.2.1 and 1.3.2.2 that
  improved DDP performance by batching updates, but broke some packages
  that relied on private methods of the DDP client Connection class. See
  https://github.com/meteor/meteor/pull/5680 for more details. These
  changes will be reinstated in 1.3.3.

## v1.3.2.2, 2016-04-18

* Fixed bugs #6819 and #6831.

## v1.3.2.1, 2016-04-15

* Fixed faulty comparison of `.sourcePath` and `.targetPath` properties of
  files scanned by the `ImportScanner`, which caused problems for apps
  using the `tap:i18n` package. 6e792a7cf25847b8cd5d5664a0ff45c9fffd9e57

## v1.3.2, 2016-04-15

* The `meteor/meteor` repository now includes a `Roadmap.md` file:
  https://github.com/meteor/meteor/blob/devel/Roadmap.md

* Running `npm install` in `bundle/programs/server` when deploying an app
  also rebuilds any binary npm dependencies, fixing #6537. Set
  METEOR_SKIP_NPM_REBUILD=1 to disable this behavior if necessary.

* Non-.js(on) files in `node_modules` (such as `.less` and `.scss`) are
  now processed by compiler plugins and may be imported by JS. #6037

* The `jquery` package can now be completely removed from any app (#6563),
  and uses `<app>/node_modules/jquery` if available (#6626).

* Source maps are once again generated for all bundled JS files, even if
  they are merely identity mappings, so that the files appear distinct in
  the browser, and stack traces make more sense. #6639

* All application files in `imports` directories are now considered lazy,
  regardless of whether the app is using the `modules` package. This could
  be a breaking change for 1.3.2 apps that do not use `modules` or
  `ecmascript` but contain `imports` directories. Workaround: move files
  out of `imports`, or rename `imports` to something else.

* The `npm-bcrypt` package has been upgraded to use the latest version
  (0.8.5) of the `bcrypt` npm package.

* Compiler plugins can call `addJavaScript({ path })` multiple times with
  different paths for the same source file, and `module.id` will reflect
  this `path` instead of the source path, if they are different. #6806

* Fixed bugs: https://github.com/meteor/meteor/milestones/Release%201.3.2

* Fixed unintended change to `Match.Optional` which caused it to behave the same as the new `Match.Maybe` and incorrectly matching `null` where it previously would not have allowed it. #6735

## v1.3.1, 2016-04-03

* Long isopacket node_modules paths have been shortened, fixing upgrade
  problems on Windows. #6609

* Version 1.3.1 of Meteor can now publish packages for earlier versions of
  Meteor, provided those packages do not rely on modules. #6484 #6618

* The meteor-babel npm package used by babel-compiler has been upgraded to
  version 0.8.4. c8d12aed4e725217efbe86fa35de5d5e56d73c83

* The `meteor node` and `meteor npm` commands now return the same exit
  codes as their child processes. #6673 #6675

* Missing module warnings are no longer printed for Meteor packages, or
  for `require` calls when `require` is not a free variable, fixing
  https://github.com/practicalmeteor/meteor-mocha/issues/19.

* Cordova iOS builds are no longer built by Meteor, but merely prepared
  for building. 88d43a0f16a484a5716050cb7de8066b126c7b28

* Compiler plugin errors were formerly silenced for files not explicitly
  added in package.js. Now those errors are reported when/if the files are
  imported by the ImportScanner. be986fd70926c9dd8eff6d8866205f236c8562c4

## v1.3, 2016-03-27

### ES2015/Modules

* Enable ES2015 and CommonJS modules in Meteor apps and packages, on
  both client and server. Also let you install modules in apps and
  package by running `npm install`. See: https://github.com/meteor/meteor/blob/master/packages/modules/README.md

* Enable ES2015 generators and ES2016 async/await in the `ecmascript`
  package.

* Inherit static getters and setters in subclasses, when using the
  `ecmascript` package. #5624

* Report full file paths on compiler errors when using the
  `ecmascript` package. #5551

* Now possible to `import` or `require` files with a `.json` file
  extension. #5810

* `process.env.NODE_ENV` is now defined on both client and server as
  either `development` or `production`, which also determines the boolean
  flags `Meteor.isDevelopment` and `Meteor.isProduction`.

* Absolute identifiers for app modules no longer have the `/app/` prefix,
  and absolute identifiers for Meteor packages now have the prefix
  `/node_modules/meteor/` instead of just `/node_modules/`, meaning you
  should `import {Blaze} from "meteor/blaze"` instead of `from "blaze"`.

* Package variables imported by application code are once again exposed
  globally, allowing them to be accessed from the browser console or from
  `meteor shell`. #5868

* Fixed global variable assignment analysis during linking. #5870 #5819

* Changes to files in node_modules will now trigger a restart of the
  development server, just like any other file changes. #5815

* The meteor package now exports a `global` variable (a la Node) that
  provides a reliable reference to the global object for all Meteor code.

* Packages in local node_modules directories now take precedence over
  Meteor packages of the same name. #5933

* Upgraded `babel-compiler` to Babel 6, with the following set of plugins:
  https://github.com/meteor/babel-preset-meteor/blob/master/index.js

* Lazy CSS modules may now be imported by JS: 12c946ee651a93725f243f790c7919de3d445a19

* Packages in the top-level node_modules directory of an app can now be
  imported by Meteor packages: c631d3ac35f5ca418b93c454f521989855b8ec72

* Added support for wildcard import and export statements. #5872 #5897

* Client-side stubs for built-in Node modules are now provided
  automatically if the `meteor-node-stubs` npm package is installed. #6056

* Imported file extensions are now optional for file types handled by
  compiler plugins. #6151

* Upgraded Babel packages to ~6.5.0: 292824da3f8449afd1cd39fcd71acd415c809c0f
  Note: .babelrc files are now ignored (#6016), but may be reenabled (#6351).

* Polyfills now provided for `process.nextTick` and `process.platform`. #6167 #6198 #6055 efe53de492da6df785f1cbef2799d1d2b492a939

* The `meteor test-app` command is now `meteor test [--full-app]`:
  ab5ab15768136d55c76d51072e746d80b45ec181

* New apps now include a `package.json` file.
  c51b8cf7ffd8e7c9ca93768a2df93e4b552c199c

* `require.resolve` is now supported.
  https://github.com/benjamn/install/commit/ff6b25d6b5511d8a92930da41db73b93eb1d6cf8

* JSX now enabled in `.js` files processed by the `ecmascript` compiler
  plugin. #6151

* On the server, modules contained within `node_modules` directories are
  now loaded using the native Node `require` function. #6398

* All `<script>` tag(s) for application and package code now appear at the
  end of the `<body>` rather than in the `<head>`. #6375

* The client-side version of `process.env.NODE_ENV` (and other environment
  variables) now matches the corresponding server-side values. #6399

### Performance

* Don't reload package catalog from disk on rebuilds unless package
  dependencies changed. #5747

* Improve minimongo performance on updating documents when there are
  many active observes. #5627

### Platform

* Upgrade to Node v0.10.41.

* Allow all types of URLs that npm supports in `Npm.depends`
  declarations.

* Split up `standard-minifiers` in separate CSS
  (`standard-minifiers-css`) and JS minifiers
  (`standard-minifiers-js`). `standard-minifiers` now acts as an
  umbrella package for these 2 minifiers.

* Allow piping commands to `meteor shell` via STDIN. #5575

* Let users set the CAFILE environment variable to override the SSL
  root certificate list. #4757 #5523

* `force-ssl` is now marked production only.

### Cordova

* Cordova dependencies have been upgraded to the latest versions
  (`cordova-lib` 6.0.0, `cordova-ios` 4.0.1, and `cordova-android` 5.1.0).

* iOS apps now require iOS 8 or higher, and building for iOS requires Xcode 7.2
  to be installed.

* Building for Android now requires Android SDK 23 to be installed. You may also
  need to create a new AVD for the emulator.

* Building Cordova Android apps on Windows is now supported. #4155

* The Crosswalk plugin has been updated to 1.4.0.

* Cordova core plugins are now pinned to minimal versions known to be compatible
  with the included platforms. A warning is printed asking people to upgrade
  their dependencies if they specify an older version, but we'll always use
  the pinned version regardless.

* The plugin used for file serving and hot code push has been completely
  rewritten. Among many other improvements, it downloads updates incrementally,
  can recover from downloading faulty JavaScript code, and is much more
  reliable and performant.
  See [`cordova-plugin-meteor-webapp`](https://github.com/meteor/cordova-plugin-meteor-webapp)
  for more a more detailed description of the new design.

* If the callbacks added with `Meteor.startup()` do not complete within a set
  time, we consider a downloaded version faulty and will fallback to the last
  known good version. The default timeout is 20 seconds, but this can be
  configured by setting `App.setPreference("WebAppStartupTimeout", "10000");`
  (in milliseconds) in `mobile-config.js`.

* We now use `WKWebView` on iOS by default, even on iOS 8 (which works because
  we do not use `file://` URLs).

* We now use `localhost` instead of `meteor.local` to serve files from. Since
  `localhost` is considered a secure origin, this means the web view won't
  disable web platform features that it otherwise would.

* The local server port now lies between 12000-13000 and is chosen based on
  the `appId`, to both be consistent and lessen the chance of collisions between
  multiple Meteor Cordova apps installed on the same device.

* The plugin now allows for local file access on both iOS and Android, using a
  special URL prefix (`http://localhost:<port>/local-filesystem/<path>`).

* App icon and launch image sizes have been updated. Low resolution sizes for
  now unsupported devices have been deprecated, and higher resolution versions
  have been added.

* We now support the modern Cordova whitelist mechanism. `App.accessRule` has
  been updated with new options.

* `meteor build` now supports a `--server-only` option to avoid building
  the mobile apps when `ios` or `android` platforms have been added. It still
  builds the `web.cordova` architecture in the server bundle however, so it can
  be served for hot code pushes.

* `meteor run` now always tries to use an autodetected IP address as the
  mobile `ROOT_URL`, even if we're not running on a device. This avoids a situation
  where an app already installed on a device connects to a restarted development
  server and receives a `localhost` `ROOT_URL`. #5973

* Fixed a discrepancy between the way we calculated client hashes during a mobile
  build and on the server, which meant a Cordova app would always download a
  new version the first time it started up.

* In Cordova apps, `Meteor.startup()` now correctly waits for the
  device to be ready before firing the callback.

### Accounts

* Make `Accounts.forgotPassword` treat emails as case insensitive, as
  the rest of the accounts system does.

### Blaze

* Don't throw in certain cases when calling a template helper with an
  empty data context. #5411 #5736

* Improve automatic blocking of URLs in attribute values to also
  include `vbscript:` URLs.

### Check

* Introduced new matcher `Match.Maybe(type)` which will also match (permit) `null` in addition to `undefined`.  This is a suggested replacement (where appropriate) for `Match.Optional` which did not permit `null`.  This prevents the need to use `Match.OneOf(null, undefined, type)`. #6220

### Testing

* Packages can now be marked as `testOnly` to only run as part of app
  testing with `meteor test`. This is achieved by setting
  `testOnly: true` to `Package.describe`.


### Uncategorized

* Remove warning in the `simple-todos-react` example app. #5716

* Fix interaction between `browser-policy` and `oauth` packages. #5628

* Add README.md to the `tinytest` package. #5750

* Don't crash when calling `ReactiveDict.prototype.clear` if a
  property with a value wasn't previously accessed. #5530 #5602

* Move `DDPRateLimiter` to the server only, since it won't work if it
  is called from the client. It will now error if referenced from the
  client at all.

* Don't call function more than once when passing a `Match.Where`
  argument to `check`. #5630 #5651

* Fix empty object argument check in `this.subscribe` in
  templates. #5620

* Make `HTTP.call` not crash on undefined content. #5565 #5601

* Return observe handle from
  `Mongo.Collection.prototype._publishCursor`. #4983 #5615

* Add 'Did you mean?' reminders for some CLI commands to help Rails
  developers. #5593

* Make internal shell scripts compatible with other Unix-like
  systems. #5585

* Add a `_pollingInterval` option to `coll.find()` that can be used in
  conjunction with `_disableOplog: true`. #5586

* Expose Tinytest internals which can be used to extend it. #3541

* Improve error message from `check` when passing in null. #5545

* Split up `standard-minifiers` in separate CSS (`standard-minifier-css`) and JS
  minifiers(`standard-minifier-js`). `standard-minifiers` now acts as an umbrella package for these
  2 minifiers.

* Detect new Facebook user-agent in the `spiderable` package. #5516

* `Match.ObjectIncluding` now really requires plain objects. #6140

* Allow `git+` URL schemes for npm dependencies. #844

* Expose options `disableOplog`, `pollingIntervalMs`, and
  `pollingThrottleMs` to `Cursor.find` for tuning observe parameters
  on the server.

* Expose `dynamicHead` and `dynamicBody` hooks in boilerplate generation allowing code to inject content into the body and head tags from the server. #3860

* Add methods of the form `BrowserPolicy.content.allow<ContentType>BlobUrl()` to BrowserPolicy #5141

* Move `<script>` tags to end of `<body>` to enable 'loading' UI to be inserted into the boilerplate #6375

* Adds WebAppInternals.setBundledJsCssUrlRewriteHook allowing apps to supply a hook function that can create a dynamic bundledJsCssPrefix at runtime. This is useful if you're using a CDN by giving you a way to ensure the CDN won't cache broken js/css resources during an app upgrade.

Patches contributed by GitHub users vereed, mitar, nathan-muir,
robfallows, skishore, okland, Primigenus, zimme, welelay, rgoomar,
bySabi, mbrookes, TomFreudenberg, TechPlexEngineer, zacharydenton,
AlexeyMK, gwendall, dandv, devgrok, brianlukoff.


## v.1.2.1, 2015-10-26

* `coll.insert()` now uses a faster (but cryptographically insecure)
  algorithm to generate document IDs when called outside of a method
  and an `_id` field is not explicitly passed. With this change, there
  are no longer two algorithms used to generate document
  IDs. `Random.id()` can still be used to generate cryptographically
  secure document IDs. [#5161](https://github.com/meteor/meteor/issues/5161)

* The `ecmascript-collections` package has been renamed to
  `ecmascript-runtime` and now includes a more complete selection of
  ES2015 polyfills and shims from [`core-js`](https://www.npmjs.com/package/core-js).
  The complete list can be found
  [here](https://github.com/meteor/ecmascript-runtime/blob/master/server.js).

* Check type of `onException` argument to `bindEnvironment`. [#5271](https://github.com/meteor/meteor/issues/5271)

* WebApp's `PORT` environment variable can now be a named pipe to better support
  deployment on IIS on Windows. [4413](https://github.com/meteor/meteor/issues/4413)

* `Template.dynamic` can be now used as a block helper:
  `{{#Template.dynamic}} ... {{/Template.dynamic}}` [#4756](https://github.com/meteor/meteor/issues/4756)

* `Collection#allow/deny` now throw errors when passed falsy values. [#5442](https://github.com/meteor/meteor/pull/5442)

* `source-map` has been updated to a newer patch version, which fixes major bugs
  in particular around loading bundles generated by Webpack. [#5411](https://github.com/meteor/meteor/pull/5411)

* `check` now returns instead of throwing errors internally, which should make
  it much faster. `check` is used in many core Meteor packages, so this should
  result in small performance improvements across the framework. [#4584](https://github.com/meteor/meteor/pull/4584)

* The `userEmail` option to `Meteor.loginWithMeteorDeveloperAccount` has been
  renamed to `loginHint`, and now supports Google accounts as well. The old
  option still works for backwards compatibility. [#2422](https://github.com/meteor/meteor/issues/2422) [#5313](https://github.com/meteor/meteor/pull/5313)

* The old `addFiles` API for adding package assets no longer throws an error,
  making it easier to share packages between pre- and post-1.2 versions of
  Meteor. [#5458](https://github.com/meteor/meteor/issues/5458)

* Normally, you can't deploy to free meteor.com hosting or Galaxy from a
  non-Linux machine if you have *local* non-published packages with binary
  dependencies, nor can you run `meteor build --architecture SomeOtherArch`. As
  a temporary workaround, if you set the `METEOR_BINARY_DEP_WORKAROUND`
  variable, you will be able to deploy to Galaxy (but not free meteor.com
  hosting), and tarballs built with `meteor build` will contain a
  `programs/server/setup.sh` shell script which should be run on the server to
  install those packages.

## v1.2.0.2, 2015-09-28

* Update Crosswalk plugin for Cordova to 1.3.1. [#5267](https://github.com/meteor/meteor/issues/5267)

* Fix `meteor add` for a Cordova plugin using a Git URL with SHA.

* Upgraded the `promise` package to use `meteor-promise@0.5.0`, which uses
  the global `Promise` constructor in browsers that define it natively.

* Fix error in assigning attributes to `<body>` tag when using Blaze templates
  or `static-html`. [#5232](https://github.com/meteor/meteor/issues/5232)

## v1.2.0.1, 2015-09-22

* Fix incorrect publishing of packages with exports but no source. [#5228](https://github.com/meteor/meteor/issues/5228)

## v1.2, 2015-09-21

There are quite a lot of changes in Meteor 1.2. See the
[Wiki](https://github.com/meteor/meteor/wiki/Breaking-changes-in-Meteor-1.2) for
a shorter list of breaking changes you should be aware of when upgrading.

### Core Packages

* `meteor-platform` has been deprecated in favor of the smaller `meteor-base`,
  with apps listing their other dependencies explicitly.  The v1.2 upgrader
  will rewrite `meteor-platform` in existing apps.  `meteor-base` puts fewer
  symbols in the global namepsace, so it's no longer true that all apps
  have symbols like `Random` and `EJSON` in the global namespace.

* New packages: `ecmascript`, `es5-shim`, `ecmascript-collections`, `promise`,
  `static-html`, `jshint`, `babel-compiler`

* No longer include the `json` package by default, which contains code for
  `JSON.parse` and `JSON.stringify`.  (The last browser to not support JSON
  natively was Internet Explorer 7.)

* `autoupdate` has been renamed `hot-code-push`

### Meteor Accounts

* Login attempts are now rate-limited by default.  This can be turned off
  using `Accounts.removeDefaultRateLimit()`.

* `loginWithPassword` now matches username or email in a case insensitive
  manner. If there are multiple users with a username or email only differing
  in case, a case sensitive match is required. [#550](https://github.com/meteor/meteor/issues/550)

* `loginWithGithub` now requests `user:email` scope by default, and attempts
  to fetch the user's emails. If no public email has been set, we use the
  primary email instead. We also store the complete list of emails. [#4545](https://github.com/meteor/meteor/issues/4545)

* When an account's email address is verified, deactivate other verification
  tokens.  [#4626](https://github.com/meteor/meteor/issues/4626)

* Fix bug where blank page is shown when an expired login token is
  present. [#4825](https://github.com/meteor/meteor/issues/4825)

* Fix `OAuth1Binding.prototype.call` when making requests to Twitter
  with a large parameter set.

* Directions for setting up Google OAuth in accounts-ui have been updated to
  match Google's new requirements.

* Add `Accounts.oauth.unregisterService` method, and ensure that users can only
  log in with currently registered services.  [#4014](https://github.com/meteor/meteor/issues/4014)

* The `accounts-base` now defines reusable `AccountsClient` and
  `AccountsServer` constructors, so that users can create multiple
  independent instances of the `Accounts` namespace.  [#4233](https://github.com/meteor/meteor/issues/4233)

* Create an index for `Meteor.users` on
  `services.email.verificationTokens.token` (instead of
  `emails.validationTokens.token`, which never was used for anything).  [#4482](https://github.com/meteor/meteor/issues/4482)

* Remove an IE7-specific workaround from accounts-ui.  [#4485](https://github.com/meteor/meteor/issues/4485)

### Livequery

* Improved server performance by reducing overhead of processing oplog after
  database writes. Improvements are most noticeable in case when a method is
  doing a lot of writes on collections with plenty of active observers.  [#4694](https://github.com/meteor/meteor/issues/4694)

### Mobile

* The included Cordova tools have been updated to the latest version 5.2.0.
  This includes Cordova Android 4.1 and Cordova iOS 3.9. These updates may
  require you to make changes to your app. For details, see the [Cordova release
  notes] (https://cordova.apache.org/#news) for for the different versions.

* Thanks to Cordova Android's support for pluggable web views, it is now
  possible to install the [Crosswalk plugin]
  (https://crosswalk-project.org/documentation/cordova/cordova_4.html), which
  offers a hugely improved web view on older Android versions.
  You can add the plugin to your app with `meteor add crosswalk`.

* The bundled Android tools have been removed and a system-wide install of the
  Android SDK is now required. This should make it easier to keep the
  development toolchain up to date and helps avoid some difficult to diagnose
  failures. If you don't have your own Android tools installed already, you can
  find more information about installing the Android SDK for [Mac] (https://github.com/meteor/meteor/wiki/Mobile-Dev-Install:-Android-on-Mac)
  or [Linux]
  (https://github.com/meteor/meteor/wiki/Mobile-Dev-Install:-Android-on-Linux).

* As part of moving to npm, many Cordova plugins have been renamed. Meteor
  should perform conversions automatically, but you may want to be aware of this
  to avoid surprises. See [here]
  (https://cordova.apache.org/announcements/2015/04/21/plugins-release-and-move-to-npm.html)
  for more information.

* Installing plugins from the local filesystem is now supported using `file://`
  URLs, which should make developing your own plugins more convenient. It is
  also needed as a temporary workaround for using the Facebook plugin.
  Relative references are interpreted relative to the Meteor project directory.
  (As an example,
  `meteor add cordova:phonegap-facebook-plugin@file://../phonegap-facebook-plugin`
  would attempt to install the plugin from the same directory you Meteor project
  directory is located in.)

* Meteor no longer supports installing Cordova plugins from tarball URLs, but
  does support Git URLs with a SHA reference (like
  `https://github.com/apache/cordova-plugin-file#c452f1a67f41cb1165c92555f0e721fbb07329cc`).
  Existing GitHub tarball URLs are converted automatically.

* Allow specifying a `buildNumber` in `App.info`, which is used to set the
  `android-versionCode` and `ios-CFBundleVersion` in the `config.xml` of the
  Cordova project. The build number is used to differentiate between
  different versions of the app, and should be incremented before distributing
  a built app to stores or testing services. [#4048](https://github.com/meteor/meteor/issues/4048)

* Other changes include performance enhancements when building and running,
  and improved requirements checking and error reporting.

* Known issue: we do not currently show logging output when running on the
  iOS Simulator. As a workaround, you can `meteor run ios-device` to open the
  project in Xcode and watch the output there.

### Templates/Blaze

* New syntax: Handlebars sub-expressions are now supported -- as in,
  `{{helper (anotherHelper arg1 arg2)}}` -- as well as new block helper forms
  `#each .. in ..` and `#let x=y`.  See
  https://github.com/meteor/meteor/tree/devel/packages/spacebars

* Add a special case for the new `react-template-helper` package -- don't let
  templates use {{> React}} with siblings since `React.render` assumes it's
  being rendered into an empty container element. (This lets us throw the error
  when compiling templates rather than when the app runs.)

* Improve parsing of `<script>` and `<style>` tags.  [#3797](https://github.com/meteor/meteor/issues/3797)

* Fix a bug in `observe-sequence`. The bug was causing unnecessary rerenderings
  in an instance of `#each` block helper followed by false "duplicate ids"
  warnings. [#4049](https://github.com/meteor/meteor/issues/4049)

* `TemplateInstance#subscribe` now has a new `connection` option, which
  specifies which connection should be used when making the subscription. The
  default is `Meteor.connection`, which is the connection used when calling
  `Meteor.subscribe`.

* Fix external `<script>` tags in body or templates.  [#4415](https://github.com/meteor/meteor/issues/4415)

* Fix memory leak.  [#4289](https://github.com/meteor/meteor/issues/4289)

* Avoid recursion when materializing DOM elements, to avoid stack overflow
  errors in certain browsers. [#3028](https://github.com/meteor/meteor/issues/3028)

* Blaze and Meteor's built-in templating are now removable using
  `meteor remove blaze-html-templates`. You can add back support for static
  `head` and `body` tags in `.html` files by using the `static-html` package.

### DDP

* Websockets now support the
  [`permessage-deflate`](https://tools.ietf.org/id/draft-ietf-hybi-permessage-compression-19.txt)
  extension, which compresses data on the wire. It is enabled by default on the
  server. To disable it, set `$SERVER_WEBSOCKET_COMPRESSION` to `0`. To configure
  compression options, set `$SERVER_WEBSOCKET_COMPRESSION` to a JSON object that
  will be used as an argument to
  [`deflate.configure`](https://github.com/faye/permessage-deflate-node/blob/master/README.md).
  Compression is supported on the client side by Meteor's Node DDP client and by
  browsers including Chrome, Safari, and Firefox 37.

* The `ddp` package has been split into `ddp-client` and `ddp-server` packages;
  using `ddp` is equivalent to using both. This allows you to use the Node DDP
  client without adding the DDP server to your app.  [#4191](https://github.com/meteor/meteor/issues/4191) [#3452](https://github.com/meteor/meteor/issues/3452)

* On the client, `Meteor.call` now takes a `throwStubExceptions` option; if set,
  exceptions thrown by method stubs will be thrown instead of logged, and the
  method will not be invoked on the server.  [#4202](https://github.com/meteor/meteor/issues/4202)

* `sub.ready()` should return true inside that subscription's `onReady`
  callback.  [#4614](https://github.com/meteor/meteor/issues/4614)

* Fix method calls causing broken state when socket is reconnecting.  [#5104](https://github.com/meteor/meteor/issues/5104)

### Isobuild

* Build plugins will no longer process files whose names match the extension
  exactly (with no extra dot). If your build plugin needs to match filenames
  exactly, you should use the new build plugin API in this release which
  supplies a special `filenames` option. [#3985](https://github.com/meteor/meteor/issues/3985)

* Adding the same file twice in the same package is now an error. Previously,
  this could either lead to the file being included multiple times, or to a
  build time crash.

* You may now specify the `bare` option for JavaScript files on the server.
  Previous versions only allowed this on the client. [#3681](https://github.com/meteor/meteor/issues/3681)

* Ignore `node_modules` directories in apps instead of processing them as Meteor
  source code.  [#4457](https://github.com/meteor/meteor/issues/4457) [#4452](https://github.com/meteor/meteor/issues/4452)

* Backwards-incompatible change for package authors: Static assets in package.js files must now be
  explicitly declared by using `addAssets` instead of `addFiles`. Previously,
  any file that didn't have a source handler was automatically registered as a
  server-side asset. The `isAsset` option to `addFiles` is also deprecated in
  favor of `addAssets`.

* Built files are now always annotated with line number comments, to improve the
  debugging experience in browsers that don't support source maps.

* There is a completely new API for defining build plugins that cache their
  output. There are now special APIs for defining linters and minifiers in
  addition to compilers. The core Meteor packages for `less`, `coffee`, `stylus`
  and `html` files have been updated to use this new API. Read more on the
  [Wiki page](https://github.com/meteor/meteor/wiki/Build-Plugins-API).

### CSS

* LESS and Stylus now support cross-package imports.

* CSS concatenation and minification is delegated to the `standard-minifiers`
  package, which is present by default (and added to existing apps by the v1.2
  upgrader).

* CSS output is now split into multiple stylesheets to avoid hitting limits on
  rules per stylesheet in certain versions of Internet Explorer. [#1876](https://github.com/meteor/meteor/issues/1876)

### Mongo

* The oplog observe driver now properly updates queries when you drop a
  database.  [#3847](https://github.com/meteor/meteor/issues/3847)

* MongoID logic has been moved out of `minimongo` into a new package called
  `mongo-id`.

* Fix Mongo upserts with dotted keys in selector.  [#4522](https://github.com/meteor/meteor/issues/4522)


### `meteor` command-line tool

* You can now create three new example apps with the command line tool. These
  are the apps from the official tutorials at http://meteor.com/tutorials, which
  demonstrate building the same app with Blaze, Angular, and React. Try these
  apps with:

  ```sh
  meteor create --example simple-todos
  meteor create --example simple-todos-react
  meteor create --example simple-todos-angular
  ```

* `meteor shell` no longer crashes when piped from another command.

* Avoid a race condition in `meteor --test` and work with newer versions of the
  Velocity package.  [#3957](https://github.com/meteor/meteor/issues/3957)

* Improve error handling when publishing packages.  [#3977](https://github.com/meteor/meteor/issues/3977)

* Improve messaging around publishing binary packages.  [#3961](https://github.com/meteor/meteor/issues/3961)

* Preserve the value of `_` in `meteor shell`.  [#4010](https://github.com/meteor/meteor/issues/4010)

* `meteor mongo` now works on OS X when certain non-ASCII characters are in the
  pathname, as long as the `pgrep` utility is installed (it ships standard with
  OS X 10.8 and newer).  [#3999](https://github.com/meteor/meteor/issues/3999)

* `meteor run` no longer ignores (and often reverts) external changes to
  `.meteor/versions` which occur while the process is running.  [#3582](https://github.com/meteor/meteor/issues/3582)

* Fix crash when downloading two builds of the same package version
  simultaneously.  [#4163](https://github.com/meteor/meteor/issues/4163)

* Improve messages printed by `meteor update`, displaying list of packages
  that are not at the latest version available.

* When determining file load order, split file paths on path separator
  before comparing path components alphabetically.  [#4300](https://github.com/meteor/meteor/issues/4300)

* Fix inability to run `mongod` due to lack of locale configuration on some
  platforms, and improve error message if the failure still occurs.  [#4019](https://github.com/meteor/meteor/issues/4019)

* New `meteor lint` command.

### Minimongo

* The `$push` query modifier now supports a `$position` argument.  [#4312](https://github.com/meteor/meteor/issues/4312)

* `c.update(selector, replacementDoc)` no longer shares mutable state between
  replacementDoc and Minimongo internals. [#4377](https://github.com/meteor/meteor/issues/4377)

### Email

* `Email.send` now has a new option, `attachments`, in the same style as
  `mailcomposer`.
  [Details here.](https://github.com/andris9/mailcomposer#add-attachments)

### Tracker

* New `Tracker.Computation#onStop` method.  [#3915](https://github.com/meteor/meteor/issues/3915)

* `ReactiveDict` has two new methods, `clear` and `all`. `clear` resets
  the dictionary as if no items had been added, meaning all calls to `get` will
  return `undefined`. `all` converts the dictionary into a regular JavaScript
  object with a snapshot of the keys and values. Inside an autorun, `all`
  registers a dependency on any changes to the dictionary. [#3135](https://github.com/meteor/meteor/issues/3135)

### Utilities

* New `beforeSend` option to `HTTP.call` on the client allows you to directly
  access the `XMLHttpRequest` object and abort the call.  [#4419](https://github.com/meteor/meteor/issues/4419) [#3243](https://github.com/meteor/meteor/issues/3243) [#3266](https://github.com/meteor/meteor/issues/3266)

* Parse `application/javascript` and `application/x-javascript` HTTP replies as
  JSON too.  [#4595](https://github.com/meteor/meteor/issues/4595)

* `Match.test` from the `check` package now properly compares boolean literals,
  just like it does with Numbers and Strings. This applies to the `check`
  function as well.

* Provide direct access to the `mailcomposer` npm module used by the `email`
  package on `EmailInternals.NpmModules`. Allow specifying a `MailComposer`
  object to `Email.send` instead of individual options.  [#4209](https://github.com/meteor/meteor/issues/4209)

* Expose `Spiderable.requestTimeoutMs` from `spiderable` package to
  allow apps to set the timeout for running phantomjs.

* The `spiderable` package now reports the URL it's trying to fetch on failure.


### Other bug fixes and improvements

* Upgraded dependencies:

  - Node: 0.10.40 (from 0.10.36)
  - uglify-js: 2.4.20 (from 2.4.17)
  - http-proxy: 1.11.1 (from 1.6.0)

* `Meteor.loginWithGoogle` now supports `prompt`. Choose a prompt to always be
  displayed on Google login.

* Upgraded `coffeescript` package to depend on NPM packages
  coffeescript@1.9.2 and source-map@0.4.2. [#4302](https://github.com/meteor/meteor/issues/4302)

* Upgraded `fastclick` to 1.0.6 to fix an issue in iOS Safari. [#4393](https://github.com/meteor/meteor/issues/4393)

* Fix `Error: Can't render headers after they are sent to the client`.  [#4253](https://github.com/meteor/meteor/issues/4253) [#4750](https://github.com/meteor/meteor/issues/4750)

* `Meteor.settings.public` is always available on client and server,
  and modifications made on the server (for example, during app initialization)
  affect the value seen by connecting clients. [#4704](https://github.com/meteor/meteor/issues/4704)

### Windows

* Increase the buffer size for `netstat` when looking for running Mongo servers. [#4125](https://github.com/meteor/meteor/issues/4125)

* The Windows installer now always fetches the latest available version of
  Meteor at runtime, so that it doesn't need to be recompiled for every release.

* Fix crash in `meteor mongo` on Windows.  [#4711](https://github.com/meteor/meteor/issues/4711)


## v1.1.0.3, 2015-08-03

### Accounts

* When using Facebook API version 2.4, properly fetch `email` and other fields.
  Facebook recently forced all new apps to use version 2.4 of their API.  [#4743](https://github.com/meteor/meteor/issues/4743)


## v1.1.0.2, 2015-04-06

### `meteor` command-line tool

* Revert a change in 1.1.0.1 that caused `meteor mongo` to fail on some Linux
  systems. [#4115](https://github.com/meteor/meteor/issues/4115), [#4124](https://github.com/meteor/meteor/issues/4124), [#4134](https://github.com/meteor/meteor/issues/4134)


## v1.1.0.1, 2015-04-02

### Blaze

* Fix a regression in 1.1 in Blaze Templates: an error happening when View is
  invalidated immediately, causing a client-side crash (accessing
  `destroyMembers` of `undefined`). [#4097](https://github.com/meteor/meteor/issues/4097)

## v1.1, 2015-03-31

### Windows Support

* The Meteor command line tool now officially supports Windows 7, Windows 8.1,
  Windows Server 2008, and Windows Server 2012. It can run from PowerShell or
  Command Prompt.

* There is a native Windows installer that will be available for download from
  <https://www.meteor.com/install> starting with this release.

* In this release, Meteor on Windows supports all features available on Linux
  and Mac except building mobile apps with PhoneGap/Cordova.

* The `meteor admin get-machine` command now supports an additional
  architecture, `os.windows.x86_32`, which can be used to build binary packages
  for Windows.

### Version Solver

* The code that selects compatible package versions for `meteor update`
  and resolves conflicts on `meteor add` has been rewritten from the ground up.
  The core solver algorithm is now based on MiniSat, an open-source SAT solver,
  improving performance and maintainability.

* Refresh the catalog instead of downgrading packages when the versions in
  `.meteor/versions` aren't in the cache.  [#3653](https://github.com/meteor/meteor/issues/3653)

* Don't downgrade packages listed in `.meteor/packages`, or upgrade to a new
  major version, unless the new flag `--allow-incompatible-update` is passed
  as an override.

* Error messages are more detailed when constraints are unsatisfiable.

* Prefer "patched" versions of new indirect dependencies, and take patches
  to them on `meteor update` (for example, `1.0.1` or `1.0.0_1` over `1.0.0`).

* Version Solver is instrumented for profiling (`METEOR_PROFILE=1` in the
  environment).

* Setting the `METEOR_PRINT_CONSTRAINT_SOLVER_INPUT` environment variable
  prints information useful for diagnosing constraint solver bugs.

### Tracker

* Schedule the flush cycle using a better technique than `setTimeout` when
  available.  [#3889](https://github.com/meteor/meteor/issues/3889)

* Yield to the event loop during the flush cycle, unless we're executing a
  synchronous `Tracker.flush()`.  [#3901](https://github.com/meteor/meteor/issues/3901)

* Fix error reporting not being source-mapped properly. [#3655](https://github.com/meteor/meteor/issues/3655)

* Introduce a new option for `Tracker.autorun` - `onError`. This callback can be
  used to handle errors caught in the reactive computations. [#3822](https://github.com/meteor/meteor/issues/3822)

### Blaze

* Fix stack overflow from nested templates and helpers by avoiding recursion
  during rendering.  [#3028](https://github.com/meteor/meteor/issues/3028)

### `meteor` command-line tool

* Don't fail if `npm` prints more than 200K.  [#3887](https://github.com/meteor/meteor/issues/3887)


### Other bug fixes and improvements

* Upgraded dependencies:

  - uglify-js: 2.4.17 (from 2.4.13)

Patches contributed by GitHub users hwillson, mitar, murillo128, Primigenus,
rjakobsson, and tmeasday.


## v1.0.5, 2015-03-25

* This version of Meteor now uses version 2.2 of the Facebook API for
  authentication, instead of 1.0. If you use additional Facebook API methods
  beyond login, you may need to request new permissions.

  Facebook will automatically switch all apps to API version 2.0 on April
  30th, 2015. Please make sure to update your application's permissions and API
  calls by that date.

  For more details, see
  https://github.com/meteor/meteor/wiki/Facebook-Graph-API-Upgrade


## v1.0.4.2, 2015-03-20

* Fix regression in 1.0.4 where using Cordova for the first time in a project
  with hyphens in its directory name would fail.  [#3950](https://github.com/meteor/meteor/issues/3950)


## v1.0.4.1, 2015-03-18

* Fix regression in 1.0.4 where `meteor publish-for-arch` only worked for
  packages without colons in their name.  [#3951](https://github.com/meteor/meteor/issues/3951)

## v1.0.4, 2015-03-17

### Mongo Driver

* Meteor is now tested against MongoDB 2.6 by default (and the bundled version
  used by `meteor run` has been upgraded). It should still work fine with
  MongoDB 2.4.  Previous versions of Meteor mostly worked with MongoDB 2.6, with
  a few caveats:

    - Some upsert invocations did not work with MongoDB in previous versions of
      Meteor.
    - Previous versions of Meteor required setting up a special "user-defined
      role" with access to the `system.replset` table to use the oplog observe
      driver with MongoDB 2.6.  These extra permissions are not required with
      this version of Meteor.

  The MongoDB command needed to set up user permissions for the oplog observe
  driver is slightly different in MongoDB 2.6; see
  https://github.com/meteor/meteor/wiki/Oplog-Observe-Driver for details.

  We have also tested Meteor against the recently-released MongoDB 3.0.0.
  While we are not shipping MongoDB 3.0 with Meteor in this release (preferring
  to wait until its deployment is more widespread), we believe that Meteor
  1.0.4 apps will work fine when used with MongoDB 3.0.0 servers.

* Fix 0.8.1 regression where failure to connect to Mongo at startup would log a
  message but otherwise be ignored. Now it crashes the process, as it did before
  0.8.1.  [#3038](https://github.com/meteor/meteor/issues/3038)

* Use correct transform for allow/deny rules in `update` when different rules
  have different transforms.  [#3108](https://github.com/meteor/meteor/issues/3108)

* Provide direct access to the collection and database objects from the npm
  Mongo driver via new `rawCollection` and `rawDatabase` methods on
  `Mongo.Collection`.  [#3640](https://github.com/meteor/meteor/issues/3640)

* Observing or publishing an invalid query now throws an error instead of
  effectively hanging the server.  [#2534](https://github.com/meteor/meteor/issues/2534)


### Livequery

* If the oplog observe driver gets too far behind in processing the oplog, skip
  entries and re-poll queries instead of trying to keep up.  [#2668](https://github.com/meteor/meteor/issues/2668)

* Optimize common cases faced by the "crossbar" data structure (used by oplog
  tailing and DDP method write tracking).  [#3697](https://github.com/meteor/meteor/issues/3697)

* The oplog observe driver recovers from failed attempts to apply the modifier
  from the oplog (eg, because of empty field names).


### Minimongo

* When acting as an insert, `c.upsert({_id: 'x'}, {foo: 1})` now uses the `_id`
  of `'x'` rather than a random `_id` in the Minimongo implementation of
  `upsert`, just like it does for `c.upsert({_id: 'x'}, {$set: {foo: 1}})`.
  (The previous behavior matched a bug in the MongoDB 2.4 implementation of
  upsert that is fixed in MongoDB 2.6.)  [#2278](https://github.com/meteor/meteor/issues/2278)

* Avoid unnecessary work while paused in minimongo.

* Fix bugs related to observing queries with field filters: `changed` callbacks
  should not trigger unless a field in the filter has changed, and `changed`
  callbacks need to trigger when a parent of an included field is
  unset.  [#2254](https://github.com/meteor/meteor/issues/2254) [#3571](https://github.com/meteor/meteor/issues/3571)

* Disallow setting fields with empty names in minimongo, to match MongoDB 2.6
  semantics.


### DDP

* Subscription handles returned from `Meteor.subscribe` and
  `TemplateInstance#subscribe` now have a `subscriptionId` property to identify
  which subscription the handle is for.

* The `onError` callback to `Meteor.subscribe` has been replaced with a more
  general `onStop` callback that has an error as an optional first argument.
  The `onStop` callback is called when the subscription is terminated for
  any reason.  `onError` is still supported for backwards compatibility. [#1461](https://github.com/meteor/meteor/issues/1461)

* The return value from a server-side `Meteor.call` or `Meteor.apply` is now a
  clone of what the function returned rather than sharing mutable state.  [#3201](https://github.com/meteor/meteor/issues/3201)

* Make it easier to use the Node DDP client implementation without running a web
  server too.  [#3452](https://github.com/meteor/meteor/issues/3452)


### Blaze

* Template instances now have a `subscribe` method that functions exactly like
  `Meteor.subscribe`, but stops the subscription when the template is destroyed.
  There is a new method on Template instances called `subscriptionsReady()`
  which is a reactive function that returns true when all of the subscriptions
  made with `TemplateInstance#subscribe` are ready. There is also a built-in
  helper that returns the same thing and can be accessed with
  `Template.subscriptionsReady` inside any template.

* Add `onRendered`, `onCreated`, and `onDestroyed` methods to
  `Template`. Assignments to `Template.foo.rendered` and so forth are deprecated
  but are still supported for backwards compatibility.

* Fix bug where, when a helper or event handler was called from inside a custom
  block helper,  `Template.instance()` returned the `Template.contentBlock`
  template instead of the actual user-defined template, making it difficult to
  use `Template.instance()` for local template state.

* `Template.instance()` now works inside `Template.body`.  [#3631](https://github.com/meteor/meteor/issues/3631)

* Allow specifying attributes on `<body>` tags in templates.

* Improve performance of rendering large arrays.  [#3596](https://github.com/meteor/meteor/issues/3596)


### Isobuild

* Support `Npm.require('foo/bar')`.  [#3505](https://github.com/meteor/meteor/issues/3505) [#3526](https://github.com/meteor/meteor/issues/3526)

* In `package.js` files, `Npm.require` can only require built-in Node modules
  (and dev bundle modules, though you shouldn't depend on that), not the modules
  from its own `Npm.depends`. Previously, such code would work but only on the
  second time a `package.js` was executed.

* Ignore vim swap files in the `public` and `private` directories.  [#3322](https://github.com/meteor/meteor/issues/3322)

* Fix regression in 1.0.2 where packages might not be rebuilt when the compiler
  version changes.


### Meteor Accounts

* The `accounts-password` `Accounts.emailTemplates` can now specify arbitrary
  email `headers`.  The `from` address can now be set separately on the
  individual templates, and is a function there rather than a static
  string. [#2858](https://github.com/meteor/meteor/issues/2858) [#2854](https://github.com/meteor/meteor/issues/2854)

* Add login hooks on the client: `Accounts.onLogin` and
  `Accounts.onLoginFailure`. [#3572](https://github.com/meteor/meteor/issues/3572)

* Add a unique index to the collection that stores OAuth login configuration to
  ensure that only one configuration exists per service.  [#3514](https://github.com/meteor/meteor/issues/3514)

* On the server, a new option
  `Accounts.setPassword(user, password, { logout: false })` overrides the
  default behavior of logging out all logged-in connections for the user.  [#3846](https://github.com/meteor/meteor/issues/3846)


### Webapp

* `spiderable` now supports escaped `#!` fragments.  [#2938](https://github.com/meteor/meteor/issues/2938)

* Disable `appcache` on Firefox by default.  [#3248](https://github.com/meteor/meteor/issues/3248)

* Don't overly escape `Meteor.settings.public` and other parts of
  `__meteor_runtime_config__`.  [#3730](https://github.com/meteor/meteor/issues/3730)

* Reload the client program on `SIGHUP` or Node-specific IPC messages, not
  `SIGUSR2`.


### `meteor` command-line tool

* Enable tab-completion of global variables in `meteor shell`.  [#3227](https://github.com/meteor/meteor/issues/3227)

* Improve the stability of `meteor shell`.  [#3437](https://github.com/meteor/meteor/issues/3437) [#3595](https://github.com/meteor/meteor/issues/3595) [#3591](https://github.com/meteor/meteor/issues/3591)

* `meteor login --email` no longer takes an ignored argument.  [#3532](https://github.com/meteor/meteor/issues/3532)

* Fix regression in 1.0.2 where `meteor run --settings s` would ignore errors
  reading or parsing the settings file.  [#3757](https://github.com/meteor/meteor/issues/3757)

* Fix crash in `meteor publish` in some cases when the package is inside an
  app. [#3676](https://github.com/meteor/meteor/issues/3676)

* Fix crashes in `meteor search --show-all` and `meteor search --maintainer`.
  \#3636

* Kill PhantomJS processes after `meteor --test`, and only run the app
  once. [#3205](https://github.com/meteor/meteor/issues/3205) [#3793](https://github.com/meteor/meteor/issues/3793)

* Give a better error when Mongo fails to start up due to a full disk.  [#2378](https://github.com/meteor/meteor/issues/2378)

* After killing existing `mongod` servers, also clear the `mongod.lock` file.

* Stricter validation for package names: they cannot begin with a hyphen, end
  with a dot, contain two consecutive dots, or start or end with a colon.  (No
  packages on Atmosphere fail this validation.)  Additionally, `meteor create
  --package` applies the same validation as `meteor publish` and disallows
  packages with multiple colons.  (Packages with multiple colons like
  `local-test:iron:router` are used internally by `meteor test-packages` so that
  is not a strict validation rule.)

* `meteor create --package` now no longer creates a directory with the full
  name of the package, since Windows file systems cannot have colon characters
  in file paths. Instead, the command now creates a directory named the same
  as the second part of the package name after the colon (without the username
  prefix).


### Meteor Mobile

* Upgrade the Cordova CLI dependency from 3.5.1 to 4.2.0. See the release notes
  for the 4.x series of the Cordova CLI [on Apache
  Cordova](http://cordova.apache.org/announcements/2014/10/16/cordova-4.html).

* Related to the recently discovered [attack
  vectors](http://cordova.apache.org/announcements/2014/08/04/android-351.html)
  in Android Cordova apps, Meteor Cordova apps no longer allow access to all
  domains by default. If your app access external resources over XHR, you need
  to add them to the whitelist of allowed domains with the newly added
  [`App.accessRule`
  method](https://docs.meteor.com/#/full/App-accessRule) in your
  `mobile-config.js` file.

* Upgrade Cordova Plugins dependencies in Meteor Core packages:
  - `org.apache.cordova.file`: from 1.3.0 to 1.3.3
  - `org.apache.cordova.file-transfer`: from 0.4.4 to 0.5.0
  - `org.apache.cordova.splashscreen`: from 0.3.3 to 1.0.0
  - `org.apache.cordova.console`: from 0.2.10 to 0.2.13
  - `org.apache.cordova.device`: from 0.2.11 to 0.3.0
  - `org.apache.cordova.statusbar`: from 0.1.7 to 0.1.10
  - `org.apache.cordova.inappbrowser`: from 0.5.1 to 0.6.0
  - `org.apache.cordova.inappbrowser`: from 0.5.1 to 0.6.0

* Use the newer `ios-sim` binary, compiled with Xcode 6 on OS X Mavericks.


### Tracker

* Use `Session.set({k1: v1, k2: v2})` to set multiple values at once.


### Utilities

* Provide direct access to all options supported by the `request` npm module via
  the new server-only `npmRequestOptions` option to `HTTP.call`.  [#1703](https://github.com/meteor/meteor/issues/1703)


### Other bug fixes and improvements

* Many internal refactorings towards supporting Meteor on Windows are in this
  release.

* Remove some packages used internally to support legacy MDG systems
  (`application-configuration`, `ctl`, `ctl-helper`, `follower-livedata`,
  `dev-bundle-fetcher`, and `star-translate`).

* Provide direct access to some npm modules used by core packages on the
  `NpmModules` field of `WebAppInternals`, `MongoInternals`, and
  `HTTPInternals`.

* Upgraded dependencies:

  - node: 0.10.36 (from 0.10.33)
  - Fibers: 1.0.5 (from 1.0.1)
  - MongoDB: 2.6.7 (from 2.4.12)
  - openssl in mongo: 1.0.2 (from 1.0.1j)
  - MongoDB driver: 1.4.32 (from 1.4.1)
  - bson: 0.2.18 (from 0.2.7)
  - request: 2.53.0 (from 2.47.0)


Patches contributed by GitHub users 0a-, awatson1978, awwx, bwhitty,
christianbundy, d4nyll, dandv, DanielDent, DenisGorbachev, fay-jai, gsuess,
hwillson, jakozaur, meonkeys, mitar, netanelgilad, queso, rbabayoff, RobertLowe,
romanzolotarev, Siilwyn, and tmeasday.


## v.1.0.3.2, 2015-02-25

* Fix regression in 1.0.3 where the `meteor` tool could crash when downloading
  the second build of a given package version; for example, when running `meteor
  deploy` on an OSX or 32-bit Linux system for an app containing a binary
  package.  [#3761](https://github.com/meteor/meteor/issues/3761)


## v.1.0.3.1, 2015-01-20

* Rewrite `meteor show` and `meteor search` to show package information for
  local packages and to show if the package is installed for non-local
  packages. Introduce the `--show-all` flag, and deprecate the
  `--show-unmigrated` and `--show-old flags`.  Introduce the `--ejson` flag to
  output an EJSON object.

* Support README.md files in`meteor publish`. Take in the documentation file in
  `package.js` (set to `README.md` by default) and upload it to the server at
  publication time. Excerpt the first non-header Markdown section for use in
  `meteor show`.

* Support updates of package version metadata after that version has been
  published by running `meteor publish --update` from the package directory.

* Add `meteor test-packages --velocity` (similar to `meteor run --test`).  [#3330](https://github.com/meteor/meteor/issues/3330)

* Fix `meteor update <packageName>` to update `<packageName>` even if it's an
  indirect dependency of your app.  [#3282](https://github.com/meteor/meteor/issues/3282)

* Fix stack trace when a browser tries to use the server like a proxy.  [#1212](https://github.com/meteor/meteor/issues/1212)

* Fix inaccurate session statistics and possible multiple invocation of
  Connection.onClose callbacks.

* Switch CLI tool filesystem calls from synchronous to yielding (pro: more
  concurrency, more responsive to signals; con: could introduce concurrency
  bugs)

* Don't apply CDN prefix on Cordova. [#3278](https://github.com/meteor/meteor/issues/3278) [#3311](https://github.com/meteor/meteor/issues/3311)

* Don't try to refresh client app in the runner unless the app actually has the
  autoupdate package. [#3365](https://github.com/meteor/meteor/issues/3365)

* Fix custom release banner logic. [#3353](https://github.com/meteor/meteor/issues/3353)

* Apply HTTP followRedirects option to non-GET requests.  [#2808](https://github.com/meteor/meteor/issues/2808)

* Clean up temporary directories used by package downloads sooner.  [#3324](https://github.com/meteor/meteor/issues/3324)

* If the tool knows about the requested release but doesn't know about the build
  of its tool for the platform, refresh the catalog rather than failing
  immediately.  [#3317](https://github.com/meteor/meteor/issues/3317)

* Fix `meteor --get-ready` to not add packages to your app.

* Fix some corner cases in cleaning up app processes in the runner. Drop
  undocumented `--keepalive` support. [#3315](https://github.com/meteor/meteor/issues/3315)

* Fix CSS autoupdate when `$ROOT_URL` has a non-trivial path.  [#3111](https://github.com/meteor/meteor/issues/3111)

* Save Google OAuth idToken to the User service info object.

* Add git info to `meteor --version`.

* Correctly catch a case of illegal `Tracker.flush` during `Tracker.autorun`.  [#3037](https://github.com/meteor/meteor/issues/3037)

* Upgraded dependencies:

  - jquery: 1.11.2 (from 1.11.0)

Patches by GitHub users DanielDent, DanielDornhardt, PooMaster, Primigenus,
Tarang, TomFreudenberg, adnissen, dandv, fay-jai, knownasilya, mquandalle,
ogourment, restebanez, rissem, smallhelm and tmeasday.

## v1.0.2.1, 2014-12-22

* Fix crash in file change watcher.  [#3336](https://github.com/meteor/meteor/issues/3336)

* Allow `meteor test-packages packages/*` even if not all package directories
  have tests.  [#3334](https://github.com/meteor/meteor/issues/3334)

* Fix typo in `meteor shell` output. [#3326](https://github.com/meteor/meteor/issues/3326)


## v1.0.2, 2014-12-19

### Improvements to the `meteor` command-line tool

* A new command called `meteor shell` attaches an interactive terminal to
  an already-running server process, enabling inspection and execution of
  server-side data and code, with dynamic tab completion of variable names
  and properties. To see `meteor shell` in action, type `meteor run` in an
  app directory, then (in another terminal) type `meteor shell` in the
  same app directory. You do not have to wait for the app to start before
  typing `meteor shell`, as it will automatically connect when the server
  is ready. Note that `meteor shell` currently works for local development
  only, and is not yet supported for apps running on remote hosts.

* We've done a major internal overhaul of the `meteor` command-line tool with an
  eye to correctness, maintainability, and performance.  Some details include:
  * Refresh the package catalog for build commands only when an error
    occurs that could be fixed by a refresh, not for every build command.
  * Never run the constraint solver to select package versions more than once
    per build.
  * Built packages ("isopacks") are now cached inside individual app directories
    instead of inside their source directories.
  * `meteor run` starts Mongo in parallel with building the application.
  * The constraint solver no longer leaves a `versions.json` file in your
    packages source directories; when publishing a package that is not inside an
    app, it will leave a `.versions` file (with the same format as
    `.meteor/versions`) which you should check into source control.
  * The constraint solver's model has been simplified so that plugins must use
    the same version of packages as their surrounding package when built from
    local source.

* Using `meteor debug` no longer requires manually continuing the debugger when
  your app restarts, and it no longer overwrites the symbol `_` inside your app.

* Output from the command-line tool is now word-wrapped to the width of your
  terminal.

* Remove support for the undocumented earliestCompatibleVersion feature of the
  package system.

* Reduce CPU usage and disk I/O bandwidth by using kernel file-system change
  notification events where possible. On file systems that do not support these
  events (NFS, Vagrant Virtualbox shared folders, etc), file changes will only
  be detected every 5 seconds; to detect changes more often in these cases (but
  use more CPU), set the `METEOR_WATCH_FORCE_POLLING` environment
  variable. [#2135](https://github.com/meteor/meteor/issues/2135)

* Reduce CPU usage by fixing a check for a parent process in `meteor
  run` that was happening constantly instead of every few seconds. [#3252](https://github.com/meteor/meteor/issues/3252)

* Fix crash when two plugins defined source handlers for the same
  extension. [#3015](https://github.com/meteor/meteor/issues/3015) [#3180](https://github.com/meteor/meteor/issues/3180)

* Fix bug (introduced in 0.9.3) where the warning about using experimental
  versions of packages was printed too often.

* Fix bug (introduced in 1.0) where `meteor update --patch` crashed.

* Fix bug (introduced in 0.9.4) where banners about new releases could be
  printed too many times.

* Fix crash when a package version contained a dot-separated pre-release part
  with both digits and non-digits. [#3147](https://github.com/meteor/meteor/issues/3147)

* Corporate HTTP proxy support is now implemented using our websocket library's
  new built-in implementation instead of a custom implementation. [#2515](https://github.com/meteor/meteor/issues/2515)

### Blaze

* Add default behavior for `Template.parentData` with no arguments. This
  selects the first parent. [#2861](https://github.com/meteor/meteor/issues/2861)

* Fix `Blaze.remove` on a template's view to correctly remove the DOM
  elements when the template was inserted using
  `Blaze.renderWithData`. [#3130](https://github.com/meteor/meteor/issues/3130)

* Allow curly braces to be escaped in Spacebars. Use the special
  sequences `{{|` and `{{{|` to insert a literal `{{` or `{{{`.

### Meteor Accounts

* Allow integration with OAuth1 servers that require additional query
  parameters to be passed with the access token. [#2894](https://github.com/meteor/meteor/issues/2894)

* Expire a user's password reset and login tokens in all circumstances when
  their password is changed.

### Other bug fixes and improvements

* Some packages are no longer released as part of the core release process:
  amplify, backbone, bootstrap, d3, jquery-history, and jquery-layout. This
  means that new versions of these packages can be published outside of the full
  Meteor release cycle.

* Require plain objects as the update parameter when doing replacements
  in server-side collections.

* Fix audit-argument-checks spurious failure when an argument is NaN. [#2914](https://github.com/meteor/meteor/issues/2914)

### Upgraded dependencies

  - node: 0.10.33 (from 0.10.29)
  - source-map-support: 0.2.8 (from 0.2.5)
  - semver: 4.1.0 (from 2.2.1)
  - request: 2.47.0 (from 2.33.0)
  - tar: 1.0.2 (from 1.0.1)
  - source-map: 0.1.40 (from 0.1.32)
  - sqlite3: 3.0.2 (from 3.0.0)
  - phantomjs npm module: 1.9.12 (from 1.8.1-1)
  - http-proxy: 1.6.0 (from a fork of 1.0.2)
  - esprima: 1.2.2 (from an unreleased 1.1-era commit)
  - escope: 1.0.1 (from 1.0.0)
  - openssl in mongo: 1.0.1j (from 1.0.1g)
  - faye-websocket: 0.8.1 (from using websocket-driver instead)
  - MongoDB: 2.4.12 (from 2.4.9)


Patches by GitHub users andylash, anstarovoyt, benweissmann, chrisbridgett,
colllin, dandv, ecwyne, graemian, JamesLefrere, kevinchiu, LyuGGang, matteodem,
mitar, mquandalle, musically-ut, ograycode, pcjpcj2, physiocoder, rgoomar,
timhaines, trusktr, Urigo, and zol.


## v1.0.1, 2014-12-09

* Fix a security issue in allow/deny rules that could result in data
  loss. If your app uses allow/deny rules, or uses packages that use
  allow/deny rules, we recommend that you update immediately.


## v1.0, 2014-10-28

### New Features

* Add the `meteor admin get-machine` command to make it easier to
  publish packages with binary dependencies for all
  architectures. `meteor publish` no longer publishes builds
  automatically if your package has binary NPM dependencies.

* New `localmarket` example, highlighting Meteor's support for mobile
  app development.

* Restyle the `leaderboard` example, and optimize it for both desktop
  and mobile.

### Performance

* Reduce unnecessary syncs with the package server, which speeds up
  startup times for many commands.

* Speed up `meteor deploy` by not bundling unnecessary files and
  programs.

* To make Meteor easier to use on slow or unreliable network
  connections, increase timeouts for DDP connections that the Meteor
  tool uses to communicate with the package server. [#2777](https://github.com/meteor/meteor/issues/2777), [#2789](https://github.com/meteor/meteor/issues/2789).

### Mobile App Support

* Implemented reasonable default behavior for launch screens on mobile
  apps.

* Don't build for Android when only the iOS build is required, and
  vice versa.

* Fix bug that could cause mobile apps to stop being able to receive hot
  code push updates.

* Fix bug where Cordova clients connected to http://example.com instead
  of https://example.com when https:// was specified in the
  --mobile-server option. [#2880](https://github.com/meteor/meteor/issues/2880)

* Fix stack traces when attempting to build or run iOS apps on Linux.

* Print a warning when building an app with mobile platforms and
  outputting the build into the source tree. Outputting a build into the
  source tree can cause subsequent builds to fail because they will
  treat the build output as source files.

* Exit from `meteor run` when new Cordova plugins or platforms are
  added, since we don't support hot code push for new plugins or
  platforms.

* Fix quoting of arguments to Cordova plugins.

* The `accounts-twitter` package now works in Cordova apps in local
  development. For workarounds for other login providers in local
  development mode, see
  https://github.com/meteor/meteor/wiki/OAuth-for-mobile-Meteor-clients.

### Packaging

* `meteor publish-for-arch` can publish packages built with different Meteor
  releases.

* Fix default `api.versionsFrom` field in packages created with `meteor
  create --package`.

* Fix bug where changes in an app's .meteor/versions file would not
  cause the app to be rebuilt.

### Other bug fixes and improvements

* Use TLSv1 in the `spiderable` package, for compatibility with servers
  that have disabled SSLv3 in response to the POODLE bug.

* Work around the `meteor run` proxy occasionally running out of sockets.

* Fix bug with regular expressions in minimongo. [#2817](https://github.com/meteor/meteor/issues/2817)

* Add READMEs for several core packages.

* Include protocols in URLs printed by `meteor deploy`.

* Improve error message for limited ordered observe. [#1643](https://github.com/meteor/meteor/issues/1643)

* Fix missing dependency on `random` in the `autoupdate` package. [#2892](https://github.com/meteor/meteor/issues/2892)

* Fix bug where all CSS would be removed from connected clients if a
  CSS-only change is made between local development server restarts or
  when deploying with `meteor deploy`.

* Increase height of the Google OAuth popup to the Google-recommended
  value.

* Fix the layout of the OAuth configuration dialog when used with
  Bootstrap.

* Allow build plugins to override the 'bare' option on added source
  files. [#2834](https://github.com/meteor/meteor/issues/2834)

Patches by GitHub users DenisGorbachev, ecwyne, mitar, mquandalle,
Primigenus, svda, yauh, and zol.


## v0.9.4.1, 2014-12-09 (backport)

* Fix a security issue in allow/deny rules that could result in data
  loss. If your app uses allow/deny rules, or uses packages that use
  allow/deny rules, we recommend that you update immediately.
  Backport from 1.0.1.


## v0.9.4, 2014-10-13

### New Features

* The new `meteor debug` command and `--debug-port` command line option
  to `meteor run` allow you to easily use node-inspector to debug your
  server-side code. Add a `debugger` statement to your code to create a
  breakpoint.

* Add new a `meteor run --test` command that runs
  [Velocity](https://github.com/meteor-velocity/velocity) tests in your
  app .

* Add new callbacks `Accounts.onResetPasswordLink`,
  `Accounts.onEnrollmentLink`, and `Accounts.onEmailVerificationLink`
  that make it easier to build custom user interfaces on top of the
  accounts system. These callbacks should be registered before
  `Meteor.startup` fires, and will be called if the URL matches a link
  in an email sent by `Accounts.resetPassword`, etc. See
  https://docs.meteor.com/#Accounts-onResetPasswordLink.

* A new configuration file for mobile apps,
  `<APP>/mobile-config.js`. This allows you to set app metadata, icons,
  splash screens, preferences, and PhoneGap/Cordova plugin settings
  without needing a `cordova_build_override` directory. See
  https://docs.meteor.com/#mobileconfigjs.


### API Changes

* Rename `{{> UI.dynamic}}` to `{{> Template.dynamic}}`, and likewise
  with `UI.contentBlock` and `UI.elseBlock`. The UI namespace is no
  longer used anywhere except for backwards compatibility.

* Deprecate the `Template.someTemplate.myHelper = ...` syntax in favor
  of `Template.someTemplate.helpers(...)`.  Using the older syntax still
  works, but prints a deprecation warning to the console.

* `Package.registerBuildPlugin` its associated functions have been added
  to the public API, cleaned up, and documented. The new function is
  identical to the earlier _transitional_registerBuildPlugin except for
  minor backwards-compatible API changes. See
  https://docs.meteor.com/#Package-registerBuildPlugin

* Rename the `showdown` package to `markdown`.

* Deprecate the `amplify`, `backbone`, `bootstrap`, and `d3` integration
  packages in favor of community alternatives.  These packages will no
  longer be maintained by MDG.


### Tool Changes

* Improved output from `meteor build` to make it easier to publish
  mobile apps to the App Store and Play Store. See the wiki pages for
  instructions on how to publish your
  [iOS](https://github.com/meteor/meteor/wiki/How-to-submit-your-iOS-app-to-App-Store)
  and
  [Android](https://github.com/meteor/meteor/wiki/How-to-submit-your-Android-app-to-Play-Store)
  apps.

* Packages can now be marked as debug-mode only by adding `debugOnly:
  true` to `Package.describe`. Debug-only packages are not included in
  the app when it is bundled for production (`meteor build` or `meteor
  run --production`). This allows package authors to build packages
  specifically for testing and debugging without increasing the size of
  the resulting app bundle or causing apps to ship with debug
  functionality built in.

* Rework the process for installing mobile development SDKs. There is
  now a `meteor install-sdk` command that automatically install what
  software it can and points to documentation for the parts that
  require manual installation.

* The `.meteor/cordova-platforms` file has been renamed to
  `.meteor/platforms` and now includes the default `server` and
  `browser` platforms. The default platforms can't currently be removed
  from a project, though this will be possible in the future. The old
  file will be automatically migrated to the new one when the app is run
  with Meteor 0.9.4 or above.

* The `unipackage.json` file inside downloaded packages has been renamed
  to `isopack.json` and has an improved forwards-compatible format. To
  maintain backwards compatibility with previous releases, packages will
  be built with both files.

* The local package metadata cache now uses SQLite, which is much faster
  than the previous implementation. This improves `meteor` command line
  tool startup time.

* The constraint solver used by the client to find compatible versions
  of packages is now much faster.

* The `--port` option to `meteor run` now requires a numeric port
  (e.g. `meteor run --port example.com` is no longer valid).

* The `--mobile-port` option `meteor run` has been reworked. The option
  is now `--mobile-server` in `meteor run` and `--server` in `meteor
  build`. `--server` is required for `meteor build` in apps with mobile
  platforms installed. `--mobile-server` defaults to an automatically
  detected IP address on port 3000, and `--server` requires a hostname
  but defaults to port 80 if a port is not specified.

* Operations that take longer than a few seconds (e.g. downloading
  packages, installing the Android SDK, etc) now show a progress bar.

* Complete support for using an HTTP proxy in the `meteor` command line
  tool. Now all DDP connections can work through a proxy.  Use the standard
  `http_proxy` environment variable to specify your proxy endpoint.  [#2515](https://github.com/meteor/meteor/issues/2515)


### Bug Fixes

* Fix behavior of ROOT_URL with path ending in `/`.

* Fix source maps when using a ROOT_URL with a path. [#2627](https://github.com/meteor/meteor/issues/2627)

* Change the mechanism that the Meteor tool uses to clean up app server
  processes. The new mechanism is more resilient to slow app bundles and
  other CPU-intensive tasks. [#2536](https://github.com/meteor/meteor/issues/2536), [#2588](https://github.com/meteor/meteor/issues/2588).


Patches by GitHub users cryptoquick, Gaelan, jperl, meonkeys, mitar,
mquandalle, prapicault, pscanf, richguan, rick-golden-healthagen,
rissem, rosh93, rzymek, and timoabend


## v0.9.3.1, 2014-09-30

* Don't crash when failing to contact the package server. [#2713](https://github.com/meteor/meteor/issues/2713)

* Allow more than one dash in package versions. [#2715](https://github.com/meteor/meteor/issues/2715)


## v0.9.3, 2014-09-25

### More Package Version Number Flexibility

* Packages now support relying on multiple major versions of their
  dependencies (eg `blaze@1.0.0 || 2.0.0`). Additionally, you can now
  call `api.versionsFrom(<release>)` multiple times, or with an array
  (eg `api.versionsFrom([<release1>, <release2>])`. Meteor will
  interpret this to mean that the package will work with packages from
  all the listed releases.

* Support for "wrapped package" version numbers. There is now a `_` field
  in version numbers. The `_` field must be an integer, and versions with
  the `_` are sorted after versions without. This allows using the
  upstream version number as the Meteor package version number and being
  able to publish multiple version of the Meteor package (e.g.
  `jquery@1.11.1_2`).

Note: packages using the `||` operator or the `_` symbol in their
versions or dependencies will be invisible to pre-0.9.3 users. Meteor
versions 0.9.2 and before do not understand the new version formats and
will not be able to use versions of packages that use the new features.


### Other Command-line Tool Improvements

* More detailed constraint solver output. Meteor now tells you which
  constraints prevent upgrading or adding new packages. This will make
  it much easier to update your app to new versions.

* Better handling of pre-release versions (e.g. versions with
  `-`). Pre-release packages will now be included in an app if and only
  if there is no way to meet the app's constraints without using a
  pre-release package.

* Add `meteor admin set-unmigrated` to allow maintainers to hide
  pre-0.9.0 packages in `meteor search` and `meteor show`. This will not
  stop users from continuing to use the package, but it helps prevent
  new users from finding old non-functional packages.

* Progress bars for time-intensive operations, like downloading large
  packages.


### Other Changes

* Offically support `Meteor.wrapAsync` (renamed from
  `Meteor._wrapAsync`). Additionally, `Meteor.wrapAsync` now lets you
  pass an object to bind as `this` in the wrapped call. See
  https://docs.meteor.com/#meteor_wrapasync.

* The `reactive-dict` package now allows an optional name argument to
  enable data persistence during hot code push.


Patches by GitHub users evliu, meonkeys, mitar, mizzao, mquandalle,
prapicault, waitingkuo, wulfmeister.



## v0.9.2.2, 2014-09-17

* Fix regression in 0.9.2 that prevented some users from accessing the
  Meteor development server in their browser. Specifically, 0.9.2
  unintentionally changed the development mode server's default bind
  host to localhost instead of 0.0.0.0. [#2596](https://github.com/meteor/meteor/issues/2596)


## v0.9.2.1, 2014-09-15

* Fix versions of packages that were published with `-cordova` versions
  in 0.9.2 (appcache, fastclick, htmljs, logging, mobile-status-bar,
  routepolicy, webapp-hashing).


## v0.9.2, 2014-09-15

This release contains our first support for building mobile apps in
Meteor, for both iOS and Android. This support comes via an
integration with Apache's Cordova/PhoneGap project.

  * You can use Cordova/PhoneGap packages in your application or inside
    a Meteor package to access a device's native functions directly from
    JavaScript code.
  * The `meteor add-platform` and `meteor run` commands now let you
    launch the app in the iOS or Android simulator or run it on an
    attached hardware device.
  * This release extends hot code push to support live updates into
    installed native apps.
  * The `meteor bundle` command has been renamed to `meteor build` and
    now outputs build projects for the mobile version of the targeted
    app.
  * See
    https://github.com/meteor/meteor/wiki/Meteor-Cordova-Phonegap-integration
    for more information about how to get started building mobile apps
    with Meteor.

* Better mobile support for OAuth login: you can now use a
  redirect-based flow inside UIWebViews, and the existing popup-based
  flow has been adapted to work in Cordova/PhoneGap apps.

#### Bug fixes and minor improvements

* Fix sorting on non-trivial keys in Minimongo. [#2439](https://github.com/meteor/meteor/issues/2439)

* Bug fixes and performance improvements for the package system's
  constraint solver.

* Improved error reporting for misbehaving oplog observe driver. [#2033](https://github.com/meteor/meteor/issues/2033) [#2244](https://github.com/meteor/meteor/issues/2244)

* Drop deprecated source map linking format used for older versions of
  Firefox.  [#2385](https://github.com/meteor/meteor/issues/2385)

* Allow Meteor tool to run from a symlink. [#2462](https://github.com/meteor/meteor/issues/2462)

* Assets added via a plugin are no longer considered source files. [#2488](https://github.com/meteor/meteor/issues/2488)

* Remove support for long deprecated `SERVER_ID` environment
  variable. Use `AUTOUPDATE_VERSION` instead.

* Fix bug in reload-safetybelt package that resulted in reload loops in
  Chrome with cookies disabled.

* Change the paths for static assets served from packages. The `:`
  character is replaced with the `_` character in package names so as to
  allow serving on mobile devices and ease operation on Windows. For
  example, assets from the `abc:bootstrap` package are now served at
  `/packages/abc_bootstrap` instead of `/packages/abc:bootstrap`.

* Also change the paths within a bundled Meteor app to allow for
  different client architectures (eg mobile). For example,
  `bundle/programs/client` is now `bundle/programs/web.browser`.


Patches by GitHub users awwx, mizzao, and mquandalle.



## v0.9.1.1, 2014-09-06

* Fix backwards compatibility for packages that had weak dependencies
  on packages renamed in 0.9.1 (`ui`, `deps`, `livedata`). [#2521](https://github.com/meteor/meteor/issues/2521)

* Fix error when using the `reactive-dict` package without the `mongo`
  package.


## v0.9.1, 2014-09-04

#### Organizations in Meteor developer accounts

Meteor 0.9.1 ships with organizations support in Meteor developer
accounts. Organizations are teams of users that make it easy to
collaborate on apps and packages.

Create an organization at
https://www.meteor.com/account-settings/organizations. Run the `meteor
authorized` command in your terminal to give an organization
permissions to your apps. To add an organization as a maintainer of
your packages, use the `meteor admin maintainers` command. You can
also publish packages with an organization's name in the package name
prefix instead of your own username.


#### One backwards incompatible change for templates

* Templates can no longer be named "body" or "instance".

#### Backwards compatible Blaze API changes

* New public and documented APIs:
  * `Blaze.toHTMLWithData()`
  * `Template.currentData()`
  * `Blaze.getView()`
  * `Template.parentData()` (previously `UI._parentData()`)
  * `Template.instance()` (previously `UI._templateInstance()`)
  * `Template.body` (previously `UI.body`)
  * `new Template` (previously `Template.__create__`)
  * `Blaze.getData()` (previously `UI.getElementData`, or `Blaze.getCurrentData` with no arguments)

* Deprecate the `ui` package. Instead, use the `blaze` package. The
  `UI` and `Blaze` symbols are now the same.

* Deprecate `UI.insert`. `UI.render` and `UI.renderWithData` now
  render a template and place it in the DOM.

* Add an underscore to some undocumented Blaze APIs to make them
  internal. Notably: `Blaze._materializeView`, `Blaze._createView`,
  `Blaze._toText`, `Blaze._destroyView`, `Blaze._destroyNode`,
  `Blaze._withCurrentView`, `Blaze._DOMBackend`,
  `Blaze._TemplateWith`

* Document Views. Views are the machinery powering DOM updates in
  Blaze.

* Expose `view` property on template instances.

#### Backwards compatible renames

* Package renames
  * `livedata` -> `ddp`
  * `mongo-livedata` -> `mongo`
  * `standard-app-packages` -> `meteor-platform`
* Symbol renames
  * `Meteor.Collection` -> `Mongo.Collection`
  * `Meteor.Collection.Cursor` -> `Mongo.Cursor`
  * `Meteor.Collection.ObjectID` -> `Mongo.ObjectID`
  * `Deps` -> `Tracker`

#### Other

* Add `reactive-var` package. Lets you define a single reactive
  variable, like a single key in `Session`.

* Don't throw an exception in Chrome when cookies and local storage
  are blocked.

* Bump DDP version to "1". Clients connecting with version "pre1" or
  "pre2" should still work.

* Allow query parameters in OAuth1 URLs. [#2404](https://github.com/meteor/meteor/issues/2404)

* Fix `meteor list` if not all packages on server. Fixes [#2468](https://github.com/meteor/meteor/issues/2468)

Patch by GitHub user mitar.


## v0.9.0.1, 2014-08-27

* Fix issues preventing hot code reload from automatically reloading webapps in
  two cases: when the old app was a pre-0.9.0 app, and when the app used
  appcache. (In both cases, an explicit reload still worked.)

* Fix publishing packages containing a plugin with platform-specific code but
  no platform-specific code in the main package.

* Fix `meteor add package@version` when the package was already added with a
  different version constraint.

* Improve treatment of pre-release packages (packages with a dash in their
  version). Guarantee that they will not be chosen by the constraint solver
  unless explicitly requested.  `meteor list` won't suggest that you update to
  them.

* Fix slow spiderable executions.

* Fix dev-mode client-only restart when client files changed very soon after
  server restart.

* Fix stack trace on `meteor add` constraint solver failure.

* Fix "access-denied" stack trace when publishing packages.


## v0.9.0, 2014-08-26

Meteor 0.9.0 introduces the Meteor Package Server. Incorporating lessons from
our community's Meteorite tool, Meteor 0.9.0 allows users to develop and publish
Meteor packages to a central repository. The `meteor publish` command is used to
publish packages. Non-core packages can now be added with `meteor add`, and you
can specify version constraints on the packages you use. Binary packages can be
published for additional architectures with `meteor publish-for-arch`, which
allows cross-platform deploys and bundling.  You can search for packages with
`meteor search` and display information on them with `meteor show`, or you can
use the Atmosphere web interface developed by Percolate Studio at
https://atmospherejs.com/

See https://docs.meteor.com/#writingpackages and
https://docs.meteor.com/#packagejs for more details.

Other packaging-related changes:

* `meteor list` now lists the packages your app is using, which was formerly the
  behavior of `meteor list --using`. To search for packages you are not
  currently using, use `meteor search`.  The concept of an "internal" package
  (which did not show up in `meteor list`) no longer exists.

* To prepare a bundle created with `meteor bundle` for execution on a
  server, you now run `npm install` with no arguments instead of having
  to specify a few specific npm modules and their versions
  explicitly. See the README in the generated bundle for more details.

* All `under_score`-style `package.js` APIs (`Package.on_use`, `api.add_files`,
  etc) have been replaced with `camelCase` names (`Package.onUse`,
  `api.addFiles`, etc).  The old names continue to work for now.

* There's a new `archMatching` option to `Plugin.registerSourceHandler`, which
  should be used by any plugin whose output is only for the client or only for
  the server (eg, CSS and HTML templating packages); this allows Meteor to avoid
  restarting the server when files processed by these plugins change.

Other changes:

* When running your app with the local development server, changes that only
  affect the client no longer require restarting the server.  Changes that only
  affect CSS no longer require the browser to refresh the page, both in local
  development and in some production environments.  [#490](https://github.com/meteor/meteor/issues/490)

* When a call to `match` fails in a method or subscription, log the
  failure on the server. (This matches the behavior described in our docs)

* The `appcache` package now defaults to functioning on all browsers
  that support the AppCache API, rather than a whitelist of browsers.
  The main effect of this change is that `appcache` is now enabled by
  default on Firefox, because Firefox no longer makes a confusing
  popup. You can still disable individual browsers with
  `AppCache.config`.  [#2241](https://github.com/meteor/meteor/issues/2241)

* The `forceApprovalPrompt` option can now be specified in `Accounts.ui.config`
  in addition to `Meteor.loginWithGoogle`.  [#2149](https://github.com/meteor/meteor/issues/2149)

* Don't leak websocket clients in server-to-server DDP in some cases (and fix
  "Got open from inactive client"
  error). https://github.com/faye/websocket-driver-node/pull/8

* Updated OAuth url for login with Meetup.

* Allow minimongo `changed` callbacks to mutate their `oldDocument`
  argument. [#2231](https://github.com/meteor/meteor/issues/2231)

* Fix upsert called from client with no callback.  [#2413](https://github.com/meteor/meteor/issues/2413)

* Avoid a few harmless exceptions in OplogObserveDriver.

* Refactor `observe-sequence` package.

* Fix `spiderable` race condition.

* Re-apply our fix of NPM bug https://github.com/npm/npm/issues/3265 which got
  accidentally reverted upstream.

* Workaround for a crash in recent Safari
  versions. https://github.com/meteor/meteor/commit/e897539adb

* Upgraded dependencies:
  - less: 1.7.4 (from 1.7.1)
  - tar: 1.0.1 (from 0.1.19)
  - fstream: 1.0.2 (from 0.1.25)

Patches by GitHub users Cangit, dandv, ImtiazMajeed, MaximDubrovin, mitar,
mquandalle, rcy, RichardLitt, thatneat, and twhy.


## v0.8.3.1, 2014-12-09 (backport)

* Fix a security issue in allow/deny rules that could result in data
  loss. If your app uses allow/deny rules, or uses packages that use
  allow/deny rules, we recommend that you update immediately.
  Backport from 1.0.1.


## v0.8.3, 2014-07-29

#### Blaze

* Refactor Blaze to simplify internals while preserving the public
  API. `UI.Component` has been replaced with `Blaze.View.`

* Fix performance issues and memory leaks concerning event handlers.

* Add `UI.remove`, which removes a template after `UI.render`/`UI.insert`.

* Add `this.autorun` to the template instance, which is like `Deps.autorun`
  but is automatically stopped when the template is destroyed.

* Create `<a>` tags as SVG elements when they have `xlink:href`
  attributes. (Previously, `<a>` tags inside SVGs were never created as
  SVG elements.)  [#2178](https://github.com/meteor/meteor/issues/2178)

* Throw an error in `{{foo bar}}` if `foo` is missing or not a function.

* Cursors returned from template helpers for #each should implement
  the `observeChanges` method and don't have to be Minimongo cursors
  (allowing new custom data stores for Blaze like Miniredis).

* Remove warnings when {{#each}} iterates over a list of strings,
  numbers, or other items that contains duplicates.  [#1980](https://github.com/meteor/meteor/issues/1980)

#### Meteor Accounts

* Fix regression in 0.8.2 where an exception would be thrown if
  `Meteor.loginWithPassword` didn't have a callback. Callbacks to
  `Meteor.loginWithPassword` are now optional again.  [#2255](https://github.com/meteor/meteor/issues/2255)

* Fix OAuth popup flow in mobile apps that don't support
  `window.opener`.  [#2302](https://github.com/meteor/meteor/issues/2302)

* Fix "Email already exists" error with MongoDB 2.6.  [#2238](https://github.com/meteor/meteor/issues/2238)


#### mongo-livedata and minimongo

* Fix performance issue where a large batch of oplog updates could block
  the node event loop for long periods.  [#2299](https://github.com/meteor/meteor/issues/2299).

* Fix oplog bug resulting in error message "Buffer inexplicably empty".  [#2274](https://github.com/meteor/meteor/issues/2274)

* Fix regression from 0.8.2 that caused collections to appear empty in
  reactive `findOne()` or `fetch` queries that run before a mutator
  returns.  [#2275](https://github.com/meteor/meteor/issues/2275)


#### Miscellaneous

* Stop including code by default that automatically refreshes the page
  if JavaScript and CSS don't load correctly. While this code is useful
  in some multi-server deployments, it can cause infinite refresh loops
  if there are errors on the page. Add the `reload-safetybelt` package
  to your app if you want to include this code.

* On the server, `Meteor.startup(c)` now calls `c` immediately if the
  server has already started up, matching the client behavior.  [#2239](https://github.com/meteor/meteor/issues/2239)

* Add support for server-side source maps when debugging with
  `node-inspector`.

* Add `WebAppInternals.addStaticJs()` for adding static JavaScript code
  to be served in the app, inline if allowed by `browser-policy`.

* Make the `tinytest/run` method return immediately, so that `wait`
  method calls from client tests don't block on server tests completing.

* Log errors from method invocations on the client if there is no
  callback provided.

* Upgraded dependencies:
  - node: 0.10.29 (from 0.10.28)
  - less: 1.7.1 (from 1.6.1)

Patches contributed by GitHub users Cangit, cmather, duckspeaker, zol.


## v0.8.2, 2014-06-23

#### Meteor Accounts

* Switch `accounts-password` to use bcrypt to store passwords on the
  server. (Previous versions of Meteor used a protocol called SRP.)
  Users will be transparently transitioned when they log in. This
  transition is one-way, so you cannot downgrade a production app once
  you upgrade to 0.8.2. If you are maintaining an authenticating DDP
  client:
     - Clients that use the plaintext password login handler (i.e. call
       the `login` method with argument `{ password: <plaintext
       password> }`) will continue to work, but users will not be
       transitioned from SRP to bcrypt when logging in with this login
       handler.
     - Clients that use SRP will no longer work. These clients should
       instead directly call the `login` method, as in
       `Meteor.loginWithPassword`. The argument to the `login` method
       can be either:
         - `{ password: <plaintext password> }`, or
         - `{ password: { digest: <password hash>, algorithm: "sha-256" } }`,
           where the password hash is the hex-encoded SHA256 hash of the
           plaintext password.

* Show the display name of the currently logged-in user after following
  an email verification link or a password reset link in `accounts-ui`.

* Add a `userEmail` option to `Meteor.loginWithMeteorDeveloperAccount`
  to pre-fill the user's email address in the OAuth popup.

* Ensure that the user object has updated token information before
  it is passed to email template functions. [#2210](https://github.com/meteor/meteor/issues/2210)

* Export the function that serves the HTTP response at the end of an
  OAuth flow as `OAuth._endOfLoginResponse`. This function can be
  overridden to make the OAuth popup flow work in certain mobile
  environments where `window.opener` is not supported.

* Remove support for OAuth redirect URLs with a `redirect` query
  parameter. This OAuth flow was never documented and never fully
  worked.


#### Blaze

* Blaze now tracks individual CSS rules in `style` attributes and won't
  overwrite changes to them made by other JavaScript libraries.

* Add `{{> UI.dynamic}}` to make it easier to dynamically render a
  template with a data context.

* Add `UI._templateInstance()` for accessing the current template
  instance from within a block helper.

* Add `UI._parentData(n)` for accessing parent data contexts from
  within a block helper.

* Add preliminary API for registering hooks to run when Blaze intends to
  insert, move, or remove DOM elements. For example, you can use these
  hooks to animate nodes as they are inserted, moved, or removed. To use
  them, you can set the `_uihooks` property on a container DOM
  element. `_uihooks` is an object that can have any subset of the
  following three properties:

    - `insertElement: function (node, next)`: called when Blaze intends
      to insert the DOM element `node` before the element `next`
    - `moveElement: function (node, next)`: called when Blaze intends to
      move the DOM element `node` before the element `next`
    - `removeElement: function (node)`: called when Blaze intends to
      remove the DOM element `node`

    Note that when you set one of these functions on a container
    element, Blaze will not do the actual operation; it's your
    responsibility to actually insert, move, or remove the node (by
    calling `$(node).remove()`, for example).

* The `findAll` method on template instances now returns a vanilla
  array, not a jQuery object. The `$` method continues to
  return a jQuery object. [#2039](https://github.com/meteor/meteor/issues/2039)

* Fix a Blaze memory leak by cleaning up event handlers when a template
  instance is destroyed. [#1997](https://github.com/meteor/meteor/issues/1997)

* Fix a bug where helpers used by {{#with}} were still re-running when
  their reactive data sources changed after they had been removed from
  the DOM.

* Stop not updating form controls if they're focused. If a field is
  edited by one user while another user is focused on it, it will just
  lose its value but maintain its focus. [#1965](https://github.com/meteor/meteor/issues/1965)

* Add `_nestInCurrentComputation` option to `UI.render`, fixing a bug in
  {{#each}} when an item is added inside a computation that subsequently
  gets invalidated. [#2156](https://github.com/meteor/meteor/issues/2156)

* Fix bug where "=" was not allowed in helper arguments. [#2157](https://github.com/meteor/meteor/issues/2157)

* Fix bug when a template tag immediately follows a Spacebars block
  comment. [#2175](https://github.com/meteor/meteor/issues/2175)


#### Command-line tool

* Add --directory flag to `meteor bundle`. Setting this flag outputs a
  directory rather than a tarball.

* Speed up updates of NPM modules by upgrading Node to include our fix for
  https://github.com/npm/npm/issues/3265 instead of passing `--force` to
  `npm install`.

* Always rebuild on changes to npm-shrinkwrap.json files.  [#1648](https://github.com/meteor/meteor/issues/1648)

* Fix uninformative error message when deploying to long hostnames. [#1208](https://github.com/meteor/meteor/issues/1208)

* Increase a buffer size to avoid failing when running MongoDB due to a
  large number of processes running on the machine, and fix the error
  message when the failure does occur. [#2158](https://github.com/meteor/meteor/issues/2158)

* Clarify a `meteor mongo` error message when using the MONGO_URL
  environment variable. [#1256](https://github.com/meteor/meteor/issues/1256)


#### Testing

* Run server tests from multiple clients serially instead of in
  parallel. This allows testing features that modify global server
  state.  [#2088](https://github.com/meteor/meteor/issues/2088)


#### Security

* Add Content-Type headers on JavaScript and CSS resources.

* Add `X-Content-Type-Options: nosniff` header to
  `browser-policy-content`'s default policy. If you are using
  `browser-policy-content` and you don't want your app to send this
  header, then call `BrowserPolicy.content.allowContentTypeSniffing()`.

* Use `Meteor.absoluteUrl()` to compute the redirect URL in the `force-ssl`
  package (instead of the host header).


#### Miscellaneous

* Allow `check` to work on the server outside of a Fiber. [#2136](https://github.com/meteor/meteor/issues/2136)

* EJSON custom type conversion functions should not be permitted to yield. [#2136](https://github.com/meteor/meteor/issues/2136)

* The legacy polling observe driver handles errors communicating with MongoDB
  better and no longer gets "stuck" in some circumstances.

* Automatically rewind cursors before calls to `fetch`, `forEach`, or `map`. On
  the client, don't cache the return value of `cursor.count()` (consistently
  with the server behavior). `cursor.rewind()` is now a no-op. [#2114](https://github.com/meteor/meteor/issues/2114)

* Remove an obsolete hack in reporting line numbers for LESS errors. [#2216](https://github.com/meteor/meteor/issues/2216)

* Avoid exceptions when accessing localStorage in certain Internet
  Explorer configurations. [#1291](https://github.com/meteor/meteor/issues/1291), [#1688](https://github.com/meteor/meteor/issues/1688).

* Make `handle.ready()` reactively stop, where `handle` is a
  subscription handle.

* Fix an error message from `audit-argument-checks` after login.

* Make the DDP server send an error if the client sends a connect
  message with a missing or malformed `support` field. [#2125](https://github.com/meteor/meteor/issues/2125)

* Fix missing `jquery` dependency in the `amplify` package. [#2113](https://github.com/meteor/meteor/issues/2113)

* Ban inserting EJSON custom types as documents. [#2095](https://github.com/meteor/meteor/issues/2095)

* Fix incorrect URL rewrites in stylesheets. [#2106](https://github.com/meteor/meteor/issues/2106)

* Upgraded dependencies:
  - node: 0.10.28 (from 0.10.26)
  - uglify-js: 2.4.13 (from 2.4.7)
  - sockjs server: 0.3.9 (from 0.3.8)
  - websocket-driver: 0.3.4 (from 0.3.2)
  - stylus: 0.46.3 (from 0.42.3)

Patches contributed by GitHub users awwx, babenzele, Cangit, dandv,
ducdigital, emgee3, felixrabe, FredericoC, jbruni, kentonv, mizzao,
mquandalle, subhog, tbjers, tmeasday.


## v0.8.1.3, 2014-05-22

* Fix a security issue in the `spiderable` package. `spiderable` now
  uses the ROOT_URL environment variable instead of the Host header to
  determine which page to snapshot.

* Fix hardcoded Twitter URL in `oauth1` package. This fixes a regression
  in 0.8.0.1 that broke Atmosphere packages that do OAuth1
  logins. [#2154](https://github.com/meteor/meteor/issues/2154).

* Add `credentialSecret` argument to `Google.retrieveCredential`, which
  was forgotten in a previous release.

* Remove nonexistent `-a` and `-r` aliases for `--add` and `--remove` in
  `meteor help authorized`. [#2155](https://github.com/meteor/meteor/issues/2155)

* Add missing `underscore` dependency in the `oauth-encryption` package. [#2165](https://github.com/meteor/meteor/issues/2165)

* Work around IE8 bug that caused some apps to fail to render when
  minified. [#2037](https://github.com/meteor/meteor/issues/2037).


## v0.8.1.2, 2014-05-12

* Fix memory leak (introduced in 0.8.1) by making sure to unregister
  sessions at the server when they are closed due to heartbeat timeout.

* Add `credentialSecret` argument to `Google.retrieveCredential`,
  `Facebook.retrieveCredential`, etc., which is needed to use them as of
  0.8.1. [#2118](https://github.com/meteor/meteor/issues/2118)

* Fix 0.8.1 regression that broke apps using a `ROOT_URL` with a path
  prefix. [#2109](https://github.com/meteor/meteor/issues/2109)


## v0.8.1.1, 2014-05-01

* Fix 0.8.1 regression preventing clients from specifying `_id` on insert. [#2097](https://github.com/meteor/meteor/issues/2097)

* Fix handling of malformed URLs when merging CSS files. [#2103](https://github.com/meteor/meteor/issues/2103), [#2093](https://github.com/meteor/meteor/issues/2093)

* Loosen the checks on the `options` argument to `Collection.find` to
  allow undefined values.


## v0.8.1, 2014-04-30

#### Meteor Accounts

* Fix a security flaw in OAuth1 and OAuth2 implementations. If you are
  using any OAuth accounts packages (such as `accounts-google` or
  `accounts-twitter`), we recommend that you update immediately and log
  out your users' current sessions with the following MongoDB command:

    $ db.users.update({}, { $set: { 'services.resume.loginTokens': [] } }, { multi: true });

* OAuth redirect URLs are now required to be on the same origin as your app.

* Log out a user's other sessions when they change their password.

* Store pending OAuth login results in the database instead of
  in-memory, so that an OAuth flow succeeds even if different requests
  go to different server processes.

* When validateLoginAttempt callbacks return false, don't override a more
  specific error message.

* Add `Random.secret()` for generating security-critical secrets like
  login tokens.

* `Meteor.logoutOtherClients` now calls the user callback when other
  login tokens have actually been removed from the database, not when
  they have been marked for eventual removal.  [#1915](https://github.com/meteor/meteor/issues/1915)

* Rename `Oauth` to `OAuth`.  `Oauth` is now an alias for backwards
  compatibility.

* Add `oauth-encryption` package for encrypting sensitive account
  credentials in the database.

* A validate login hook can now override the exception thrown from
  `beginPasswordExchange` like it can for other login methods.

* Remove an expensive observe over all users in the `accounts-base`
  package.


#### Blaze

* Disallow `javascript:` URLs in URL attribute values by default, to
  help prevent cross-site scripting bugs. Call
  `UI._allowJavascriptUrls()` to allow them.

* Fix `UI.toHTML` on templates containing `{{#with}}`.

* Fix `{{#with}}` over a data context that is mutated.  [#2046](https://github.com/meteor/meteor/issues/2046)

* Clean up autoruns when calling `UI.toHTML`.

* Properly clean up event listeners when removing templates.

* Add support for `{{!-- block comments --}}` in Spacebars. Block comments may
  contain `}}`, so they are more useful than `{{! normal comments}}` for
  commenting out sections of Spacebars templates.

* Don't dynamically insert `<tbody>` tags in reactive tables

* When handling a custom jQuery event, additional arguments are
  no longer lost -- they now come after the template instance
  argument.  [#1988](https://github.com/meteor/meteor/issues/1988)


#### DDP and MongoDB

* Extend latency compensation to support an arbitrary sequence of
  inserts in methods.  Previously, documents created inside a method
  stub on the client would eventually be replaced by new documents
  from the server, causing the screen to flicker.  Calling `insert`
  inside a method body now generates the same ID on the client (inside
  the method stub) and on the server.  A sequence of inserts also
  generates the same sequence of IDs.  Code that wants a random stream
  that is consistent between method stub and real method execution can
  get one with `DDP.randomStream`.
  https://trello.com/c/moiiS2rP/57-pattern-for-creating-multiple-database-records-from-a-method

* The document passed to the `insert` callback of `allow` and `deny` now only
  has a `_id` field if the client explicitly specified one; this allows you to
  use `allow`/`deny` rules to prevent clients from specifying their own
  `_id`. As an exception, `allow`/`deny` rules with a `transform` always have an
  `_id`.

* DDP now has an implementation of bidirectional heartbeats which is consistent
  across SockJS and websocket transports. This enables connection keepalive and
  allows servers and clients to more consistently and efficiently detect
  disconnection.

* The DDP protocol version number has been incremented to "pre2" (adding
  randomSeed and heartbeats).

* The oplog observe driver handles errors communicating with MongoDB
  better and knows to re-poll all queries after a MongoDB failover.

* Fix bugs involving mutating DDP method arguments.


#### meteor command-line tool

* Move boilerplate HTML from tools to webapp.  Change internal
  `Webapp.addHtmlAttributeHook` API.

* Add `meteor list-sites` command for listing the sites that you have
  deployed to meteor.com with your Meteor developer account.

* Third-party template languages can request that their generated source loads
  before other JavaScript files, just like *.html files, by passing the
  isTemplate option to Plugin.registerSourceHandler.

* You can specify a particular interface for the dev mode runner to bind to with
  `meteor -p host:port`.

* Don't include proprietary tar tags in bundle tarballs.

* Convert relative URLs to absolute URLs when merging CSS files.


#### Upgraded dependencies

* Node.js from 0.10.25 to 0.10.26.
* MongoDB driver from 1.3.19 to 1.4.1
* stylus: 0.42.3 (from 0.42.2)
* showdown: 0.3.1
* css-parse: an unreleased version (from 1.7.0)
* css-stringify: an unreleased version (from 1.4.1)


Patches contributed by GitHub users aldeed, apendua, arbesfeld, awwx, dandv,
davegonzalez, emgee3, justinsb, mquandalle, Neftedollar, Pent, sdarnell,
and timhaines.


## v0.8.0.1, 2014-04-21

* Fix security flaw in OAuth1 implementation. Clients can no longer
  choose the callback_url for OAuth1 logins.


## v0.8.0, 2014-03-27

Meteor 0.8.0 introduces Blaze, a total rewrite of our live templating engine,
replacing Spark. Advantages of Blaze include:

  * Better interoperability with jQuery plugins and other techniques which
    directly manipulate the DOM
  * More fine-grained updates: only the specific elements or attributes that
    change are touched rather than the entire template
  * A fully documented templating language
  * No need for the confusing `{{#constant}}`, `{{#isolate}}`, and `preserve`
    directives
  * Uses standard jQuery delegation (`.on`) instead of our custom implementation
  * Blaze supports live SVG templates that work just like HTML templates

See
[the Using Blaze wiki page](https://github.com/meteor/meteor/wiki/Using-Blaze)
for full details on upgrading your app to 0.8.0.  This includes:

* The `Template.foo.rendered` callback is now only called once when the template
  is rendered, rather than repeatedly as it is "re-rendered", because templates
  now directly update changed data instead of fully re-rendering.

* The `accounts-ui` login buttons are now invoked as a `{{> loginButtons}}`
  rather than as `{{loginButtons}}`.

* Previous versions of Meteor used a heavily modified version of the Handlebars
  templating language. In 0.8.0, we've given it its own name: Spacebars!
  Spacebars has an
  [explicit specification](https://github.com/meteor/meteor/blob/devel/packages/spacebars/README.md)
  instead of being defined as a series of changes to Handlebars. There are some
  incompatibilities with our previous Handlebars fork, such as a
  [different way of specifying dynamic element attributes](https://github.com/meteor/meteor/blob/devel/packages/spacebars/README.md#in-attribute-values)
  and a
  [new way of defining custom block helpers](https://github.com/meteor/meteor/blob/devel/packages/spacebars/README.md#custom-block-helpers).

* Your template files must consist of
  [well-formed HTML](https://github.com/meteor/meteor/blob/devel/packages/spacebars/README.md#html-dialect). Invalid
  HTML is now a compilation failure.  (There is a current limitation in our HTML
  parser such that it does not support
  [omitting end tags](http://www.w3.org/TR/html5/syntax.html#syntax-tag-omission)
  on elements such as `<P>` and `<LI>`.)

* `Template.foo` is no longer a function. It is instead a
  "component". Components render to an intermediate representation of an HTML
  tree, not a string, so there is no longer an easy way to render a component to
  a static HTML string.

* `Meteor.render` and `Spark.render` have been removed. Use `UI.render` and
  `UI.insert` instead.

* The `<body>` tag now defines a template just like the `<template>` tag, which
  can have helpers and event handlers.  Define them directly on the object
  `UI.body`.

* Previous versions of Meteor shipped with a synthesized `tap` event,
  implementing a zero-delay click event on mobile browsers. Unfortunately, this
  event never worked very well. We're eliminating it. Instead, use one of the
  excellent third party solutions.

* The `madewith` package (which supported adding a badge to your website
  displaying its score from http://madewith.meteor.com/) has been removed, as it
  is not compatible with the new version of that site.

* The internal `spark`, `liverange`, `universal-events`, and `domutils` packages
  have been removed.

* The `Handlebars` namespace has been deprecated.  `Handlebars.SafeString` is
  now `Spacebars.SafeString`, and `Handlebars.registerHelper` is now
  `UI.registerHelper`.

Patches contributed by GitHub users cmather and mart-jansink.


## v0.7.2.3, 2014-12-09 (backport)

* Fix a security issue in allow/deny rules that could result in data
  loss. If your app uses allow/deny rules, or uses packages that use
  allow/deny rules, we recommend that you update immediately.
  Backport from 1.0.1.

## v0.7.2.2, 2014-04-21 (backport)

* Fix a security flaw in OAuth1 and OAuth2 implementations.
  Backport from 0.8.1; see its entry for recommended actions to take.

## v0.7.2.1, 2014-04-30 (backport)

* Fix security flaw in OAuth1 implementation. Clients can no longer
  choose the callback_url for OAuth1 logins.
  Backport from 0.8.0.1.

## v0.7.2, 2014-03-18

* Support oplog tailing on queries with the `limit` option. All queries
  except those containing `$near` or `$where` selectors or the `skip`
  option can now be used with the oplog driver.

* Add hooks to login process: `Accounts.onLogin`,
  `Accounts.onLoginFailure`, and `Accounts.validateLoginAttempt`. These
  functions allow for rate limiting login attempts, logging an audit
  trail, account lockout flags, and more. See:
  http://docs.meteor.com/#accounts_validateloginattempt [#1815](https://github.com/meteor/meteor/issues/1815)

* Change the `Accounts.registerLoginHandler` API for custom login
  methods. Login handlers now require a name and no longer have to deal
  with generating resume tokens. See
  https://github.com/meteor/meteor/blob/devel/packages/accounts-base/accounts_server.js
  for details. OAuth based login handlers using the
  `Oauth.registerService` packages are not affected.

* Add support for HTML email in `Accounts.emailTemplates`.  [#1785](https://github.com/meteor/meteor/issues/1785)

* minimongo: Support `{a: {$elemMatch: {x: 1, $or: [{a: 1}, {b: 1}]}}}`  [#1875](https://github.com/meteor/meteor/issues/1875)

* minimongo: Support `{a: {$regex: '', $options: 'i'}}`  [#1874](https://github.com/meteor/meteor/issues/1874)

* minimongo: Fix sort implementation with multiple sort fields which each look
  inside an array. eg, ensure that with sort key `{'a.x': 1, 'a.y': 1}`, the
  document `{a: [{x: 0, y: 4}]}` sorts before
  `{a: [{x: 0, y: 5}, {x: 1, y: 3}]}`, because the 3 should not be used as a
  tie-breaker because it is not "next to" the tied 0s.

* minimongo: Fix sort implementation when selector and sort key share a field,
  that field matches an array in the document, and only some values of the array
  match the selector. eg, ensure that with sort key `{a: 1}` and selector
  `{a: {$gt: 3}}`, the document `{a: [4, 6]}` sorts before `{a: [1, 5]}`,
  because the 1 should not be used as a sort key because it does not match the
  selector. (We only approximate the MongoDB behavior here by only supporting
  relatively selectors.)

* Use `faye-websocket` (0.7.2) npm module instead of `websocket` (1.0.8) for
  server-to-server DDP.

* Update Google OAuth package to use new `profile` and `email` scopes
  instead of deprecated URL-based scopes.  [#1887](https://github.com/meteor/meteor/issues/1887)

* Add `_throwFirstError` option to `Deps.flush`.

* Make `facts` package data available on the server as
  `Facts._factsByPackage`.

* Fix issue where `LESS` compilation error could crash the `meteor run`
  process.  [#1877](https://github.com/meteor/meteor/issues/1877)

* Fix crash caused by empty HTTP host header in `meteor run` development
  server.  [#1871](https://github.com/meteor/meteor/issues/1871)

* Fix hot code reload in private browsing mode in Safari.

* Fix appcache size calculation to avoid erronious warnings. [#1847](https://github.com/meteor/meteor/issues/1847)

* Remove unused `Deps._makeNonReactive` wrapper function. Call
  `Deps.nonreactive` directly instead.

* Avoid setting the `oplogReplay` on non-oplog collections. Doing so
  caused mongod to crash.

* Add startup message to `test-in-console` to ease automation. [#1884](https://github.com/meteor/meteor/issues/1884)

* Upgraded dependencies
  - amplify: 1.1.2 (from 1.1.0)

Patches contributed by GitHub users awwx, dandv, queso, rgould, timhaines, zol


## v0.7.1.2, 2014-02-27

* Fix bug in tool error handling that caused `meteor` to crash on Mac
  OSX when no computer name is set.

* Work around a bug that caused MongoDB to fail an assertion when using
  tailable cursors on non-oplog collections.


## v0.7.1.1, 2014-02-24

* Integrate with Meteor developer accounts, a new way of managing your
  meteor.com deployed sites. When you use `meteor deploy`, you will be
  prompted to create a developer account.
    - Once you've created a developer account, you can log in and out
      from the command line with `meteor login` and `meteor logout`.
    - You can claim legacy sites with `meteor claim`. This command will
      prompt you for your site password if you are claiming a
      password-protected site; after claiming it, you will not need to
      enter the site password again.
    - You can add or remove authorized users, and view the list of
      authorized users, for a site with `meteor authorized`.
    - You can view your current username with `meteor whoami`.
    - This release also includes the `accounts-meteor-developer` package
      for building Meteor apps that allow users to log in with their own
      developer accounts.

* Improve the oplog tailing implementation for getting real-time database
  updates from MongoDB.
    - Add support for all operators except `$where` and `$near`. Limit and
      skip are not supported yet.
    - Add optimizations to avoid needless data fetches from MongoDB.
    - Fix an error ("Cannot call method 'has' of null") in an oplog
      callback. [#1767](https://github.com/meteor/meteor/issues/1767)

* Add and improve support for minimongo operators.
  - Support `$comment`.
  - Support `obj` name in `$where`.
  - `$regex` matches actual regexps properly.
  - Improve support for `$nin`, `$ne`, `$not`.
  - Support using `{ $in: [/foo/, /bar/] }`. [#1707](https://github.com/meteor/meteor/issues/1707)
  - Support `{$exists: false}`.
  - Improve type-checking for selectors.
  - Support `{x: {$elemMatch: {$gt: 5}}}`.
  - Match Mongo's behavior better when there are arrays in the document.
  - Support `$near` with sort.
  - Implement updates with `{ $set: { 'a.$.b': 5 } }`.
  - Support `{$type: 4}` queries.
  - Optimize `remove({})` when observers are paused.
  - Make update-by-id constant time.
  - Allow `{$set: {'x._id': 1}}`.  [#1794](https://github.com/meteor/meteor/issues/1794)

* Upgraded dependencies
  - node: 0.10.25 (from 0.10.22). The workaround for specific Node
    versions from 0.7.0 is now removed; 0.10.25+ is supported.
  - jquery: 1.11.0 (from 1.8.2). See
    http://jquery.com/upgrade-guide/1.9/ for upgrade instructions.
  - jquery-waypoints: 2.0.4 (from 1.1.7). Contains
    backwards-incompatible changes.
  - source-map: 0.3.2 (from 0.3.30) [#1782](https://github.com/meteor/meteor/issues/1782)
  - websocket-driver: 0.3.2 (from 0.3.1)
  - http-proxy: 1.0.2 (from a pre-release fork of 1.0)
  - semver: 2.2.1 (from 2.1.0)
  - request: 2.33.0 (from 2.27.0)
  - fstream: 0.1.25 (from 0.1.24)
  - tar: 0.1.19 (from 0.1.18)
  - eachline: a fork of 2.4.0 (from 2.3.3)
  - source-map: 0.1.31 (from 0.1.30)
  - source-map-support: 0.2.5 (from 0.2.3)
  - mongo: 2.4.9 (from 2.4.8)
  - openssl in mongo: 1.0.1f (from 1.0.1e)
  - kexec: 0.2.0 (from 0.1.1)
  - less: 1.6.1 (from 1.3.3)
  - stylus: 0.42.2 (from 0.37.0)
  - nib: 1.0.2 (from 1.0.0)
  - coffeescript: 1.7.1 (from 1.6.3)

* CSS preprocessing and sourcemaps:
  - Add sourcemap support for CSS stylesheet preprocessors. Use
    sourcemaps for stylesheets compiled with LESS.
  - Improve CSS minification to deal with `@import` statements correctly.
  - Lint CSS files for invalid `@` directives.
  - Change the recommended suffix for imported LESS files from
    `.lessimport` to `.import.less`. Add `.import.styl` to allow
    `stylus` imports. `.lessimport` continues to work but is deprecated.

* Add `clientAddress` and `httpHeaders` to `this.connection` in method
  calls and publish functions.

* Hash login tokens before storing them in the database. Legacy unhashed
  tokens are upgraded to hashed tokens in the database as they are used
  in login requests.

* Change default accounts-ui styling and add more CSS classes.

* Refactor command-line tool. Add test harness and better tests. Run
  `meteor self-test --help` for info on running the tools test suite.

* Speed up application re-build in development mode by re-using file
  hash computation between file change watching code and application
  build code..

* Fix issues with documents containing a key named `length` with a
  numeric value. Underscore treated these as arrays instead of objects,
  leading to exceptions when . Patch Underscore to not treat plain
  objects (`x.constructor === Object`) with numeric `length` fields as
  arrays. [#594](https://github.com/meteor/meteor/issues/594) [#1737](https://github.com/meteor/meteor/issues/1737)

* Deprecate `Accounts.loginServiceConfiguration` in favor of
  `ServiceConfiguration.configurations`, exported by the
  `service-configuration` package. `Accounts.loginServiceConfiguration`
  is maintained for backwards-compatibility, but it is defined in a
  `Meteor.startup` block and so cannot be used from top-level code.

* Cursors with a field specifier containing `{_id: 0}` can no longer be
  used with `observeChanges` or `observe`. This includes the implicit
  calls to these functions that are done when returning a cursor from a
  publish function or using `{{#each}}`.

* Transform functions must return objects and may not change the `_id`
  field, though they may leave it out.

* Remove broken IE7 support from the `localstorage` package. Meteor
  accounts logins no longer persist in IE7.

* Fix the `localstorage` package when used with Safari in private
  browsing mode. This fixes a problem with login token storage and
  account login. [#1291](https://github.com/meteor/meteor/issues/1291)

* Types added with `EJSON.addType` now have default `clone` and `equals`
  implementations. Users may still specify `clone` or `equals` functions
  to override the default behavior.  [#1745](https://github.com/meteor/meteor/issues/1745)

* Add `frame-src` to `browser-policy-content` and account for
  cross-browser CSP disparities.

* Deprecate `Oauth.initiateLogin` in favor of `Oauth.showPopup`.

* Add `WebApp.rawConnectHandlers` for adding connect handlers that run
  before any other Meteor handlers, except `connect.compress()`. Raw
  connect handlers see the URL's full path (even if ROOT_URL contains a
  non-empty path) and they run before static assets are served.

* Add `Accounts.connection` to allow using Meteor accounts packages with
  a non-default DDP connection.

* Detect and reload if minified CSS files fail to load at startup. This
  prevents the application from running unstyled if the page load occurs
  while the server is switching versions.

* Allow Npm.depends to specify any http or https URL containing a full
  40-hex-digit SHA.  [#1686](https://github.com/meteor/meteor/issues/1686)

* Add `retry` package for connection retry with exponential backoff.

* Pass `update` and `remove` return values correctly when using
  collections validated with `allow` and `deny` rules. [#1759](https://github.com/meteor/meteor/issues/1759)

* If you're using Deps on the server, computations and invalidation
  functions are not allowed to yield. Throw an error instead of behaving
  unpredictably.

* Fix namespacing in coffeescript files added to a package with the
  `bare: true` option. [#1668](https://github.com/meteor/meteor/issues/1668)

* Fix races when calling login and/or logoutOtherClients from multiple
  tabs. [#1616](https://github.com/meteor/meteor/issues/1616)

* Include oauth_verifier as a header rather than a parameter in
  the `oauth1` package. [#1825](https://github.com/meteor/meteor/issues/1825)

* Fix `force-ssl` to allow local development with `meteor run` in IPv6
  environments. [#1751](https://github.com/meteor/meteor/issues/1751)`

* Allow cursors on named local collections to be returned from a publish
  function in an array.  [#1820](https://github.com/meteor/meteor/issues/1820)

* Fix build failure caused by a directory in `programs/` without a
  package.js file.

* Do a better job of handling shrinkwrap files when an npm module
  depends on something that isn't a semver. [#1684](https://github.com/meteor/meteor/issues/1684)

* Fix failures updating npm dependencies when a node_modules directory
  exists above the project directory.  [#1761](https://github.com/meteor/meteor/issues/1761)

* Preserve permissions (eg, executable bit) on npm files.  [#1808](https://github.com/meteor/meteor/issues/1808)

* SockJS tweak to support relative base URLs.

* Don't leak sockets on error in dev-mode proxy.

* Clone arguments to `added` and `changed` methods in publish
  functions. This allows callers to reuse objects and prevents already
  published data from changing after the fact.  [#1750](https://github.com/meteor/meteor/issues/1750)

* Ensure springboarding to a different meteor tools version always uses
  `exec` to run the old version. This simplifies process management for
  wrapper scripts.

Patches contributed by GitHub users DenisGorbachev, EOT, OyoKooN, awwx,
dandv, icellan, jfhamlin, marcandre, michaelbishop, mitar, mizzao,
mquandalle, paulswartz, rdickert, rzymek, timhaines, and yeputons.


## v0.7.0.1, 2013-12-20

* Two fixes to `meteor run` Mongo startup bugs that could lead to hangs with the
  message "Initializing mongo database... this may take a moment.".  [#1696](https://github.com/meteor/meteor/issues/1696)

* Apply the Node patch to 0.10.24 as well (see the 0.7.0 section for details).

* Fix gratuitous IE7 incompatibility.  [#1690](https://github.com/meteor/meteor/issues/1690)


## v0.7.0, 2013-12-17

This version of Meteor contains a patch for a bug in Node 0.10 which
most commonly affects websockets. The patch is against Node version
0.10.22 and 0.10.23. We strongly recommend using one of these precise
versions of Node in production so that the patch will be applied. If you
use a newer version of Node with this version of Meteor, Meteor will not
apply the patch and will instead disable websockets.

* Rework how Meteor gets realtime database updates from MongoDB. Meteor
  now reads the MongoDB "oplog" -- a special collection that records all
  the write operations as they are applied to your database. This means
  changes to the database are instantly noticed and reflected in Meteor,
  whether they originated from Meteor or from an external database
  client. Oplog tailing is automatically enabled in development mode
  with `meteor run`, and can be enabled in production with the
  `MONGO_OPLOG_URL` environment variable. Currently the only supported
  selectors are equality checks; `$`-operators, `limit` and `skip`
  queries fall back to the original poll-and-diff algorithm. See
  https://github.com/meteor/meteor/wiki/Oplog-Observe-Driver
  for details.

* Add `Meteor.onConnection` and add `this.connection` to method
  invocations and publish functions. These can be used to store data
  associated with individual clients between subscriptions and method
  calls. See http://docs.meteor.com/#meteor_onconnection for details. [#1611](https://github.com/meteor/meteor/issues/1611)

* Bundler failures cause non-zero exit code in `meteor run`.  [#1515](https://github.com/meteor/meteor/issues/1515)

* Fix error when publish function callbacks are called during session shutdown.

* Rework hot code push. The new `autoupdate` package drives automatic
  reloads on update using standard DDP messages instead of a hardcoded
  message at DDP startup. Now the hot code push only triggers when
  client code changes; server-only code changes will not cause the page
  to reload.

* New `facts` package publishes internal statistics about Meteor.

* Add an explicit check that publish functions return a cursor, an array
  of cursors, or a falsey value. This is a safety check to to prevent
  users from accidentally returning Collection.findOne() or some other
  value and expecting it to be published.

* Implement `$each`, `$sort`, and `$slice` options for minimongo's `$push`
  modifier.  [#1492](https://github.com/meteor/meteor/issues/1492)

* Introduce `--raw-logs` option to `meteor run` to disable log
  coloring and timestamps.

* Add `WebAppInternals.setBundledJsCssPrefix()` to control where the
  client loads bundled JavaScript and CSS files. This allows serving
  files from a CDN to decrease page load times and reduce server load.

* Attempt to exit cleanly on `SIGHUP`. Stop accepting incoming
  connections, kill DDP connections, and finish all outstanding requests
  for static assets.

* In the HTTP server, only keep sockets with no active HTTP requests alive for 5
  seconds.

* Fix handling of `fields` option in minimongo when only `_id` is present. [#1651](https://github.com/meteor/meteor/issues/1651)

* Fix issue where setting `process.env.MAIL_URL` in app code would not
  alter where mail was sent. This was a regression in 0.6.6 from 0.6.5. [#1649](https://github.com/meteor/meteor/issues/1649)

* Use stderr instead of stdout (for easier automation in shell scripts) when
  prompting for passwords and when downloading the dev bundle. [#1600](https://github.com/meteor/meteor/issues/1600)

* Ensure more downtime during file watching.  [#1506](https://github.com/meteor/meteor/issues/1506)

* Fix `meteor run` with settings files containing non-ASCII characters.  [#1497](https://github.com/meteor/meteor/issues/1497)

* Support `EJSON.clone` for `Meteor.Error`. As a result, they are properly
  stringified in DDP even if thrown through a `Future`.  [#1482](https://github.com/meteor/meteor/issues/1482)

* Fix passing `transform: null` option to `collection.allow()` to disable
  transformation in validators.  [#1659](https://github.com/meteor/meteor/issues/1659)

* Fix livedata error on `this.removed` during session shutdown. [#1540](https://github.com/meteor/meteor/issues/1540) [#1553](https://github.com/meteor/meteor/issues/1553)

* Fix incompatibility with Phusion Passenger by removing an unused line. [#1613](https://github.com/meteor/meteor/issues/1613)

* Ensure install script creates /usr/local on machines where it does not
  exist (eg. fresh install of OSX Mavericks).

* Set x-forwarded-* headers in `meteor run`.

* Clean up package dirs containing only ".build".

* Check for matching hostname before doing end-of-oauth redirect.

* Only count files that actually go in the cache towards the `appcache`
  size check. [#1653](https://github.com/meteor/meteor/issues/1653).

* Increase the maximum size spiderable will return for a page from 200kB
  to 5MB.

* Upgraded dependencies:
  * SockJS server from 0.3.7 to 0.3.8, including new faye-websocket module.
  * Node from 0.10.21 to 0.10.22
  * MongoDB from 2.4.6 to 2.4.8
  * clean-css from 1.1.2 to 2.0.2
  * uglify-js from a fork of 2.4.0 to 2.4.7
  * handlebars npm module no longer available outside of handlebars package

Patches contributed by GitHub users AlexeyMK, awwx, dandv, DenisGorbachev,
emgee3, FooBarWidget, mitar, mcbain, rzymek, and sdarnell.


## v0.6.6.3, 2013-11-04

* Fix error when publish function callbacks are called during session
  shutdown.  [#1540](https://github.com/meteor/meteor/issues/1540) [#1553](https://github.com/meteor/meteor/issues/1553)

* Improve `meteor run` CPU usage in projects with many
  directories.  [#1506](https://github.com/meteor/meteor/issues/1506)


## v0.6.6.2, 2013-10-21

* Upgrade Node from 0.10.20 to 0.10.21 (security update).


## v0.6.6.1, 2013-10-12

* Fix file watching on OSX. Work around Node issue [#6251](https://github.com/meteor/meteor/issues/6251) by not using
  fs.watch. [#1483](https://github.com/meteor/meteor/issues/1483)


## v0.6.6, 2013-10-10


#### Security

* Add `browser-policy` package for configuring and sending
  Content-Security-Policy and X-Frame-Options HTTP headers.
  [See the docs](http://docs.meteor.com/#browserpolicy) for more.

* Use cryptographically strong pseudorandom number generators when available.

#### MongoDB

* Add upsert support. `Collection.update` now supports the `{upsert:
  true}` option. Additionally, add a `Collection.upsert` method which
  returns the newly inserted object id if applicable.

* `update` and `remove` now return the number of documents affected.  [#1046](https://github.com/meteor/meteor/issues/1046)

* `$near` operator for `2d` and `2dsphere` indices.

* The `fields` option to the collection methods `find` and `findOne` now works
  on the client as well.  (Operators such as `$elemMatch` and `$` are not yet
  supported in `fields` projections.) [#1287](https://github.com/meteor/meteor/issues/1287)

* Pass an index and the cursor itself to the callbacks in `cursor.forEach` and
  `cursor.map`, just like the corresponding `Array` methods.  [#63](https://github.com/meteor/meteor/issues/63)

* Support `c.find(query, {limit: N}).count()` on the client.  [#654](https://github.com/meteor/meteor/issues/654)

* Improve behavior of `$ne`, `$nin`, and `$not` selectors with objects containing
  arrays.  [#1451](https://github.com/meteor/meteor/issues/1451)

* Fix various bugs if you had two documents with the same _id field in
  String and ObjectID form.

#### Accounts

* [Behavior Change] Expire login tokens periodically. Defaults to 90
  days. Use `Accounts.config({loginExpirationInDays: null})` to disable
  token expiration.

* [Behavior Change] Write dates generated by Meteor Accounts to Mongo as
  Date instead of number; existing data can be converted by passing it
  through `new Date()`. [#1228](https://github.com/meteor/meteor/issues/1228)

* Log out and close connections for users if they are deleted from the
  database.

* Add Meteor.logoutOtherClients() for logging out other connections
  logged in as the current user.

* `restrictCreationByEmailDomain` option in `Accounts.config` to restrict new
  users to emails of specific domain (eg. only users with @meteor.com emails) or
  a custom validator. [#1332](https://github.com/meteor/meteor/issues/1332)

* Support OAuth1 services that require request token secrets as well as
  authentication token secrets.  [#1253](https://github.com/meteor/meteor/issues/1253)

* Warn if `Accounts.config` is only called on the client.  [#828](https://github.com/meteor/meteor/issues/828)

* Fix bug where callbacks to login functions could be called multiple
  times when the client reconnects.

#### DDP

* Fix infinite loop if a client disconnects while a long yielding method is
  running.

* Unfinished code to support DDP session resumption has been removed. Meteor
  servers now stop processing messages from clients and reclaim memory
  associated with them as soon as they are disconnected instead of a few minutes
  later.

#### Tools

* The pre-0.6.5 `Package.register_extension` API has been removed. Use
  `Package._transitional_registerBuildPlugin` instead, which was introduced in
  0.6.5. (A bug prevented the 0.6.5 reimplementation of `register_extension`
  from working properly anyway.)

* Support using an HTTP proxy in the `meteor` command line tool. This
  allows the `update`, `deploy`, `logs`, and `mongo` commands to work
  behind a proxy. Use the standard `http_proxy` environment variable to
  specify your proxy endpoint.  [#429](https://github.com/meteor/meteor/issues/429), [#689](https://github.com/meteor/meteor/issues/689), [#1338](https://github.com/meteor/meteor/issues/1338)

* Build Linux binaries on an older Linux machine. Meteor now supports
  running on Linux machines with glibc 2.9 or newer (Ubuntu 10.04+, RHEL
  and CentOS 6+, Fedora 10+, Debian 6+). Improve error message when running
  on Linux with unsupported glibc, and include Mongo stderr if it fails
  to start.

* Install NPM modules with `--force` to avoid corrupted local caches.

* Rebuild NPM modules in packages when upgrading to a version of Meteor that
  uses a different version of Node.

* Disable the Mongo http interface. This lets you run meteor on two ports
  differing by 1000 at the same time.

#### Misc

* [Known issue] Breaks support for pre-release OSX 10.9 'Mavericks'.
  Will be addressed shortly. See issues:
  https://github.com/joyent/node/issues/6251
  https://github.com/joyent/node/issues/6296

* `EJSON.stringify` now takes options:
  - `canonical` causes objects keys to be stringified in sorted order
  - `indent` allows formatting control over the EJSON stringification

* EJSON now supports `Infinity`, `-Infinity` and `NaN`.

* Check that the argument to `EJSON.parse` is a string.  [#1401](https://github.com/meteor/meteor/issues/1401)

* Better error from functions that use `Meteor._wrapAsync` (eg collection write
  methods and `HTTP` methods) and in DDP server message processing.  [#1387](https://github.com/meteor/meteor/issues/1387)

* Support `appcache` on Chrome for iOS.

* Support literate CoffeeScript files with the extension `.coffee.md` (in
  addition to the already-supported `.litcoffee` extension). [#1407](https://github.com/meteor/meteor/issues/1407)

* Make `madewith` package work again (broken in 0.6.5).  [#1448](https://github.com/meteor/meteor/issues/1448)

* Better error when passing a string to `{{#each}}`. [#722](https://github.com/meteor/meteor/issues/722)

* Add support for JSESSIONID cookies for sticky sessions. Set the
  `USE_JSESSIONID` environment variable to enable placing a JSESSIONID
  cookie on sockjs requests.

* Simplify the static analysis used to detect package-scope variables.

* Upgraded dependencies:
  * Node from 0.8.24 to 0.10.20
  * MongoDB from 2.4.4 to 2.4.6
  * MongoDB driver from 1.3.17 to 1.3.19
  * http-proxy from 0.10.1 to a pre-release of 1.0.0
  * stylus from 0.30.1 to 0.37.0
  * nib from 0.8.2 to 1.0.0
  * optimist from 0.3.5 to 0.6.0
  * semver from 1.1.0 to 2.1.0
  * request from 2.12.0 to 2.27.0
  * keypress from 0.1.0 to 0.2.1
  * underscore from 1.5.1 to 1.5.2
  * fstream from 0.1.21 to 0.1.24
  * tar from 0.1.14 to 0.1.18
  * source-map from 0.1.26 to 0.1.30
  * source-map-support from a fork of 0.1.8 to 0.2.3
  * escope from a fork of 0.0.15 to 1.0.0
  * estraverse from 1.1.2-1 to 1.3.1
  * simplesmtp from 0.1.25 to 0.3.10
  * stream-buffers from 0.2.3 to 0.2.5
  * websocket from 1.0.7 to 1.0.8
  * cli-color from 0.2.2 to 0.2.3
  * clean-css from 1.0.11 to 1.1.2
  * UglifyJS2 from a fork of 2.3.6 to a different fork of 2.4.0
  * connect from 2.7.10 to 2.9.0
  * send from 0.1.0 to 0.1.4
  * useragent from 2.0.1 to 2.0.7
  * replaced byline with eachline 2.3.3

Patches contributed by GitHub users ansman, awwx, codeinthehole, jacott,
Maxhodges, meawoppl, mitar, mizzao, mquandalle, nathan-muir, RobertLowe, ryw,
sdarnell, and timhaines.


## v0.6.5.3, 2014-12-09 (backport)

* Fix a security issue in allow/deny rules that could result in data
  loss. If your app uses allow/deny rules, or uses packages that use
  allow/deny rules, we recommend that you update immediately.
  Backport from 1.0.1.


## v0.6.5.2, 2013-10-21

* Upgrade Node from 0.8.24 to 0.8.26 (security patch)


## v0.6.5.1, 2013-08-28

* Fix syntax errors on lines that end with a backslash. [#1326](https://github.com/meteor/meteor/issues/1326)

* Fix serving static files with special characters in their name. [#1339](https://github.com/meteor/meteor/issues/1339)

* Upgrade `esprima` JavaScript parser to fix bug parsing complex regexps.

* Export `Spiderable` from `spiderable` package to allow users to set
  `Spiderable.userAgentRegExps` to control what user agents are treated
  as spiders.

* Add EJSON to standard-app-packages. [#1343](https://github.com/meteor/meteor/issues/1343)

* Fix bug in d3 tab character parsing.

* Fix regression when using Mongo ObjectIDs in Spark templates.


## v0.6.5, 2013-08-14

* New package system with package compiler and linker:

  * Each package now has it own namespace for variable
    declarations. Global variables used in a package are limited to
    package scope.

  * Packages must explicitly declare which symbols they export with
    `api.export` in `package.js`.

  * Apps and packages only see the exported symbols from packages they
    explicitly use. For example, if your app uses package A which in
    turn depends on package B, only package A's symbols will be
    available in the app.

  * Package names can only contain alphanumeric characters, dashes, and
    dots. Packages with spaces and underscores must be renamed.

  * Remove hardcoded list of required packages. New default
    `standard-app-packages` package adds dependencies on the core Meteor
    stack. This package can be removed to make an app with only parts of
    the Meteor stack. `standard-app-packages` will be automatically
    added to a project when it is updated to Meteor 0.6.5.

  * Custom app packages in the `packages` directory are no longer
    automatically used. They must be explicitly added to the app with
    `meteor add <packagename>`. To help with the transition, all
    packages in the `packages` directory will be automatically added to
    the project when it is updated to Meteor 0.6.5.

  * New "unipackage" on-disk format for built packages. Compiled packages are
    cached and rebuilt only when their source or dependencies change.

  * Add "unordered" and "weak" package dependency modes to allow
    circular package dependencies and conditional code inclusion.

  * New API (`_transitional_registerBuildPlugin`) for declaring
    compilers, preprocessors, and file extension handlers. These new
    build plugins are full compilation targets in their own right, and
    have their own namespace, source files, NPM requirements, and package
    dependencies. The old `register_extension` API is deprecated. Please
    note that the `package.js` format and especially
    `_transitional_registerBuildPlugin` are not frozen interfaces and
    are subject to change in future releases.

  * Add `api.imply`, which allows one package to "imply" another. If
    package A implies package B, then anything that depends on package
    A automatically depends on package B as well (and receives package
    B's imports). This is useful for creating umbrella packages
    (`standard-app-packages`) or sometimes for factoring common code
    out of related packages (`accounts-base`).

* Move HTTP serving out of the server bootstrap and into the `webapp`
  package. This allows building Meteor apps that are not web servers
  (eg. command line tools, DDP clients, etc.). Connect middlewares can
  now be registered on the new `WebApp.connectHandlers` instead of the
  old `__meteor_bootstrap__.app`.

* The entire Meteor build process now has first-class source map
  support. A source map is maintained for every source file as it
  passes through the build pipeline. Currently, the source maps are
  only served in development mode. Not all web browsers support source
  maps yet and for those that do, you may have to turn on an option to
  enable them. Source maps will always be used when reporting
  exceptions on the server.

* Update the `coffeescript` package to generate source maps.

* Add new `Assets` API and `private` subdirectory for including and
  accessing static assets on the server. http://docs.meteor.com/#assets

* Add `Meteor.disconnect`. Call this to disconnect from the
  server and stop all live data updates. [#1151](https://github.com/meteor/meteor/issues/1151)

* Add `Match.Integer` to `check` for 32-bit signed integers.

* `Meteor.connect` has been renamed to `DDP.connect` and is now fully
  supported on the server. Server-to-server DDP connections use
  websockets, and can be used for both method calls and subscriptions.

* Rename `Meteor.default_connection` to `Meteor.connection` and
  `Meteor.default_server` to `Meteor.server`.

* Rename `Meteor.http` to `HTTP`.

* `ROOT_URL` may now have a path part. This allows serving multiple
  Meteor apps on the same domain.

* Support creating named unmanaged collections with
  `new Meteor.Collection("name", {connection: null})`.

* New `Log` function in the `logging` package which prints with
  timestamps, color, filenames and linenumbers.

* Include http response in errors from oauth providers. [#1246](https://github.com/meteor/meteor/issues/1246)

* The `observe` callback `movedTo` now has a fourth argument `before`.

* Move NPM control files for packages from `.npm` to
  `.npm/package`. This is to allow build plugins such as `coffeescript`
  to depend on NPM packages. Also, when removing the last NPM
  dependency, clean up the `.npm` dir.

* Remove deprecated `Meteor.is_client` and `Meteor.is_server` variables.

* Implement "meteor bundle --debug" [#748](https://github.com/meteor/meteor/issues/748)

* Add `forceApprovalPrompt` option to `Meteor.loginWithGoogle`. [#1226](https://github.com/meteor/meteor/issues/1226)

* Make server-side Mongo `insert`s, `update`s, and `remove`s run
  asynchronously when a callback is passed.

* Improve memory usage when calling `findOne()` on the server.

* Delete login tokens from server when user logs out.

* Rename package compatibility mode option to `add_files` from `raw` to
  `bare`.

* Fix Mongo selectors of the form: {$regex: /foo/}.

* Fix Spark memory leak.  [#1157](https://github.com/meteor/meteor/issues/1157)

* Fix EPIPEs during dev mode hot code reload.

* Fix bug where we would never quiesce if we tried to revive subs that errored
  out (5e7138d)

* Fix bug where `this.fieldname` in handlebars template might refer to a
  helper instead of a property of the current data context. [#1143](https://github.com/meteor/meteor/issues/1143)

* Fix submit events on IE8. [#1191](https://github.com/meteor/meteor/issues/1191)

* Handle `Meteor.loginWithX` being called with a callback but no options. [#1181](https://github.com/meteor/meteor/issues/1181)

* Work around a Chrome bug where hitting reload could cause a tab to
  lose the DDP connection and never recover. [#1244](https://github.com/meteor/meteor/issues/1244)

* Upgraded dependencies:
  * Node from 0.8.18 to 0.8.24
  * MongoDB from 2.4.3 to 2.4.4, now with SSL support
  * CleanCSS from 0.8.3 to 1.0.11
  * Underscore from 1.4.4 to 1.5.1
  * Fibers from 1.0.0 to 1.0.1
  * MongoDB Driver from 1.3.7 to 1.3.17

Patches contributed by GitHub users btipling, mizzao, timhaines and zol.


## v0.6.4.1, 2013-07-19

* Update mongodb driver to use version 0.2.1 of the bson module.


## v0.6.4, 2013-06-10

* Separate OAuth flow logic from Accounts into separate packages. The
  `facebook`, `github`, `google`, `meetup`, `twitter`, and `weibo`
  packages can be used to perform an OAuth exchange without creating an
  account and logging in.  [#1024](https://github.com/meteor/meteor/issues/1024)

* If you set the `DISABLE_WEBSOCKETS` environment variable, browsers will not
  attempt to connect to your app using Websockets. Use this if you know your
  server environment does not properly proxy Websockets to reduce connection
  startup time.

* Make `Meteor.defer` work in an inactive tab in iOS.  [#1023](https://github.com/meteor/meteor/issues/1023)

* Allow new `Random` instances to be constructed with specified seed. This
  can be used to create repeatable test cases for code that picks random
  values.  [#1033](https://github.com/meteor/meteor/issues/1033)

* Fix CoffeeScript error reporting to include source file and line
  number again.  [#1052](https://github.com/meteor/meteor/issues/1052)

* Fix Mongo queries which nested JavaScript RegExp objects inside `$or`.  [#1089](https://github.com/meteor/meteor/issues/1089)

* Upgraded dependencies:
  * Underscore from 1.4.2 to 1.4.4  [#776](https://github.com/meteor/meteor/issues/776)
  * http-proxy from 0.8.5 to 0.10.1  [#513](https://github.com/meteor/meteor/issues/513)
  * connect from 1.9.2 to 2.7.10
  * Node mongodb client from 1.2.13 to 1.3.7  [#1060](https://github.com/meteor/meteor/issues/1060)

Patches contributed by GitHub users awwx, johnston, and timhaines.


## v0.6.3, 2013-05-15

* Add new `check` package for ensuring that a value matches a required
  type and structure. This is used to validate untrusted input from the
  client. See http://docs.meteor.com/#match for details.

* Use Websockets by default on supported browsers. This reduces latency
  and eliminates the constant network spinner on iOS devices.

* With `autopublish` on, publish many useful fields on `Meteor.users`.

* Files in the `client/compatibility/` subdirectory of a Meteor app do
  not get wrapped in a new variable scope. This is useful for
  third-party libraries which expect `var` statements at the outermost
  level to be global.

* Add synthetic `tap` event for use on touch enabled devices. This is a
  replacement for `click` that fires immediately.

* When using the `http` package synchronously on the server, errors
  are thrown rather than passed in `result.error`

* The `manager` option to the `Meteor.Collection` constructor is now called
  `connection`. The old name still works for now.  [#987](https://github.com/meteor/meteor/issues/987)

* The `localstorage-polyfill` smart package has been replaced by a
  `localstorage` package, which defines a `Meteor._localStorage` API instead of
  trying to replace the DOM `window.localStorage` facility. (Now, apps can use
  the existence of `window.localStorage` to detect if the full localStorage API
  is supported.)  [#979](https://github.com/meteor/meteor/issues/979)

* Upgrade MongoDB from 2.2.1 to 2.4.3.

* Upgrade CoffeeScript from 1.5.0 to 1.6.2.  [#972](https://github.com/meteor/meteor/issues/972)

* Faster reconnects when regaining connectivity.  [#696](https://github.com/meteor/meteor/issues/696)

* `Email.send` has a new `headers` option to set arbitrary headers.  [#963](https://github.com/meteor/meteor/issues/963)

* Cursor transform functions on the server no longer are required to return
  objects with correct `_id` fields.  [#974](https://github.com/meteor/meteor/issues/974)

* Rework `observe()` callback ordering in minimongo to improve fiber
  safety on the server. This makes subscriptions on server to server DDP
  more usable.

* Use binary search in minimongo when updating ordered queries.  [#969](https://github.com/meteor/meteor/issues/969)

* Fix EJSON base64 decoding bug.  [#1001](https://github.com/meteor/meteor/issues/1001)

* Support `appcache` on Chromium.  [#958](https://github.com/meteor/meteor/issues/958)

Patches contributed by GitHub users awwx, jagill, spang, and timhaines.


## v0.6.2.1, 2013-04-24

* When authenticating with GitHub, include a user agent string. This
  unbreaks "Sign in with GitHub"

Patch contributed by GitHub user pmark.


## v0.6.2, 2013-04-16

* Better error reporting:
  * Capture real stack traces for `Meteor.Error`.
  * Report better errors with misconfigured OAuth services.

* Add per-package upgrade notices to `meteor update`.

* Experimental server-to-server DDP support: `Meteor.connect` on the
  server will connect to a remote DDP endpoint via WebSockets. Method
  calls should work fine, but subscriptions and minimongo on the server
  are still a work in progress.

* Upgrade d3 from 2.x to 3.1.4. See
  https://github.com/mbostock/d3/wiki/Upgrading-to-3.0 for compatibility notes.

* Allow CoffeeScript to set global variables when using `use strict`. [#933](https://github.com/meteor/meteor/issues/933)

* Return the inserted documented ID from `LocalCollection.insert`. [#908](https://github.com/meteor/meteor/issues/908)

* Add Weibo token expiration time to `services.weibo.expiresAt`.

* `Spiderable.userAgentRegExps` can now be modified to change what user agents
  are treated as spiders by the `spiderable` package.

* Prevent observe callbacks from affecting the arguments to identical
  observes. [#855](https://github.com/meteor/meteor/issues/855)

* Fix meteor command line tool when run from a home directory with
  spaces in its name. If you previously installed meteor release 0.6.0
  or 0.6.1 you'll need to uninstall and reinstall meteor to support
  users with spaces in their usernames (see
  https://github.com/meteor/meteor/blob/master/README.md#uninstalling-meteor)

Patches contributed by GitHub users andreas-karlsson, awwx, jacott,
joshuaconner, and timhaines.


## v0.6.1, 2013-04-08

* Correct NPM behavior in packages in case there is a `node_modules` directory
  somewhere above the app directory. [#927](https://github.com/meteor/meteor/issues/927)

* Small bug fix in the low-level `routepolicy` package.

Patches contributed by GitHub users andreas-karlsson and awwx.


## v0.6.0, 2013-04-04

* Meteor has a brand new distribution system! In this new system, code-named
  Engine, packages are downloaded individually and on demand. All of the
  packages in each official Meteor release are prefetched and cached so you can
  still use Meteor while offline. You can have multiple releases of Meteor
  installed simultaneously; apps are pinned to specific Meteor releases.
  All `meteor` commands accept a `--release` argument to specify which release
  to use; `meteor update` changes what release the app is pinned to.
  Inside an app, the name of the release is available at `Meteor.release`.
  When running Meteor directly from a git checkout, the release is ignored.

* Variables declared with `var` at the outermost level of a JavaScript
  source file are now private to that file. Remove the `var` to share
  a value between files.

* Meteor now supports any x86 (32- or 64-bit) Linux system, not just those which
  use Debian or RedHat package management.

* Apps may contain packages inside a top-level directory named `packages`.

* Packages may depend on [NPM modules](https://npmjs.org), using the new
  `Npm.depends` directive in their `package.js` file. (Note: if the NPM module
  has architecture-specific binary components, bundles built with `meteor
  bundle` or `meteor deploy` will contain the components as built for the
  developer's platform and may not run on other platforms.)

* Meteor's internal package tests (as well as tests you add to your app's
  packages with the unsupported `Tinytest` framework) are now run with the new
  command `meteor test-packages`.

* `{{#each}}` helper can now iterate over falsey values without throwing an
  exception. [#815](https://github.com/meteor/meteor/issues/815), [#801](https://github.com/meteor/meteor/issues/801)

* `{{#with}}` helper now only includes its block if its argument is not falsey,
  and runs an `{{else}}` block if provided if the argument is falsey. [#770](https://github.com/meteor/meteor/issues/770), [#866](https://github.com/meteor/meteor/issues/866)

* Twitter login now stores `profile_image_url` and `profile_image_url_https`
  attributes in the `user.services.twitter` namespace. [#788](https://github.com/meteor/meteor/issues/788)

* Allow packages to register file extensions with dots in the filename.

* When calling `this.changed` in a publish function, it is no longer an error to
  clear a field which was never set. [#850](https://github.com/meteor/meteor/issues/850)

* Deps API
  * Add `dep.depend()`, deprecate `Deps.depend(dep)` and
    `dep.addDependent()`.
  * If first run of `Deps.autorun` throws an exception, stop it and don't
    rerun.  This prevents a Spark exception when template rendering fails
    ("Can't call 'firstNode' of undefined").
  * If an exception is thrown during `Deps.flush` with no stack, the
    message is logged instead. [#822](https://github.com/meteor/meteor/issues/822)

* When connecting to MongoDB, use the JavaScript BSON parser unless specifically
  requested in `MONGO_URL`; the native BSON parser sometimes segfaults. (Meteor
  only started using the native parser in 0.5.8.)

* Calls to the `update` collection function in untrusted code may only use a
  whitelisted list of modifier operators.

Patches contributed by GitHub users awwx, blackcoat, cmather, estark37,
mquandalle, Primigenus, raix, reustle, and timhaines.


## v0.5.9, 2013-03-14

* Fix regression in 0.5.8 that prevented users from editing their own
  profile. [#809](https://github.com/meteor/meteor/issues/809)

* Fix regression in 0.5.8 where `Meteor.loggingIn()` would not update
  reactively. [#811](https://github.com/meteor/meteor/issues/811)


## v0.5.8, 2013-03-13

* Calls to the `update` and `remove` collection functions in untrusted code may
  no longer use arbitrary selectors. You must specify a single document ID when
  invoking these functions from the client (other than in a method stub).

  You may still use other selectors when calling `update` and `remove` on the
  server and from client method stubs, so you can replace calls that are no
  longer supported (eg, in event handlers) with custom method calls.

  The corresponding `update` and `remove` callbacks passed to `allow` and `deny`
  now take a single document instead of an array.

* Add new `appcache` package. Add this package to your project to speed
  up page load and make hot code reload smoother using the HTML5
  AppCache API. See http://docs.meteor.com/#appcache for details.

* Rewrite reactivity library. `Meteor.deps` is now `Deps` and has a new
  API. `Meteor.autorun` and `Meteor.flush` are now called `Deps.autorun` and
  `Deps.flush` (the old names still work for now). The other names under
  `Meteor.deps` such as `Context` no longer exist. The new API is documented at
  http://docs.meteor.com/#deps

* You can now provide a `transform` option to collections, which is a
  function that documents coming out of that collection are passed
  through. `find`, `findOne`, `allow`, and `deny` now take `transform` options,
  which may override the Collection's `transform`.  Specifying a `transform`
  of `null` causes you to receive the documents unmodified.

* Publish functions may now return an array of cursors to publish. Currently,
  the cursors must all be from different collections. [#716](https://github.com/meteor/meteor/issues/716)

* User documents have id's when `onCreateUser` and `validateNewUser` hooks run.

* Encode and store custom EJSON types in MongoDB.

* Support literate CoffeeScript files with the extension `.litcoffee`. [#766](https://github.com/meteor/meteor/issues/766)

* Add new login service provider for Meetup.com in `accounts-meetup` package.

* If you call `observe` or `observeChanges` on a cursor created with the
  `reactive: false` option, it now only calls initial add callbacks and
  does not continue watching the query. [#771](https://github.com/meteor/meteor/issues/771)

* In an event handler, if the data context is falsey, default it to `{}`
  rather than to the global object. [#777](https://github.com/meteor/meteor/issues/777)

* Allow specifying multiple event handlers for the same selector. [#753](https://github.com/meteor/meteor/issues/753)

* Revert caching header change from 0.5.5. This fixes image flicker on redraw.

* Stop making `Session` available on the server; it's not useful there. [#751](https://github.com/meteor/meteor/issues/751)

* Force URLs in stack traces in browser consoles to be hyperlinks. [#725](https://github.com/meteor/meteor/issues/725)

* Suppress spurious `changed` callbacks with empty `fields` from
  `Cursor.observeChanges`.

* Fix logic bug in template branch matching. [#724](https://github.com/meteor/meteor/issues/724)

* Make `spiderable` user-agent test case insensitive. [#721](https://github.com/meteor/meteor/issues/721)

* Fix several bugs in EJSON type support:
  * Fix `{$type: 5}` selectors for binary values on browsers that do
    not support `Uint8Array`.
  * Fix EJSON equality on falsey values.
  * Fix for returning a scalar EJSON type from a method. [#731](https://github.com/meteor/meteor/issues/731)

* Upgraded dependencies:
  * mongodb driver to version 1.2.13 (from 0.1.11)
  * mime module removed (it was unused)


Patches contributed by GitHub users awwx, cmather, graemian, jagill,
jmhredsox, kevinxucs, krizka, mitar, raix, and rasmuserik.


## v0.5.7, 2013-02-21

* The DDP wire protocol has been redesigned.

  * The handshake message is now versioned. This breaks backwards
    compatibility between sites with `Meteor.connect()`. Older meteor
    apps can not talk to new apps and vice versa. This includes the
    `madewith` package, apps using `madewith` must upgrade.

  * New [EJSON](http://docs.meteor.com/#ejson) package allows you to use
    Dates, Mongo ObjectIDs, and binary data in your collections and
    Session variables.  You can also add your own custom datatypes.

  * Meteor now correctly represents empty documents in Collections.

  * There is an informal specification in `packages/livedata/DDP.md`.


* Breaking API changes

  * Changed the API for `observe`.  Observing with `added`, `changed`
    and `removed` callbacks is now unordered; for ordering information
    use `addedAt`, `changedAt`, `removedAt`, and `movedTo`. Full
    documentation is in the [`observe` docs](http://docs.meteor.com/#observe).
    All callers of `observe` need to be updated.

  * Changed the API for publish functions that do not return a cursor
    (ie functions that call `this.set` and `this.unset`). See the
    [`publish` docs](http://docs.meteor.com/#meteor_publish) for the new
    API.


* New Features

  * Added new [`observeChanges`](http://docs.meteor.com/#observe_changes)
    API for keeping track of the contents of a cursor more efficiently.

  * There is a new reactive function on subscription handles: `ready()`
    returns true when the subscription has received all of its initial
    documents.

  * Added `Session.setDefault(key, value)` so you can easily provide
    initial values for session variables that will not be clobbered on
    hot code push.

  * You can specify that a collection should use MongoDB ObjectIDs as
    its `_id` fields for inserts instead of strings. This allows you to
    use Meteor with existing MongoDB databases that have ObjectID
    `_id`s. If you do this, you must use `EJSON.equals()` for comparing
    equality instead of `===`. See http://docs.meteor.com/#meteor_collection.

  * New [`random` package](http://docs.meteor.com/#random) provides
    several functions for generating random values. The new
    `Random.id()` function is used to provide shorter string IDs for
    MongoDB documents. `Meteor.uuid()` is deprecated.

  * `Meteor.status()` can return the status `failed` if DDP version
    negotiation fails.


* Major Performance Enhancements

  * Rewrote subscription duplication detection logic to use a more
    efficient algorithm. This significantly reduces CPU usage on the
    server during initial page load and when dealing with large amounts
    of data.

  * Reduced unnecessary MongoDB re-polling of live queries. Meteor no
    longer polls for changes on queries that specify `_id` when
    updates for a different specific `_id` are processed. This
    drastically improves performance when dealing with many
    subscriptions and updates to individual objects, such as those
    generated by the `accounts-base` package on the `Meteor.users`
    collection.


* Upgraded UglifyJS2 to version 2.2.5


Patches contributed by GitHub users awwx and michaelglenadams.


## v0.5.6, 2013-02-15

* Fix 0.5.5 regression: Minimongo selectors matching subdocuments under arrays
  did not work correctly.

* Some Bootstrap icons should have appeared white.

Patches contributed by GitHub user benjaminchelli.

## v0.5.5, 2013-02-13

* Deprecate `Meteor.autosubscribe`. `Meteor.subscribe` now works within
  `Meteor.autorun`.

* Allow access to `Meteor.settings.public` on the client. If the JSON
  file you gave to `meteor --settings` includes a field called `public`,
  that field will be available on the client as well as the server.

* `@import` works in `less`. Use the `.lessimport` file extension to
  make a less file that is ignored by preprocessor so as to avoid double
  processing. [#203](https://github.com/meteor/meteor/issues/203)

* Upgrade Fibers to version 1.0.0. The `Fiber` and `Future` symbols are
  no longer exposed globally. To use fibers directly you can use:
   `var Fiber = __meteor_bootstrap__.require('fibers');` and
   `var Future = __meteor_bootstrap__.require('fibers/future');`

* Call version 1.1 of the Twitter API when authenticating with
  OAuth. `accounts-twitter` users have until March 5th, 2013 to
  upgrade before Twitter disables the old API. [#527](https://github.com/meteor/meteor/issues/527)

* Treat Twitter ids as strings, not numbers, as recommended by
  Twitter. [#629](https://github.com/meteor/meteor/issues/629)

* You can now specify the `_id` field of a document passed to `insert`.
  Meteor still auto-generates `_id` if it is not present.

* Expose an `invalidated` flag on `Meteor.deps.Context`.

* Populate user record with additional data from Facebook and Google. [#664](https://github.com/meteor/meteor/issues/664)

* Add Facebook token expiration time to `services.facebook.expiresAt`. [#576](https://github.com/meteor/meteor/issues/576)

* Allow piping a password to `meteor deploy` on `stdin`. [#623](https://github.com/meteor/meteor/issues/623)

* Correctly type cast arguments to handlebars helper. [#617](https://github.com/meteor/meteor/issues/617)

* Fix leaked global `userId` symbol.

* Terminate `phantomjs` properly on error when using the `spiderable`
  package. [#571](https://github.com/meteor/meteor/issues/571)

* Stop serving non-cachable files with caching headers. [#631](https://github.com/meteor/meteor/issues/631)

* Fix race condition if server restarted between page load and initial
  DDP connection. [#653](https://github.com/meteor/meteor/issues/653)

* Resolve issue where login methods sometimes blocked future methods. [#555](https://github.com/meteor/meteor/issues/555)

* Fix `Meteor.http` parsing of JSON responses on Firefox. [#553](https://github.com/meteor/meteor/issues/553)

* Minimongo no longer uses `eval`. [#480](https://github.com/meteor/meteor/issues/480)

* Serve 404 for `/app.manifest`. This allows experimenting with the
  upcoming `appcache` smart package. [#628](https://github.com/meteor/meteor/issues/628)

* Upgraded many dependencies, including:
  * node.js to version 0.8.18
  * jquery-layout to version 1.3.0RC
  * Twitter Bootstrap to version 2.3.0
  * Less to version 1.3.3
  * Uglify to version 2.2.3
  * useragent to version 2.0.1

Patches contributed by GitHub users awwx, bminer, bramp, crunchie84,
danawoodman, dbimmler, Ed-von-Schleck, geoffd123, jperl, kevee,
milesmatthias, Primigenus, raix, timhaines, and xenolf.


## v0.5.4, 2013-01-08

* Fix 0.5.3 regression: `meteor run` could fail on OSX 10.8 if environment
  variables such as `DYLD_LIBRARY_PATH` are set.


## v0.5.3, 2013-01-07

* Add `--settings` argument to `meteor deploy` and `meteor run`. This
  allows you to specify deployment-specific information made available
  to server code in the variable `Meteor.settings`.

* Support unlimited open tabs in a single browser. Work around the
  browser per-hostname connection limit by using randomized hostnames
  for deployed apps. [#131](https://github.com/meteor/meteor/issues/131)

* minimongo improvements:
  * Allow observing cursors with `skip` or `limit`.  [#528](https://github.com/meteor/meteor/issues/528)
  * Allow sorting on `dotted.sub.keys`.  [#533](https://github.com/meteor/meteor/issues/533)
  * Allow querying specific array elements (`foo.1.bar`).
  * `$and`, `$or`, and `$nor` no longer accept empty arrays (for consistency
    with Mongo)

* Re-rendering a template with Spark no longer reverts changes made by
  users to a `preserve`d form element. Instead, the newly rendered value
  is only applied if it is different from the previously rendered value.
  Additionally, `<INPUT>` elements with type other than TEXT can now have
  reactive values (eg, the labels on submit buttons can now be
  reactive).  [#510](https://github.com/meteor/meteor/issues/510) [#514](https://github.com/meteor/meteor/issues/514) [#523](https://github.com/meteor/meteor/issues/523) [#537](https://github.com/meteor/meteor/issues/537) [#558](https://github.com/meteor/meteor/issues/558)

* Support JavaScript RegExp objects in selectors in Collection write
  methods on the client, eg `myCollection.remove({foo: /bar/})`.  [#346](https://github.com/meteor/meteor/issues/346)

* `meteor` command-line improvements:
  * Improve error message when mongod fails to start.
  * The `NODE_OPTIONS` environment variable can be used to pass command-line
    flags to node (eg, `--debug` or `--debug-brk` to enable the debugger).
  * Die with error if an app name is mistakenly passed to `meteor reset`.

* Add support for "offline" access tokens with Google login. [#464](https://github.com/meteor/meteor/issues/464) [#525](https://github.com/meteor/meteor/issues/525)

* Don't remove `serviceData` fields from previous logins when logging in
  with an external service.

* Improve `OAuth1Binding` to allow making authenticated API calls to
  OAuth1 providers (eg Twitter).  [#539](https://github.com/meteor/meteor/issues/539)

* New login providers automatically work with `{{loginButtons}}` without
  needing to edit the `accounts-ui-unstyled` package.  [#572](https://github.com/meteor/meteor/issues/572)

* Use `Content-Type: application/json` by default when sending JSON data
  with `Meteor.http`.

* Improvements to `jsparse`: hex literals, keywords as property names, ES5 line
  continuations, trailing commas in object literals, line numbers in error
  messages, decimal literals starting with `.`, regex character classes with
  slashes.

* Spark improvements:
  * Improve rendering of `<SELECT>` elements on IE.  [#496](https://github.com/meteor/meteor/issues/496)
  * Don't lose nested data contexts in IE9/10 after two seconds.  [#458](https://github.com/meteor/meteor/issues/458)
  * Don't print a stack trace if DOM nodes are manually removed
    from the document without calling `Spark.finalize`.  [#392](https://github.com/meteor/meteor/issues/392)

* Always use the `autoReconnect` flag when connecting to Mongo.  [#425](https://github.com/meteor/meteor/issues/425)

* Fix server-side `observe` with no `added` callback.  [#589](https://github.com/meteor/meteor/issues/589)

* Fix re-sending method calls on reconnect.  [#538](https://github.com/meteor/meteor/issues/538)

* Remove deprecated `/sockjs` URL support from `Meteor.connect`.

* Avoid losing a few bits of randomness in UUID v4 creation.  [#519](https://github.com/meteor/meteor/issues/519)

* Update clean-css package from 0.8.2 to 0.8.3, fixing minification of `0%`
  values in `hsl` colors.  [#515](https://github.com/meteor/meteor/issues/515)

Patches contributed by GitHub users Ed-von-Schleck, egtann, jwulf, lvbreda,
martin-naumann, meawoppl, nwmartin, timhaines, and zealoushacker.


## v0.5.2, 2012-11-27

* Fix 0.5.1 regression: Cursor `observe` works during server startup.  [#507](https://github.com/meteor/meteor/issues/507)

## v0.5.1, 2012-11-20

* Speed up server-side subscription handling by avoiding redundant work
  when the same Mongo query is observed multiple times concurrently (eg,
  by multiple users subscribing to the same subscription), and by using
  a simpler "unordered" algorithm.

* Meteor now waits to invoke method callbacks until all the data written by the
  method is available in the local cache. This way, method callbacks can see the
  full effects of their writes. This includes the callbacks passed to
  `Meteor.call` and `Meteor.apply`, as well as to the `Meteor.Collection`
  `insert`/`update`/`remove` methods.

  If you want to process the method's result as soon as it arrives from the
  server, even if the method's writes are not available yet, you can now specify
  an `onResultReceived` callback to `Meteor.apply`.

* Rework latency compensation to show server data changes sooner. Previously, as
  long as any method calls were in progress, Meteor would buffer all data
  changes sent from the server until all methods finished. Meteor now only
  buffers writes to documents written by client stubs, and applies the writes as
  soon as all methods that wrote that document have finished.

* `Meteor.userLoaded()` and `{{currentUserLoaded}}` have been removed.
  Previously, during the login process on the client, `Meteor.userId()` could be
  set but the document at `Meteor.user()` could be incomplete. Meteor provided
  the function `Meteor.userLoaded()` to differentiate between these states. Now,
  this in-between state does not occur: when a user logs in, `Meteor.userId()`
  only is set once `Meteor.user()` is fully loaded.

* New reactive function `Meteor.loggingIn()` and template helper
  `{{loggingIn}}`; they are true whenever some login method is in progress.
  `accounts-ui` now uses this to show an animation during login.

* The `sass` CSS preprocessor package has been removed. It was based on an
  unmaintained NPM module which did not implement recent versions of the Sass
  language and had no error handling.  Consider using the `less` or `stylus`
  packages instead.  [#143](https://github.com/meteor/meteor/issues/143)

* `Meteor.setPassword` is now called `Accounts.setPassword`, matching the
  documentation and original intention.  [#454](https://github.com/meteor/meteor/issues/454)

* Passing the `wait` option to `Meteor.apply` now waits for all in-progress
  method calls to finish before sending the method, instead of only guaranteeing
  that its callback occurs after the callbacks of in-progress methods.

* New function `Accounts.callLoginMethod` which should be used to call custom
  login handlers (such as those registered with
  `Accounts.registerLoginHandler`).

* The callbacks for `Meteor.loginWithToken` and `Accounts.createUser` now match
  the other login callbacks: they are called with error on error or with no
  arguments on success.

* Fix bug where method calls could be dropped during a brief disconnection. [#339](https://github.com/meteor/meteor/issues/339)

* Prevent running the `meteor` command-line tool and server on unsupported Node
  versions.

* Fix Minimongo query bug with nested objects.  [#455](https://github.com/meteor/meteor/issues/455)

* In `accounts-ui`, stop page layout from changing during login.

* Use `path.join` instead of `/` in paths (helpful for the unofficial Windows
  port) [#303](https://github.com/meteor/meteor/issues/303)

* The `spiderable` package serves pages to
  [`facebookexternalhit`](https://www.facebook.com/externalhit_uatext.php) [#411](https://github.com/meteor/meteor/issues/411)

* Fix error on Firefox with DOM Storage disabled.

* Avoid invalidating listeners if setUserId is called with current value.

* Upgrade many dependencies, including:
  * MongoDB 2.2.1 (from 2.2.0)
  * underscore 1.4.2 (from 1.3.3)
  * bootstrap 2.2.1 (from 2.1.1)
  * jQuery 1.8.2 (from 1.7.2)
  * less 1.3.1 (from 1.3.0)
  * stylus 0.30.1 (from 0.29.0)
  * coffee-script 1.4.0 (from 1.3.3)

Patches contributed by GitHub users ayal, dandv, possibilities, TomWij,
tmeasday, and workmad3.

## v0.5.0, 2012-10-17

* This release introduces Meteor Accounts, a full-featured auth system that supports
  - fine-grained user-based control over database reads and writes
  - federated login with any OAuth provider (with built-in support for
    Facebook, GitHub, Google, Twitter, and Weibo)
  - secure password login
  - email validation and password recovery
  - an optional set of UI widgets implementing standard login/signup/password
    change/logout flows

  When you upgrade to Meteor 0.5.0, existing apps will lose the ability to write
  to the database from the client. To restore this, either:
  - configure each of your collections with
    [`collection.allow`](http://docs.meteor.com/#allow) and
    [`collection.deny`](http://docs.meteor.com/#deny) calls to specify which
    users can perform which write operations, or
  - add the `insecure` smart package (which is included in new apps by default)
    to restore the old behavior where anyone can write to any collection which
    has not been configured with `allow` or `deny`

  For more information on Meteor Accounts, see
  http://docs.meteor.com/#dataandsecurity and
  http://docs.meteor.com/#accounts_api

* The new function `Meteor.autorun` allows you run any code in a reactive
  context. See http://docs.meteor.com/#meteor_autorun

* Arrays and objects can now be stored in the `Session`; mutating the value you
  retrieve with `Session.get` does not affect the value in the session.

* On the client, `Meteor.apply` takes a new `wait` option, which ensures that no
  further method calls are sent to the server until this method is finished; it
  is used for login and logout methods in order to keep the user ID
  well-defined. You can also specifiy an `onReconnect` handler which is run when
  re-establishing a connection; Meteor Accounts uses this to log back in on
  reconnect.

* Meteor now provides a compatible replacement for the DOM `localStorage`
  facility that works in IE7, in the `localstorage-polyfill` smart package.

* Meteor now packages the D3 library for manipulating documents based on data in
  a smart package called `d3`.

* `Meteor.Collection` now takes its optional `manager` argument (used to
  associate a collection with a server you've connected to with
  `Meteor.connect`) as a named option. (The old call syntax continues to work
  for now.)

* Fix a bug where trying to immediately resubscribe to a record set after
  unsubscribing could fail silently.

* Better error handling for failed Mongo writes from inside methods; previously,
  errors here could cause clients to stop processing data from the server.


Patches contributed by GitHub users bradens, dandv, dybskiy, possibilities,
zhangcheng, and 75lb.


## v0.4.2, 2012-10-02

* Fix connection failure on iOS6. SockJS 0.3.3 includes this fix.

* The new `preserve-inputs` package, included by default in new Meteor apps,
  restores the pre-v0.4.0 behavior of "preserving" all form input elements by ID
  and name during re-rendering; users who want more precise control over
  preservation can still use the APIs added in v0.4.0.

* A few changes to the `Meteor.absoluteUrl` function:
  - Added a `replaceLocalhost` option.
  - The `ROOT_URL` environment variable is respected by `meteor run`.
  - It is now included in all apps via the `meteor` package. Apps that
    explicitly added the now-deprecated `absolute-url` smart package will log a
    deprecation warning.

* Upgrade Node from 0.8.8 to 0.8.11.

* If a Handlebars helper function `foo` returns null, you can now run do
  `{{foo.bar}}` without error, just like when `foo` is a non-existent property.

* If you pass a non-scalar object to `Session.set`, an error will now be thrown
  (matching the behavior of `Session.equals`). [#215](https://github.com/meteor/meteor/issues/215)

* HTML pages are now served with a `charset=utf-8` Content-Type header. [#264](https://github.com/meteor/meteor/issues/264)

* The contents of `<select>` tags can now be reactive even in IE 7 and 8.

* The `meteor` tool no longer gets confused if a parent directory of your
  project is named `public`. [#352](https://github.com/meteor/meteor/issues/352)

* Fix a race condition in the `spiderable` package which could include garbage
  in the spidered page.

* The REPL run by `admin/node.sh` no longer crashes Emacs M-x shell on exit.

* Refactor internal `reload` API.

* New internal `jsparse` smart package. Not yet exposed publicly.


Patch contributed by GitHub user yanivoliver.


## v0.4.1, 2012-09-24

* New `email` smart package, with [`Email.send`](http://docs.meteor.com/#email)
  API.

* Upgrade Node from 0.6.17 to 0.8.8, as well as many Node modules in the dev
  bundle; those that are user-exposed are:
  * coffee-script: 1.3.3 (from 1.3.1)
  * stylus: 0.29.0 (from 0.28.1)
  * nib: 0.8.2 (from 0.7.0)

* All publicly documented APIs now use `camelCase` rather than
  `under_scores`. The old spellings continue to work for now. New names are:
  - `Meteor.isClient`/`isServer`
  - `this.isSimulation` inside a method invocation
  - `Meteor.deps.Context.onInvalidate`
  - `Meteor.status().retryCount`/`retryTime`

* Spark improvements
  * Optimize selector matching for event maps.
  * Fix `Spark._currentRenderer` behavior in timer callbacks.
  * Fix bug caused by interaction between `Template.foo.preserve` and
    `{{#constant}}`. [#323](https://github.com/meteor/meteor/issues/323)
  * Allow `{{#each}}` over a collection of objects without `_id`. [#281](https://github.com/meteor/meteor/issues/281)
  * Spark now supports Firefox 3.6.
  * Added a script to build a standalone spark.js that does not depend on
    Meteor (it depends on jQuery or Sizzle if you need IE7 support,
    and otherwise is fully standalone).

* Database writes from within `Meteor.setTimeout`/`setInterval`/`defer` will be
  batched with other writes from the current method invocation if they start
  before the method completes.

* Make `Meteor.Cursor.forEach` fully synchronous even if the user's callback
  yields. [#321](https://github.com/meteor/meteor/issues/321).

* Recover from exceptions thrown in `Meteor.publish` handlers.

* Upgrade bootstrap to version 2.1.1. [#336](https://github.com/meteor/meteor/issues/336), [#337](https://github.com/meteor/meteor/issues/337), [#288](https://github.com/meteor/meteor/issues/288), [#293](https://github.com/meteor/meteor/issues/293)

* Change the implementation of the `meteor deploy` password prompt to not crash
  Emacs M-x shell.

* Optimize `LocalCollection.remove(id)` to be O(1) rather than O(n).

* Optimize client-side database performance when receiving updated data from the
  server outside of method calls.

* Better error reporting when a package in `.meteor/packages` does not exist.

* Better error reporting for coffeescript. [#331](https://github.com/meteor/meteor/issues/331)

* Better error handling in `Handlebars.Exception`.


Patches contributed by GitHub users fivethirty, tmeasday, and xenolf.


## v0.4.0, 2012-08-30

* Merge Spark, a new live page update engine
  * Breaking API changes
     * Input elements no longer preserved based on `id` and `name`
       attributes. Use [`preserve`](http://docs.meteor.com/#template_preserve)
       instead.
     * All `Meteor.ui` functions removed. Use `Meteor.render`,
       `Meteor.renderList`, and
       [Spark](https://github.com/meteor/meteor/wiki/Spark) functions instead.
     * New template functions (eg. `created`, `rendered`, etc) may collide with
       existing helpers. Use `Template.foo.helpers()` to avoid conflicts.
     * New syntax for declaring event maps. Use
       `Template.foo.events({...})`. For backwards compatibility, both syntaxes
       are allowed for now.
  * New Template features
     * Allow embedding non-Meteor widgets (eg. Google Maps) using
       [`{{#constant}}`](http://docs.meteor.com/#constant)
     * Callbacks when templates are rendered. See
       http://docs.meteor.com/#template_rendered
     * Explicit control of which nodes are preserved during re-rendering. See
       http://docs.meteor.com/#template_preserve
     * Easily find nodes within a template in event handlers and callbacks. See
       http://docs.meteor.com/#template_find
     * Allow parts of a template to be independently reactive with the
       [`{{#isolate}}`](http://docs.meteor.com/#isolate) block helper.

* Use PACKAGE_DIRS environment variable to override package location. [#227](https://github.com/meteor/meteor/issues/227)

* Add `absolute-url` package to construct URLs pointing to the application.

* Allow modifying documents returned by `observe` callbacks. [#209](https://github.com/meteor/meteor/issues/209)

* Fix periodic crash after client disconnect. [#212](https://github.com/meteor/meteor/issues/212)

* Fix minimingo crash on dotted queries with undefined keys. [#126](https://github.com/meteor/meteor/issues/126)


## v0.3.9, 2012-08-07

* Add `spiderable` package to allow web crawlers to index Meteor apps.

* `meteor deploy` uses SSL to protect application deployment.

* Fix `stopImmediatePropagation()`. [#205](https://github.com/meteor/meteor/issues/205)


## v0.3.8, 2012-07-12

* HTTPS support
  * Add `force-ssl` package to require site to load over HTTPS.
  * Use HTTPS for install script and `meteor update`.
  * Allow runtime configuration of default DDP endpoint.

* Handlebars improvements
  * Implement dotted path traversal for helpers and methods.
  * Allow functions in helper arguments.
  * Change helper nesting rules to allow functions as arguments.
  * Fix `{{this.foo}}` to never invoke helper `foo`.
  * Make event handler `this` reflect the node that matched the selector instead
    of the event target node.
  * Fix keyword arguments to helpers.

* Add `nib` support to stylus package. [#175](https://github.com/meteor/meteor/issues/175)

* Upgrade bootstrap to version 2.0.4. [#173](https://github.com/meteor/meteor/issues/173)

* Print changelog after `meteor update`.

* Fix mouseenter and mouseleave events. [#224](https://github.com/meteor/meteor/issues/224)

* Fix issue with spurious heartbeat failures on busy connections.

* Fix exception in minimongo when matching non-arrays using `$all`. [#183](https://github.com/meteor/meteor/issues/183)

* Fix serving an empty file when no cacheable assets exist. [#179](https://github.com/meteor/meteor/issues/179)


## v0.3.7, 2012-06-06

* Better parsing of `.html` template files
  * Allow HTML comments (`<!-- -->`) at top level
  * Allow whitespace anywhere in open/close tag
  * Provide names and line numbers on error
  * More helpful error messages

* Form control improvements
  * Fix reactive radio buttons in Internet Explorer.
  * Fix reactive textareas to update consistently across browsers, matching text
    field behavior.

* `http` package bug fixes:
  * Send correct Content-Type when POSTing `params` from the server. [#172](https://github.com/meteor/meteor/issues/172)
  * Correctly detect JSON response Content-Type when a charset is present.

* Support `Handlebars.SafeString`. [#160](https://github.com/meteor/meteor/issues/160)

* Fix intermittent "Cursor is closed" mongo error.

* Fix "Cannot read property 'nextSibling' of null" error in certain nested
  templates. [#142](https://github.com/meteor/meteor/issues/142)

* Add heartbeat timer on the client to notice when the server silently goes
  away.


## v0.3.6, 2012-05-16

* Rewrite event handling. `this` in event handlers now refers to the data
  context of the element that generated the event, *not* the top-level data
  context of the template where the event is declared.

* Add /websocket endpoint for raw websockets. Pass websockets through
  development mode proxy.

* Simplified API for Meteor.connect, which now receives a URL to a Meteor app
  rather than to a sockjs endpoint.

* Fix livedata to support subscriptions with overlapping documents.

* Update node.js to 0.6.17 to fix potential security issue.


## v0.3.5, 2012-04-28

* Fix 0.3.4 regression: Call event map handlers on bubbled events. [#107](https://github.com/meteor/meteor/issues/107)


## v0.3.4, 2012-04-27

* Add Twitter `bootstrap` package. [#84](https://github.com/meteor/meteor/issues/84)

* Add packages for `sass` and `stylus` CSS pre-processors. [#40](https://github.com/meteor/meteor/issues/40), [#50](https://github.com/meteor/meteor/issues/50)

* Bind events correctly on top level elements in a template.

* Fix dotted path selectors in minimongo. [#88](https://github.com/meteor/meteor/issues/88)

* Make `backbone` package also run on the server.

* Add `bare` option to coffee-script compilation so variables can be shared
  between multiple coffee-script file. [#85](https://github.com/meteor/meteor/issues/85)

* Upgrade many dependency versions. User visible highlights:
 * node.js 0.6.15
 * coffee-script 1.3.1
 * less 1.3.0
 * sockjs 0.3.1
 * underscore 1.3.3
 * backbone 0.9.2

* Several documentation fixes and test coverage improvements.


## v0.3.3, 2012-04-20

* Add `http` package for making HTTP requests to remote servers.

* Add `madewith` package to put a live-updating Made with Meteor badge on apps.

* Reduce size of mongo database on disk (--smallfiles).

* Prevent unnecessary hot-code pushes on deployed apps during server migration.

* Fix issue with spaces in directory names. [#39](https://github.com/meteor/meteor/issues/39)

* Workaround browser caching issues in development mode by using query
  parameters on all JavaScript and CSS requests.

* Many documentation and test fixups.


## v0.3.2, 2012-04-10

* Initial public launch<|MERGE_RESOLUTION|>--- conflicted
+++ resolved
@@ -1,11 +1,10 @@
 ## v.NEXT
 
-<<<<<<< HEAD
 * `reactive-dict` now supports setting initial data when defining a named
   `ReactiveDict`. No longer run migration logic when used on the server,
   this is to prevent duplicate name error on reloads. Initial data is now
   properly serialized.
-=======
+
 ## v1.5, 2017-05-30
 
 * The `meteor-base` package implies a new `dynamic-import` package, which
@@ -105,7 +104,6 @@
   `install`, `preinstall`, or `postinstall`. Previously, a package was
   considered non-portable only if it contained any `.node` binary modules.
   [Issue #8225](https://github.com/meteor/meteor/issues/8225)
->>>>>>> bf85eac8
 
 ## v1.4.4.3, 2017-05-22
 
