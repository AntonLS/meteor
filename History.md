--- conflicted
+++ resolved
@@ -1,12 +1,11 @@
 ## v.NEXT
 
-<<<<<<< HEAD
 * Node.js has been upgraded to version 8.9.1.
 
 * The `npm` package has been upgraded to version 5.5.1, which supports
   several new features, including two-factor authentication, as described
   in the [release notes](https://github.com/npm/npm/blob/latest/CHANGELOG.md#v551-2017-10-04).
-=======
+
 * The `meteor-babel` npm package (along with its Babel-related
   dependencies) has been updated to version 7.0.0-beta.34, a major update
   from Babel 6. Thanks to the strong abstraction of the `meteor-babel`
@@ -23,7 +22,6 @@
   for general information about updating to Babel 7 (note especially any
   changes to plugins you've been using in any `.babelrc` files).
   [PR #9440](https://github.com/meteor/meteor/pull/9440)
->>>>>>> 162f4583
 
 * The previously served `/manifest.json` application metadata file is now
   served from `/__meteor__/webapp/manifest.json`.
