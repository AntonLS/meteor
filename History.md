--- conflicted
+++ resolved
@@ -1,20 +1,12 @@
 ## v.NEXT
 
-<<<<<<< HEAD
 ## v1.4.2
 
 * This release implements a number of rebuild performance optimizations.
   As you edit files in development, the server should restart and rebuild
   much more quickly, especially if you have many `node_modules` files.
   See https://github.com/meteor/meteor/pull/7668 for more details.
-=======
-## v1.4.1.3
->>>>>>> f419899c
-
-* Node has been updated to version 4.6.1:
-  https://nodejs.org/en/blog/release/v4.6.1/
-
-<<<<<<< HEAD
+
 * The `cordova-lib` npm package has been updated to 6.3.1, along with
   cordova-android (5.2.2) and cordova-ios (4.2.1), and various plugins.
 
@@ -24,33 +16,13 @@
 
 * The `meteor-promise` npm package has been updated to 0.8.0 for better
   asynchronous stack traces.
-
-* The `mongodb` npm package used by the `npm-mongo` Meteor package has
-  been updated to version 2.2.10.
-  [#7780](https://github.com/meteor/meteor/pull/7780)
 
 * The `meteor` tool is now prevented from running as `root` as this is
   not recommended and can cause issues with permissions.  In some environments,
   (e.g. Docker), it may still be desired to run as `root` and this can be
   permitted by passing `--unsafe-perm` to the `meteor` command.
   [#7821](https://github.com/meteor/meteor/pull/7821)
-=======
-* The `mongodb` npm package has been upgraded to version 2.2.11.
-
-* The `fibers` npm package has been upgraded to version 1.0.15.
-
-* Running Meteor with a different `--port` will now automatically
-  reconfigure the Mongo replica set when using the WiredTiger storage
-  engine, instead of failing to start Mongo.
-  [#7840](https://github.com/meteor/meteor/pull/7840).
->>>>>>> f419899c
-
-* When the Meteor development server shuts down, it now attempts to kill
-  the `mongod` process it spawned, in addition to killing any running
-  `mongod` processes when the server first starts up.
-  https://github.com/meteor/meteor/pull/7668/commits/295d3d5678228f06ee0ab6c0d60139849a0ea192
-
-<<<<<<< HEAD
+
 * Blaze-related packages have been extracted to
   [`meteor/blaze`](https://github.com/meteor/blaze), and the main
   [`meteor/meteor`](https://github.com/meteor/meteor) repository now
@@ -74,9 +46,6 @@
   sensitive to non-reproducible factors in the external environment.
   https://github.com/meteor/meteor/pull/7668/commits/3313180a6ff33ee63602f7592a9506012029e919
 
-* The `meteor <command> ...` syntax will now work for any command
-  installed in `dev_bundle/bin`, except for Meteor's own commands.
-
 * The `meteor test` command now supports the `--no-release-check` flag.
   https://github.com/meteor/meteor/pull/7668/commits/7097f78926f331fb9e70a06300ce1711adae2850
 
@@ -93,28 +62,35 @@
 * The `coffeescript` package now natively supports `import` and `export`
   declarations. [#7818](https://github.com/meteor/meteor/pull/7818)
 
+## v1.4.1.3
+
+* Node has been updated to version 4.6.1:
+  https://nodejs.org/en/blog/release/v4.6.1/
+
+* The `mongodb` npm package used by the `npm-mongo` Meteor package has
+  been updated to version 2.2.11.
+  [#7780](https://github.com/meteor/meteor/pull/7780)
+
+* The `fibers` npm package has been upgraded to version 1.0.15.
+
 * Running Meteor with a different `--port` will now automatically
   reconfigure the Mongo replica set when using the WiredTiger storage
   engine, instead of failing to start Mongo.
   [#7840](https://github.com/meteor/meteor/pull/7840).
 
-=======
+* When the Meteor development server shuts down, it now attempts to kill
+  the `mongod` process it spawned, in addition to killing any running
+  `mongod` processes when the server first starts up.
+  https://github.com/meteor/meteor/pull/7668/commits/295d3d5678228f06ee0ab6c0d60139849a0ea192
+
 * The `meteor <command> ...` syntax will now work for any command
   installed in `dev_bundle/bin`, except for Meteor's own commands.
 
->>>>>>> f419899c
 * Incomplete package downloads will now fail (and be retried several
   times) instead of silently succeeding, which was the cause of the
   dreaded `Error: ENOENT: no such file or directory, open... os.json`
   error. [#7806](https://github.com/meteor/meteor/issues/7806)
 
-<<<<<<< HEAD
-## v1.4.1.3
-
-* The `fibers` npm package has been upgraded to version 1.0.15.
-
-=======
->>>>>>> f419899c
 ## v1.4.1.2
 
 * Node has been upgraded to version 4.6.0, a recommended security release:
