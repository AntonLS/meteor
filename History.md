--- conflicted
+++ resolved
@@ -1,14 +1,12 @@
 ## v.NEXT
 
-<<<<<<< HEAD
 * Node has been upgraded to version 6.10.2.
 
 * The `meteor-promise` npm package has been upgraded to version 0.8.2.
 
 ## v1.5, TBD
-=======
+
 * Node has been upgraded to version 4.8.3.
->>>>>>> 4ee3fc1b
 
 * Running `meteor add dynamic-import` installs support for ECMAScript
   [dynamic `import(...)`](https://github.com/tc39/proposal-dynamic-import),
