## v.NEXT

<<<<<<< HEAD
* The individual account "service" packages (`facebook`, `google`, `twitter`,
  `github`, `meteor-developer`, `meetup` and `weibo`) have been split into:
  - `<service>-oauth` (which interfaces with the `<service>` directly) and
  - `<service>-config-ui` (the Blaze configuration templates for `accounts-ui`)

  This means you can now use `accounts-<service>` without needing Blaze.

  If you are using `accounts-ui` and `accounts-<service>`, you will probably
  need to install the `<service>-config-ui` package if you want to configure it
  using the Accounts UI.

  [Issue #7715](https://github.com/meteor/meteor/issues/7715)
  [PR(`facebook`) #7728](https://github.com/meteor/meteor/pull/7728)
  [PR(`google`) #8275](https://github.com/meteor/meteor/pull/8275)
  [PR(`twitter`) #8283](https://github.com/meteor/meteor/pull/8283)
  [PR(`github`) #8303](https://github.com/meteor/meteor/pull/8303)
  [PR(`meteor-developer`) #8305](https://github.com/meteor/meteor/pull/8305)
  [PR(`meetup`) #8231](https://github.com/meteor/meteor/pull/8231)
  [PR(`weibo`) #8302](https://github.com/meteor/meteor/pull/8302)

* The `meteor-babel` npm package has been upgraded to version 0.14.3,
  fixing [#8021](https://github.com/meteor/meteor/issues/8021) and
  [#7662](https://github.com/meteor/meteor/issues/7662).

* Added support for frame-ancestors CSP option in browser-policy.
  [#7970](https://github.com/meteor/meteor/pull/7970)

* You can now use autoprefixer with stylus files added via packages.
  [#7727](https://github.com/meteor/meteor/pull/7727)

## v1.4.2.5, 2017-Feb-3
=======
## v1.4.2.6

* Fixed a critical [bug](https://github.com/meteor/meteor/issues/8325)
  that was introduced by the fix for
  [Issue #8136](https://github.com/meteor/meteor/issues/8136), which
  caused some npm packages in nested `node_modules` directories to be
  omitted from bundles produced by `meteor build` and `meteor deploy`.

## v1.4.2.5
>>>>>>> fde9e0bb

* Reverted [#8213](https://github.com/meteor/meteor/pull/8213) as the
  change was deemed too significant for this release.

> Note: The decision to revert the above change was made late in the
  Meteor 1.4.2.4 release process, before it was ever recommended but too
  late in the process to avoid the additional increment of the version number.
  See [#8311](https://github.com/meteor/meteor/pull/8311) for additional
  information. This change will still be released in an upcoming version
  of Meteor with a more seamless upgrade.

## v1.4.2.4, 2017-Feb-2

* Node has been upgraded to version 4.7.3.

* The `npm` npm package has been upgraded to version 4.1.2.

* Fix for [Issue #8136](https://github.com/meteor/meteor/issues/8136).

* Fix for [Issue #8222](https://github.com/meteor/meteor/issues/8222).

* Fix for [Issue #7849](https://github.com/meteor/meteor/issues/7849).

* The version of 7-zip included in the Windows dev bundle has been
  upgraded from 1602 to 1604 in an attempt to mitigate
  [Issue #7688](https://github.com/meteor/meteor/issues/7688).

* The `"main"` field of `package.json` modules will no longer be
  overwritten with the value of the optional `"browser"` field, now that
  the `install` npm package can make sense of the `"browser"` field at
  runtime. If you experience module resolution failures on the client
  after updating Meteor, make sure you've updated the `modules-runtime`
  Meteor package to at least version 0.7.8.
  [#8213](https://github.com/meteor/meteor/pull/8213)

## v1.4.2.3, 2016-Nov-17

* Style improvements for `meteor create --full`.
  [#8045](https://github.com/meteor/meteor/pull/8045)

> Note: Meteor 1.4.2.2 was finalized before
  [#8045](https://github.com/meteor/meteor/pull/8045) was merged, but
  those changes were [deemed important
  enough](https://github.com/meteor/meteor/pull/8044#issuecomment-260913739)
  to skip recommending 1.4.2.2 and instead immediately release 1.4.2.3.

## v1.4.2.2, 2016-Nov-15

* Node has been upgraded to version 4.6.2.

* `meteor create` now has a new `--full` option, which generates an larger app,
  demonstrating development techniques highlighted in the
  [Meteor Guide](http://guide.meteor.com)

  [Issue #6974](https://github.com/meteor/meteor/issues/6974)
  [PR #7807](https://github.com/meteor/meteor/pull/7807)

* Minimongo now supports `$min`, `$max` and partially supports `$currentDate`.

  [Issue #7857](https://github.com/meteor/meteor/issues/7857)
  [PR #7858](https://github.com/meteor/meteor/pull/7858)

* Fix for [Issue #5676](https://github.com/meteor/meteor/issues/5676)
  [PR #7968](https://github.com/meteor/meteor/pull/7968)

* It is now possible for packages to specify a *lazy* main module:
  ```js
  Package.onUse(function (api) {
    api.mainModule("client.js", "client", { lazy: true });
  });
  ```
  This means the `client.js` module will not be evaluated during app
  startup unless/until another module imports it, and will not even be
  included in the client bundle if no importing code is found. **Note 1:**
  packages with lazy main modules cannot use `api.export` to export global
  symbols to other packages/apps. **Note 2:** packages with lazy main
  modules should be restricted to Meteor 1.4.2.2 or later via
  `api.versionsFrom("1.4.2.2")`, since older versions of Meteor cannot
  import lazy main modules using `import "meteor/<package name>"` but must
  explicitly name the module: `import "meteor/<package name>/client.js"`.

## v1.4.2.1, 2016-Nov-8

* Installing the `babel-runtime` npm package in your application
  `node_modules` directory is now required for most Babel-transformed code
  to work, as the Meteor `babel-runtime` package no longer attempts to
  provide custom implementations of Babel helper functions. To install
  the `babel-runtime` package, simply run the command
  ```sh
  meteor npm install --save babel-runtime
  ```
  in any Meteor application directory. The Meteor `babel-runtime` package
  version has been bumped to 1.0.0 to reflect this major change.
  [#7995](https://github.com/meteor/meteor/pull/7995)

* File system operations performed by the command-line tool no longer use
  fibers unless the `METEOR_DISABLE_FS_FIBERS` environment variable is
  explicitly set to a falsy value. For larger apps, this change results in
  significant build performance improvements due to the creation of fewer
  fibers and the avoidance of unnecessary asyncronous delays.
  https://github.com/meteor/meteor/pull/7975/commits/ca4baed90ae0675e55c93976411d4ed91f12dd63

* Running Meteor as `root` is still discouraged, and results in a fatal
  error by default, but the `--allow-superuser` flag now works as claimed.
  [#7959](https://github.com/meteor/meteor/issues/7959)

* The `dev_bundle\python\python.exe` executable has been restored to the
  Windows dev bundle, which may help with `meteor npm rebuild` commands.
  [#7960](https://github.com/meteor/meteor/issues/7960)

* Changes within linked npm packages now trigger a partial rebuild,
  whereas previously (in 1.4.2) they were ignored.
  [#7978](https://github.com/meteor/meteor/issues/7978)

* Miscellaneous fixed bugs:
  [#2876](https://github.com/meteor/meteor/issues/2876)
  [#7154](https://github.com/meteor/meteor/issues/7154)
  [#7956](https://github.com/meteor/meteor/issues/7956)
  [#7974](https://github.com/meteor/meteor/issues/7974)
  [#7999](https://github.com/meteor/meteor/issues/7999)
  [#8005](https://github.com/meteor/meteor/issues/8005)
  [#8007](https://github.com/meteor/meteor/issues/8007)

## v1.4.2, 2016-Oct-25

* This release implements a number of rebuild performance optimizations.
  As you edit files in development, the server should restart and rebuild
  much more quickly, especially if you have many `node_modules` files.
  See https://github.com/meteor/meteor/pull/7668 for more details.

> Note: the `METEOR_PROFILE` environment variable now provides data for
  server startup time as well as build time, which should make it easier
  to tell which of your packages are responsible for slow startup times.
  Please include the output of `METEOR_PROFILE=10 meteor run` with any
  GitHub issue about rebuild performance.

* `npm` has been upgraded to version 3.10.9.

* The `cordova-lib` npm package has been updated to 6.3.1, along with
  cordova-android (5.2.2) and cordova-ios (4.2.1), and various plugins.

* The `node-pre-gyp` npm package has been updated to 0.6.30.

* The `lru-cache` npm package has been updated to 4.0.1.

* The `meteor-promise` npm package has been updated to 0.8.0 for better
  asynchronous stack traces.

* The `meteor` tool is now prevented from running as `root` as this is
  not recommended and can cause issues with permissions.  In some environments,
  (e.g. Docker), it may still be desired to run as `root` and this can be
  permitted by passing `--unsafe-perm` to the `meteor` command.
  [#7821](https://github.com/meteor/meteor/pull/7821)

* Blaze-related packages have been extracted to
  [`meteor/blaze`](https://github.com/meteor/blaze), and the main
  [`meteor/meteor`](https://github.com/meteor/meteor) repository now
  refers to them via git submodules (see
  [#7633](https://github.com/meteor/meteor/pull/7633)).
  When running `meteor` from a checkout, you must now update these
  submodules by running
  ```sh
  git submodule update --init --recursive
  ```
  in the root directory of your `meteor` checkout.

* Accounts.forgotPassword and .verifyEmail no longer throw errors if callback is provided. [Issue #5664](https://github.com/meteor/meteor/issues/5664) [Origin PR #5681](https://github.com/meteor/meteor/pull/5681) [Merged PR](https://github.com/meteor/meteor/pull/7117)

* The default content security policy (CSP) for Cordova now includes `ws:`
  and `wss:` WebSocket protocols.
  [#7774](https://github.com/meteor/meteor/pull/7774)

* `meteor npm` commands are now configured to use `dev_bundle/.npm` as the
  npm cache directory by default, which should make npm commands less
  sensitive to non-reproducible factors in the external environment.
  https://github.com/meteor/meteor/pull/7668/commits/3313180a6ff33ee63602f7592a9506012029e919

* The `meteor test` command now supports the `--no-release-check` flag.
  https://github.com/meteor/meteor/pull/7668/commits/7097f78926f331fb9e70a06300ce1711adae2850

* JavaScript module bundles on the server no longer include transitive
  `node_modules` dependencies, since those dependencies can be evaluated
  directly by Node. This optimization should improve server rebuild times
  for apps and packages with large `node_modules` directories.
  https://github.com/meteor/meteor/pull/7668/commits/03c5346873849151cecc3e00606c6e5aa13b3bbc

* The `standard-minifier-css` package now does basic caching for the
  expensive `mergeCss` function.
  https://github.com/meteor/meteor/pull/7668/commits/bfa67337dda1e90610830611fd99dcb1bd44846a

* The `coffeescript` package now natively supports `import` and `export`
  declarations. [#7818](https://github.com/meteor/meteor/pull/7818)

## v1.4.1.3, 2016-Oct-21

* Node has been updated to version 4.6.1:
  https://nodejs.org/en/blog/release/v4.6.1/

* The `mongodb` npm package used by the `npm-mongo` Meteor package has
  been updated to version 2.2.11.
  [#7780](https://github.com/meteor/meteor/pull/7780)

* The `fibers` npm package has been upgraded to version 1.0.15.

* Running Meteor with a different `--port` will now automatically
  reconfigure the Mongo replica set when using the WiredTiger storage
  engine, instead of failing to start Mongo.
  [#7840](https://github.com/meteor/meteor/pull/7840).

* When the Meteor development server shuts down, it now attempts to kill
  the `mongod` process it spawned, in addition to killing any running
  `mongod` processes when the server first starts up.
  https://github.com/meteor/meteor/pull/7668/commits/295d3d5678228f06ee0ab6c0d60139849a0ea192

* The `meteor <command> ...` syntax will now work for any command
  installed in `dev_bundle/bin`, except for Meteor's own commands.

* Incomplete package downloads will now fail (and be retried several
  times) instead of silently succeeding, which was the cause of the
  dreaded `Error: ENOENT: no such file or directory, open... os.json`
  error. [#7806](https://github.com/meteor/meteor/issues/7806)

## v1.4.1.2, 2016-Oct-4

* Node has been upgraded to version 4.6.0, a recommended security release:
  https://nodejs.org/en/blog/release/v4.6.0/

* `npm` has been upgraded to version 3.10.8.

## v1.4.1.1, 2016-Aug-24

* Update the version of our Node MongoDB driver to 2.2.8 to fix a bug in
  reconnection logic, leading to some `update` and `remove` commands being
  treated as `insert`s. [#7594](https://github.com/meteor/meteor/issues/7594)

## v1.4.1, 2016-Aug-18

* Node has been upgraded to 4.5.0.

* `npm` has been upgraded to 3.10.6.

* The `meteor publish-for-arch` command is no longer necessary when
  publishing Meteor packages with binary npm dependencies. Instead, binary
  dependencies will be rebuilt automatically on the installation side.
  Meteor package authors are not responsible for failures due to compiler
  toolchain misconfiguration, and any compilation problems with the
  underlying npm packages should be taken up with the authors of those
  packages. That said, if a Meteor package author really needs or wants to
  continue using `meteor publish-for-arch`, she should publish her package
  using an older release: e.g. `meteor --release 1.4 publish`.
  [#7608](https://github.com/meteor/meteor/pull/7608)

* The `.meteor-last-rebuild-version.json` files that determine if a binary
  npm package needs to be rebuilt now include more information from the
  `process` object, namely `process.{platform,arch,versions}` instead of
  just `process.versions`. Note also that the comparison of versions now
  ignores differences in patch versions, to avoid needless rebuilds.

* The `npm-bcrypt` package now uses a pure-JavaScript implementation by
  default, but will prefer the native `bcrypt` implementation if it is
  installed in the application's `node_modules` directory. In other words,
  run `meteor install --save bcrypt` in your application if you need or
  want to use the native implementation of `bcrypt`.
  [#7595](https://github.com/meteor/meteor/pull/7595)

* After Meteor packages are downloaded from Atmosphere, they will now be
  extracted using native `tar` or `7z.exe` on Windows, instead of the
  https://www.npmjs.com/package/tar library, for a significant performance
  improvement. [#7457](https://github.com/meteor/meteor/pull/7457)

* The npm `tar` package has been upgraded to 2.2.1, though it is now only
  used as a fallback after native `tar` and/or `7z.exe`.

* The progress indicator now distinguishes between downloading,
  extracting, and loading newly-installed Meteor packages, instead of
  lumping all of that work into a "downloading" status message.

* Background Meteor updates will no longer modify the `~/.meteor/meteor`
  symbolic link (or `AppData\Local\.meteor\meteor.bat` on Windows).
  Instead, developers must explicitly type `meteor update` to begin using
  a new version of the `meteor` script.

* Password Reset tokens now expire (after 3 days by default -- can be modified via `Accounts.config({ passwordResetTokenExpirationInDays: ...}`). [PR #7534](https://github.com/meteor/meteor/pull/7534)

* The `google` package now uses the `email` scope as a mandatory field instead
  of the `profile` scope. The `profile` scope is still added by default if the
  `requestPermissions` option is not specified to maintain backward
  compatibility, but it is now possible to pass an empty array to
  `requestPermissions` in order to only request the `email` scope, which
  reduces the amount of permissions requested from the user in the Google
  popup. [PR #6975](https://github.com/meteor/meteor/pull/6975)

* Added `Facebook.handleAuthFromAccessToken` in the case where you get the FB
  accessToken in some out-of-band way. [PR #7550](https://github.com/meteor/meteor/pull/7550)

* `Accounts.onLogout` gets `{ user, connection }` context in a similar fashion
  to `Accounts.onLogin`. [Issue #7397](https://github.com/meteor/meteor/issues/7397) [PR #7433](https://github.com/meteor/meteor/pull/7433)

* The `node-gyp` and `node-pre-gyp` tools will now be installed in
  `bundle/programs/server/node_modules`, to assist with rebuilding binary
  npm packages when deploying an app to Galaxy or elsewhere.
  [#7571](https://github.com/meteor/meteor/pull/7571)

* The `standard-minifier-{js,css}` packages no longer minify .js or .css
  files on the server. [#7572](https://github.com/meteor/meteor/pull/7572)

* Multi-line input to `meteor shell`, which was broken by changes to the
  `repl` module in Node 4, works again.
  [#7562](https://github.com/meteor/meteor/pull/7562)

* The implementation of the command-line `meteor` tool now forbids
  misbehaving polyfill libraries from overwriting `global.Promise`.
  [#7569](https://github.com/meteor/meteor/pull/7569)

* The `oauth-encryption` package no longer depends on the
  `npm-node-aes-gcm` package (or any special npm packages), because the
  Node 4 `crypto` library natively supports the `aes-128-gcm` algorithm.
  [#7548](https://github.com/meteor/meteor/pull/7548)

* The server-side component of the `meteor shell` command has been moved
  into a Meteor package, so that it can be developed independently from
  the Meteor release process, thanks to version unpinning.
  [#7624](https://github.com/meteor/meteor/pull/7624)

* The `meteor shell` command now works when running `meteor test`.

* The `meteor debug` command no longer pauses at the first statement
  in the Node process, yet still reliably stops at custom breakpoints
  it encounters later.

* The `meteor-babel` package has been upgraded to 0.12.0.

* The `meteor-ecmascript-runtime` package has been upgraded to 0.2.9, to
  support several additional [stage 4
  proposals](https://github.com/meteor/ecmascript-runtime/pull/4).

* A bug that prevented @-scoped npm packages from getting bundled for
  deployed apps has been fixed.
  [#7609](https://github.com/meteor/meteor/pull/7609).

* The `meteor update` command now supports an `--all-packages` flag to
  update all packages (including indirect dependencies) to their latest
  compatible versions, similar to passing the names of all your packages
  to the `meteor update` command.
  [#7653](https://github.com/meteor/meteor/pull/7653)

* Background release updates can now be disabled by invoking either
  `meteor --no-release-check` or `METEOR_NO_RELEASE_CHECK=1 meteor`.
  [#7445](https://github.com/meteor/meteor/pull/7445)

## v1.4.0.1, 2016-Jul-29

* Fix issue with the 1.4 tool springboarding to older releases (see [Issue #7491](https://github.com/meteor/meteor/issues/7491))

* Fix issue with running in development on Linux 32bit [Issue #7511](https://github.com/meteor/meteor/issues/7511)

## v1.4, 2016-Jul-25

* Node has been upgraded to 4.4.7.

* The `meteor-babel` npm package has been upgraded to 0.11.7.

* The `reify` npm package has been upgraded to 0.3.6.

* The `bcrypt` npm package has been upgraded to 0.8.7.

* Nested `import` declarations are now enabled for package code as well as
  application code. 699cf1f38e9b2a074169515d23983f74148c7223

* Meteor has been upgraded to support Mongo 3.2 by default (the bundled version
  used by `meteor run` has been upgraded). Internally it now uses the 2.2.4
  version of the `mongodb` npm driver, and has been tested against at Mongo 3.2
  server. [Issue #6957](https://github.com/meteor/meteor/issues/6957)

  Mongo 3.2 defaults to the new WiredTiger storage engine. You can update your
  database following the instructions here:
  https://docs.mongodb.com/v3.0/release-notes/3.0-upgrade/.
  In development, you can also just use `meteor reset` to remove your old
  database, and Meteor will create a new WiredTiger database for you. The Mongo
  driver will continue to work with the old MMAPv1 storage engine however.

  The new version of the Mongo driver has been tested with MongoDB versions from
  2.6 up. Mongo 2.4 has now reached end-of-life
  (https://www.mongodb.com/support-policy), and is no longer supported.

  If you are setting `MONGO_OPLOG_URL`, especially in production, ensure you are
  passing in the `replicaSet` argument (see [#7450]
    (https://github.com/meteor/meteor/issues/7450))

* Custom Mongo options can now be specified using the
  `Mongo.setConnectionOptions(options)` API.
  [#7277](https://github.com/meteor/meteor/pull/7277)

* On the server, cursor.count() now takes a single argument `applySkipLimit`
  (see the corresponding [Mongo documentation]
    (http://mongodb.github.io/node-mongodb-native/2.1/api/Cursor.html#count))

* Fix for regression caused by #5837 which incorrectly rewrote
  network-path references (e.g. `//domain.com/image.gif`) in CSS URLs.
  [#7416](https://github.com/meteor/meteor/issues/7416)
* Added Angular2 boilerplate example [#7364](https://github.com/meteor/meteor/pull/7363)

## v1.3.5.1, 2016-Jul-18

* This release fixed a small bug in 1.3.5 that prevented updating apps
  whose `.meteor/release` files refer to releases no longer installed in
  `~/.meteor/packages/meteor-tool`. [576468eae8d8dd7c1fe2fa381ac51dee5cb792cd](https://github.com/meteor/meteor/commit/576468eae8d8dd7c1fe2fa381ac51dee5cb792cd)

## v1.3.5, 2016-Jul-16

* Failed Meteor package downloads are now automatically resumed from the
  point of failure, up to ten times, with a five-second delay between
  attempts. [#7399](https://github.com/meteor/meteor/pull/7399)

* If an app has no `package.json` file, all packages in `node_modules`
  will be built into the production bundle. In other words, make sure you
  have a `package.json` file if you want to benefit from `devDependencies`
  pruning. [7b2193188fc9e297eefc841ce6035825164f0684](https://github.com/meteor/meteor/commit/7b2193188fc9e297eefc841ce6035825164f0684)

* Binary npm dependencies of compiler plugins are now automatically
  rebuilt when Node/V8 versions change.
  [#7297](https://github.com/meteor/meteor/issues/7297)

* Because `.meteor/local` is where purely local information should be
  stored, the `.meteor/dev_bundle` link has been renamed to
  `.meteor/local/dev_bundle`.

* The `.meteor/local/dev_bundle` link now corresponds exactly to
  `.meteor/release` even when an app is using an older version of
  Meteor. d732c2e649794f350238d515153f7fb71969c526

* When recompiling binary npm packages, the `npm rebuild` command now
  receives the flags `--update-binary` and `--no-bin-links`, in addition
  to respecting the `$METEOR_NPM_REBUILD_FLAGS` environment variable.
  [#7401](https://github.com/meteor/meteor/issues/7401)

* The last solution found by the package version constraint solver is now
  stored in `.meteor/local/resolver-result-cache.json` so that it need not
  be recomputed every time Meteor starts up.

* If the `$GYP_MSVS_VERSION` environment variable is not explicitly
  provided to `meteor {node,npm}`, the `node-gyp` tool will infer the
  appropriate version (though it still defaults to "2015").

## v1.3.4.4, 2016-Jul-10

* Fixed [#7374](https://github.com/meteor/meteor/issues/7374).

* The default loglevel for internal `npm` commands (e.g., those related to
  `Npm.depends`) has been set to "error" instead of "warn". Note that this
  change does not affect `meteor npm ...` commands, which can be easily
  configured using `.npmrc` files or command-line flags.
  [0689cae25a3e0da3615a402cdd0bec94ce8455c8](https://github.com/meteor/meteor/commit/0689cae25a3e0da3615a402cdd0bec94ce8455c8)

## v1.3.4.3, 2016-Jul-8

* Node has been upgraded to 0.10.46.

* `npm` has been upgraded to 3.10.5.

* The `node-gyp` npm package has been upgraded to 3.4.0.

* The `node-pre-gyp` npm package has been upgraded to 0.6.29.

* The `~/.meteor/meteor` symlink (or `AppData\Local\.meteor\meteor.bat` on
  Windows) will now be updated properly after `meteor update` succeeds. This was
  promised in [v1.3.4.2](https://github.com/meteor/meteor/blob/devel/History.md#v1342)
  but [not fully delivered](https://github.com/meteor/meteor/pull/7369#issue-164569763).

* The `.meteor/dev_bundle` symbolic link introduced in
  [v1.3.4.2](https://github.com/meteor/meteor/blob/devel/History.md#v1342)
  is now updated whenever `.meteor/release` is read.

* The `.meteor/dev_bundle` symbolic link is now ignored by
  `.meteor/.gitignore`.

## v1.3.4.2, 2016-Jul-7

* The `meteor node` and `meteor npm` commands now respect
  `.meteor/release` when resolving which versions of `node` and `npm` to
  invoke. Note that you must `meteor update` to 1.3.4.2 before this logic
  will take effect, but it will work in all app directories after
  updating, even those pinned to older versions.
  [#7338](https://github.com/meteor/meteor/issues/7338)

* The Meteor installer now has the ability to resume downloads, so
  installing Meteor on a spotty internet connection should be more
  reliable. [#7348](https://github.com/meteor/meteor/pull/7348)

* When running `meteor test`, shared directories are symlinked (or
  junction-linked on Windows) into the temporary test directory, not
  copied, leading to much faster test start times after the initial build.
  The directories: `.meteor/local/{bundler-cache,isopacks,plugin-cache}`

* `App.appendToConfig` allows adding custom tags to config.xml.
  [#7307](https://github.com/meteor/meteor/pull/7307)

* When using `ROOT_URL` with a path, relative CSS URLs are rewriten
  accordingly. [#5837](https://github.com/meteor/meteor/issues/5837)

* Fixed bugs:
  [#7149](https://github.com/meteor/meteor/issues/7149)
  [#7296](https://github.com/meteor/meteor/issues/7296)
  [#7309](https://github.com/meteor/meteor/issues/7309)
  [#7312](https://github.com/meteor/meteor/issues/7312)

## v1.3.4.1, 2016-Jun-23

* Increased the default HTTP timeout for requests made by the `meteor`
  command-line tool to 60 seconds (previously 30), and [disabled the
  timeout completely for Galaxy
  deploys](https://forums.meteor.com/t/1-3-4-breaks-galaxy-deployment-etimedout/25383/).

* Minor bug fixes: [#7281](https://github.com/meteor/meteor/pull/7281)
  [#7276](https://github.com/meteor/meteor/pull/7276)

## v1.3.4, 2016-Jun-22

* The version of `npm` used by `meteor npm` and when installing
  `Npm.depends` dependencies of Meteor packages has been upgraded from
  2.15.1 to **3.9.6**, which should lead to much flatter node_modules
  dependency trees.

* The `meteor-babel` npm package has been upgraded to 0.11.6, and is now
  installed using `npm@3.9.6`, fixing bugs arising from Windows path
  limits, such as [#7247](https://github.com/meteor/meteor/issues/7247).

* The `reify` npm package has been upgraded to 0.3.4, fixing
  [#7250](https://github.com/meteor/meteor/issues/7250).

* Thanks to caching improvements for the
  `files.{stat,lstat,readdir,realpath}` methods and
  `PackageSource#_findSources`, development server restart times are no
  longer proportional to the number of files in `node_modules`
  directories. [#7253](https://github.com/meteor/meteor/issues/7253)
  [#7008](https://github.com/meteor/meteor/issues/7008)

* When installed via `InstallMeteor.exe` on Windows, Meteor can now be
  easily uninstalled through the "Programs and Features" control panel.

* HTTP requests made by the `meteor` command-line tool now have a timeout
  of 30 seconds, which can be adjusted by the `$TIMEOUT_SCALE_FACTOR`
  environment variable. [#7143](https://github.com/meteor/meteor/pull/7143)

* The `request` npm dependency of the `http` package has been upgraded
  from 2.53.0 to 2.72.0.

* The `--headless` option is now supported by `meteor test` and
  `meteor test-packages`, in addition to `meteor self-test`.
  [#7245](https://github.com/meteor/meteor/pull/7245)

* Miscellaneous fixed bugs:
  [#7255](https://github.com/meteor/meteor/pull/7255)
  [#7239](https://github.com/meteor/meteor/pull/7239)

## v1.3.3.1, 2016-Jun-17

* Fixed bugs:
  [#7226](https://github.com/meteor/meteor/pull/7226)
  [#7181](https://github.com/meteor/meteor/pull/7181)
  [#7221](https://github.com/meteor/meteor/pull/7221)
  [#7215](https://github.com/meteor/meteor/pull/7215)
  [#7217](https://github.com/meteor/meteor/pull/7217)

* The `node-aes-gcm` npm package used by `oauth-encryption` has been
  upgraded to 0.1.5. [#7217](https://github.com/meteor/meteor/issues/7217)

* The `reify` module compiler has been upgraded to 0.3.3.

* The `meteor-babel` package has been upgraded to 0.11.4.

* The `pathwatcher` npm package has been upgraded to 6.7.0.

* In CoffeeScript files with raw JavaScript enclosed by backticks, the
  compiled JS will no longer contain `require` calls inserted by Babel.
  [#7226](https://github.com/meteor/meteor/issues/7226)

* Code related to the Velocity testing system has been removed.
  [#7235](https://github.com/meteor/meteor/pull/7235)

* Allow smtps:// in MAIL_URL [#7043](https://github.com/meteor/meteor/pull/7043)

* Adds `Accounts.onLogout()` a hook directly analogous to `Accounts.onLogin()`. [PR #6889](https://github.com/meteor/meteor/pull/6889)

## v1.3.3, 2016-Jun-10

* Node has been upgraded from 0.10.43 to 0.10.45.

* `npm` has been upgraded from 2.14.22 to 2.15.1.

* The `fibers` package has been upgraded to 1.0.13.

* The `meteor-babel` package has been upgraded to 0.10.9.

* The `meteor-promise` package has been upgraded to 0.7.1, a breaking
  change for code that uses `Promise.denodeify`, `Promise.nodeify`,
  `Function.prototype.async`, or `Function.prototype.asyncApply`, since
  those APIs have been removed.

* Meteor packages with binary npm dependencies are now automatically
  rebuilt using `npm rebuild` whenever the version of Node or V8 changes,
  making it much simpler to use Meteor with different versions of Node.
  5dc51d39ecc9e8e342884f3b4f8a489f734b4352

* `*.min.js` files are no longer minified during the build process.
  [PR #6986](https://github.com/meteor/meteor/pull/6986) [Issue #5363](https://github.com/meteor/meteor/issues/5363)

* You can now pick where the `.meteor/local` directory is created by setting the `METEOR_LOCAL_DIR` environment variable. This lets you run multiple instances of the same Meteor app.
  [PR #6760](https://github.com/meteor/meteor/pull/6760) [Issue #6532](https://github.com/meteor/meteor/issues/6532)

* Allow using authType in Facebook login [PR #5694](https://github.com/meteor/meteor/pull/5694)

* Adds flush() method to Tracker to force recomputation [PR #4710](https://github.com/meteor/meteor/pull/4710)

* Adds `defineMutationMethods` option (default: true) to `new Mongo.Collection` to override default behavior that sets up mutation methods (/collection/[insert|update...]) [PR #5778](https://github.com/meteor/meteor/pull/5778)

* Allow overridding the default warehouse url by specifying `METEOR_WAREHOUSE_URLBASE` [PR #7054](https://github.com/meteor/meteor/pull/7054)

* Allow `_id` in `$setOnInsert` in Minimongo: https://github.com/meteor/meteor/pull/7066

* Added support for `$eq` to Minimongo: https://github.com/meteor/meteor/pull/4235

* Insert a `Date` header into emails by default: https://github.com/meteor/meteor/pull/6916/files

* `meteor test` now supports setting the bind address using `--port IP:PORT` the same as `meteor run` [PR #6964](https://github.com/meteor/meteor/pull/6964) [Issue #6961](https://github.com/meteor/meteor/issues/6961)

* `Meteor.apply` now takes a `noRetry` option to opt-out of automatically retrying non-idempotent methods on connection blips: [PR #6180](https://github.com/meteor/meteor/pull/6180)

* DDP callbacks are now batched on the client side. This means that after a DDP message arrives, the local DDP client will batch changes for a minimum of 5ms (configurable via `bufferedWritesInterval`) and a maximum of 500ms (configurable via `bufferedWritesMaxAge`) before calling any callbacks (such as cursor observe callbacks).

* PhantomJS is no longer included in the Meteor dev bundle (#6905). If you
  previously relied on PhantomJS for local testing, the `spiderable`
  package, Velocity tests, or testing Meteor from a checkout, you should
  now install PhantomJS yourself, by running the following commmand:
  `meteor npm install -g phantomjs-prebuilt`

* The `babel-compiler` package now looks for `.babelrc` files and
  `package.json` files with a "babel" section. If found, these files may
  contribute additional Babel transforms that run before the usual
  `babel-preset-meteor` set of transforms. In other words, if you don't
  like the way `babel-preset-meteor` handles a particular kind of syntax,
  you can add your preferred transform plugins to the "presets" or
  "plugins" section of your `.babelrc` or `package.json` file. #6351

* When `BabelCompiler` cannot resolve a Babel plugin or preset package in
  `.babelrc` or `package.json`, it now merely warns instead of
  crashing. #7179

* Compiler plugins can now import npm packages that are visible to their
  input files using `inputFile.require(id)`. b16e8d50194b37d3511889b316345f31d689b020

* `import` statements in application modules now declare normal variables
  for the symbols that are imported, making it significantly easier to
  inspect imported variables when debugging in the browser console or in
  `meteor shell`.

* `import` statements in application modules are no longer restricted to
  the top level, and may now appear inside conditional statements
  (e.g. `if (Meteor.isServer) { import ... }`) or in nested scopes.

* `import` statements now work as expected in `meteor shell`. #6271

* Commands installed in `dev_bundle/lib/node_modules/.bin` (such as
  `node-gyp` and `node-pre-gyp`) are now available to scripts run by
  `meteor npm`. e95dfe410e1b43e8131bc2df9d2c29decdd1eaf6

* When building an application using `meteor build`, "devDependencies"
  listed in `package.json` are no longer copied into the bundle. #6750

* Packages tested with `meteor test-packages` now have access to local
  `node_modules` directories installed in the parent application or in the
  package directory itself. #6827

* You no longer need to specify `DEPLOY_HOSTNAME=galaxy.meteor.com` to run
  `meteor deploy` (and similar commands) against Galaxy. The AWS us-east-1
  Galaxy is now the default for `DEPLOY_HOSTNAME`. If your app's DNS points to
  another Galaxy region, `meteor deploy` will detect that automatically as
  well. #7055

* The `coffeescript` plugin now passes raw JavaScript code enclosed by
  back-ticks to `BabelCompiler`, enabling all ECMAScript features
  (including `import` and `export`) within CoffeeScript. #6000 #6691

* The `coffeescript` package now implies the same runtime environment as
  `ecmascript` (`ecmascript-runtime`, `babel-runtime`, and `promise`, but
  not `modules`). #7184

* When Meteor packages install `npm` dependencies, the
  `process.env.NPM_CONFIG_REGISTRY` environment variable is now
  respected. #7162

* `files.rename` now always executes synchronously. 9856d1d418a4d19c0adf22ec9a92f7ce81a23b05

* "Bare" files contained by `client/compatibility/` directories or added
  with `api.addFiles(path, ..., { bare: true })` are no longer compiled by
  Babel. https://github.com/meteor/meteor/pull/7033#issuecomment-225126778

* Miscellaneous fixed bugs: #6877 #6843 #6881

## v1.3.2.4, 2016-Apr-20

> Meteor 1.3.2.4 was published because publishing 1.3.2.3 failed in an
unrecoverable way. Meteor 1.3.2.4 contains no additional changes beyond
the changes in 1.3.2.3.

## v1.3.2.3, 2016-Apr-20

* Reverted accidental changes included in 1.3.2.1 and 1.3.2.2 that
  improved DDP performance by batching updates, but broke some packages
  that relied on private methods of the DDP client Connection class. See
  https://github.com/meteor/meteor/pull/5680 for more details. These
  changes will be reinstated in 1.3.3.

## v1.3.2.2, 2016-Apr-18

* Fixed bugs #6819 and #6831.

## v1.3.2.1, 2016-Apr-15

* Fixed faulty comparison of `.sourcePath` and `.targetPath` properties of
  files scanned by the `ImportScanner`, which caused problems for apps
  using the `tap:i18n` package. 6e792a7cf25847b8cd5d5664a0ff45c9fffd9e57

## v1.3.2, 2016-Apr-15

* The `meteor/meteor` repository now includes a `Roadmap.md` file:
  https://github.com/meteor/meteor/blob/devel/Roadmap.md

* Running `npm install` in `bundle/programs/server` when deploying an app
  also rebuilds any binary npm dependencies, fixing #6537. Set
  METEOR_SKIP_NPM_REBUILD=1 to disable this behavior if necessary.

* Non-.js(on) files in `node_modules` (such as `.less` and `.scss`) are
  now processed by compiler plugins and may be imported by JS. #6037

* The `jquery` package can now be completely removed from any app (#6563),
  and uses `<app>/node_modules/jquery` if available (#6626).

* Source maps are once again generated for all bundled JS files, even if
  they are merely identity mappings, so that the files appear distinct in
  the browser, and stack traces make more sense. #6639

* All application files in `imports` directories are now considered lazy,
  regardless of whether the app is using the `modules` package. This could
  be a breaking change for 1.3.2 apps that do not use `modules` or
  `ecmascript` but contain `imports` directories. Workaround: move files
  out of `imports`, or rename `imports` to something else.

* The `npm-bcrypt` package has been upgraded to use the latest version
  (0.8.5) of the `bcrypt` npm package.

* Compiler plugins can call `addJavaScript({ path })` multiple times with
  different paths for the same source file, and `module.id` will reflect
  this `path` instead of the source path, if they are different. #6806

* Fixed bugs: https://github.com/meteor/meteor/milestones/Release%201.3.2

* Fixed unintended change to `Match.Optional` which caused it to behave the same as the new `Match.Maybe` and incorrectly matching `null` where it previously would not have allowed it. #6735

## v1.3.1, 2016-Apr-3

* Long isopacket node_modules paths have been shortened, fixing upgrade
  problems on Windows. #6609

* Version 1.3.1 of Meteor can now publish packages for earlier versions of
  Meteor, provided those packages do not rely on modules. #6484 #6618

* The meteor-babel npm package used by babel-compiler has been upgraded to
  version 0.8.4. c8d12aed4e725217efbe86fa35de5d5e56d73c83

* The `meteor node` and `meteor npm` commands now return the same exit
  codes as their child processes. #6673 #6675

* Missing module warnings are no longer printed for Meteor packages, or
  for `require` calls when `require` is not a free variable, fixing
  https://github.com/practicalmeteor/meteor-mocha/issues/19.

* Cordova iOS builds are no longer built by Meteor, but merely prepared
  for building. 88d43a0f16a484a5716050cb7de8066b126c7b28

* Compiler plugin errors were formerly silenced for files not explicitly
  added in package.js. Now those errors are reported when/if the files are
  imported by the ImportScanner. be986fd70926c9dd8eff6d8866205f236c8562c4

## v1.3, 2016-Mar-27

### ES2015/Modules

* Enable ES2015 and CommonJS modules in Meteor apps and packages, on
  both client and server. Also let you install modules in apps and
  package by running `npm install`. See: https://github.com/meteor/meteor/blob/master/packages/modules/README.md

* Enable ES2015 generators and ES2016 async/await in the `ecmascript`
  package.

* Inherit static getters and setters in subclasses, when using the
  `ecmascript` package. #5624

* Report full file paths on compiler errors when using the
  `ecmascript` package. #5551

* Now possible to `import` or `require` files with a `.json` file
  extension. #5810

* `process.env.NODE_ENV` is now defined on both client and server as
  either `development` or `production`, which also determines the boolean
  flags `Meteor.isDevelopment` and `Meteor.isProduction`.

* Absolute identifiers for app modules no longer have the `/app/` prefix,
  and absolute identifiers for Meteor packages now have the prefix
  `/node_modules/meteor/` instead of just `/node_modules/`, meaning you
  should `import {Blaze} from "meteor/blaze"` instead of `from "blaze"`.

* Package variables imported by application code are once again exposed
  globally, allowing them to be accessed from the browser console or from
  `meteor shell`. #5868

* Fixed global variable assignment analysis during linking. #5870 #5819

* Changes to files in node_modules will now trigger a restart of the
  development server, just like any other file changes. #5815

* The meteor package now exports a `global` variable (a la Node) that
  provides a reliable reference to the global object for all Meteor code.

* Packages in local node_modules directories now take precedence over
  Meteor packages of the same name. #5933

* Upgraded `babel-compiler` to Babel 6, with the following set of plugins:
  https://github.com/meteor/babel-preset-meteor/blob/master/index.js

* Lazy CSS modules may now be imported by JS: 12c946ee651a93725f243f790c7919de3d445a19

* Packages in the top-level node_modules directory of an app can now be
  imported by Meteor packages: c631d3ac35f5ca418b93c454f521989855b8ec72

* Added support for wildcard import and export statements. #5872 #5897

* Client-side stubs for built-in Node modules are now provided
  automatically if the `meteor-node-stubs` npm package is installed. #6056

* Imported file extensions are now optional for file types handled by
  compiler plugins. #6151

* Upgraded Babel packages to ~6.5.0: 292824da3f8449afd1cd39fcd71acd415c809c0f
  Note: .babelrc files are now ignored (#6016), but may be reenabled (#6351).

* Polyfills now provided for `process.nextTick` and `process.platform`. #6167 #6198 #6055 efe53de492da6df785f1cbef2799d1d2b492a939

* The `meteor test-app` command is now `meteor test [--full-app]`:
  ab5ab15768136d55c76d51072e746d80b45ec181

* New apps now include a `package.json` file.
  c51b8cf7ffd8e7c9ca93768a2df93e4b552c199c

* `require.resolve` is now supported.
  https://github.com/benjamn/install/commit/ff6b25d6b5511d8a92930da41db73b93eb1d6cf8

* JSX now enabled in `.js` files processed by the `ecmascript` compiler
  plugin. #6151

* On the server, modules contained within `node_modules` directories are
  now loaded using the native Node `require` function. #6398

* All `<script>` tag(s) for application and package code now appear at the
  end of the `<body>` rather than in the `<head>`. #6375

* The client-side version of `process.env.NODE_ENV` (and other environment
  variables) now matches the corresponding server-side values. #6399

### Performance

* Don't reload package catalog from disk on rebuilds unless package
  dependencies changed. #5747

* Improve minimongo performance on updating documents when there are
  many active observes. #5627

### Platform

* Upgrade to Node v0.10.41.

* Allow all types of URLs that npm supports in `Npm.depends`
  declarations.

* Split up `standard-minifiers` in separate CSS
  (`standard-minifiers-css`) and JS minifiers
  (`standard-minifiers-js`). `standard-minifiers` now acts as an
  umbrella package for these 2 minifiers.

* Allow piping commands to `meteor shell` via STDIN. #5575

* Let users set the CAFILE environment variable to override the SSL
  root certificate list. #4757 #5523

* `force-ssl` is now marked production only.

### Cordova

* Cordova dependencies have been upgraded to the latest versions
  (`cordova-lib` 6.0.0, `cordova-ios` 4.0.1, and `cordova-android` 5.1.0).

* iOS apps now require iOS 8 or higher, and building for iOS requires Xcode 7.2
  to be installed.

* Building for Android now requires Android SDK 23 to be installed. You may also
  need to create a new AVD for the emulator.

* Building Cordova Android apps on Windows is now supported. #4155

* The Crosswalk plugin has been updated to 1.4.0.

* Cordova core plugins are now pinned to minimal versions known to be compatible
  with the included platforms. A warning is printed asking people to upgrade
  their dependencies if they specify an older version, but we'll always use
  the pinned version regardless.

* The plugin used for file serving and hot code push has been completely
  rewritten. Among many other improvements, it downloads updates incrementally,
  can recover from downloading faulty JavaScript code, and is much more
  reliable and performant.
  See [`cordova-plugin-meteor-webapp`](https://github.com/meteor/cordova-plugin-meteor-webapp)
  for more a more detailed description of the new design.

* If the callbacks added with `Meteor.startup()` do not complete within a set
  time, we consider a downloaded version faulty and will fallback to the last
  known good version. The default timeout is 20 seconds, but this can be
  configured by setting `App.setPreference("WebAppStartupTimeout", "10000");`
  (in milliseconds) in `mobile-config.js`.

* We now use `WKWebView` on iOS by default, even on iOS 8 (which works because
  we do not use `file://` URLs).

* We now use `localhost` instead of `meteor.local` to serve files from. Since
  `localhost` is considered a secure origin, this means the web view won't
  disable web platform features that it otherwise would.

* The local server port now lies between 12000-13000 and is chosen based on
  the `appId`, to both be consistent and lessen the chance of collisions between
  multiple Meteor Cordova apps installed on the same device.

* The plugin now allows for local file access on both iOS and Android, using a
  special URL prefix (`http://localhost:<port>/local-filesystem/<path>`).

* App icon and launch image sizes have been updated. Low resolution sizes for
  now unsupported devices have been deprecated, and higher resolution versions
  have been added.

* We now support the modern Cordova whitelist mechanism. `App.accessRule` has
  been updated with new options.

* `meteor build` now supports a `--server-only` option to avoid building
  the mobile apps when `ios` or `android` platforms have been added. It still
  builds the `web.cordova` architecture in the server bundle however, so it can
  be served for hot code pushes.

* `meteor run` now always tries to use an autodetected IP address as the
  mobile `ROOT_URL`, even if we're not running on a device. This avoids a situation
  where an app already installed on a device connects to a restarted development
  server and receives a `localhost` `ROOT_URL`. #5973

* Fixed a discrepancy between the way we calculated client hashes during a mobile
  build and on the server, which meant a Cordova app would always download a
  new version the first time it started up.

* In Cordova apps, `Meteor.startup()` now correctly waits for the
  device to be ready before firing the callback.

### Accounts

* Make `Accounts.forgotPassword` treat emails as case insensitive, as
  the rest of the accounts system does.

### Blaze

* Don't throw in certain cases when calling a template helper with an
  empty data context. #5411 #5736

* Improve automatic blocking of URLs in attribute values to also
  include `vbscript:` URLs.

### Check

* Introduced new matcher `Match.Maybe(type)` which will also match (permit) `null` in addition to `undefined`.  This is a suggested replacement (where appropriate) for `Match.Optional` which did not permit `null`.  This prevents the need to use `Match.OneOf(null, undefined, type)`. #6220

### Testing

* Packages can now be marked as `testOnly` to only run as part of app
  testing with `meteor test`. This is achieved by setting
  `testOnly: true` to `Package.describe`.


### Uncategorized

* Remove warning in the `simple-todos-react` example app. #5716

* Fix interaction between `browser-policy` and `oauth` packages. #5628

* Add README.md to the `tinytest` package. #5750

* Don't crash when calling `ReactiveDict.prototype.clear` if a
  property with a value wasn't previously accessed. #5530 #5602

* Move `DDPRateLimiter` to the server only, since it won't work if it
  is called from the client. It will now error if referenced from the
  client at all.

* Don't call function more than once when passing a `Match.Where`
  argument to `check`. #5630 #5651

* Fix empty object argument check in `this.subscribe` in
  templates. #5620

* Make `HTTP.call` not crash on undefined content. #5565 #5601

* Return observe handle from
  `Mongo.Collection.prototype._publishCursor`. #4983 #5615

* Add 'Did you mean?' reminders for some CLI commands to help Rails
  developers. #5593

* Make internal shell scripts compatible with other Unix-like
  systems. #5585

* Add a `_pollingInterval` option to `coll.find()` that can be used in
  conjunction with `_disableOplog: true`. #5586

* Expose Tinytest internals which can be used to extend it. #3541

* Improve error message from `check` when passing in null. #5545

* Split up `standard-minifiers` in separate CSS (`standard-minifier-css`) and JS
  minifiers(`standard-minifier-js`). `standard-minifiers` now acts as an umbrella package for these
  2 minifiers.

* Detect new Facebook user-agent in the `spiderable` package. #5516

* `Match.ObjectIncluding` now really requires plain objects. #6140

* Allow `git+` URL schemes for npm dependencies. #844

* Expose options `disableOplog`, `pollingIntervalMs`, and
  `pollingThrottleMs` to `Cursor.find` for tuning observe parameters
  on the server.

* Expose `dynamicHead` and `dynamicBody` hooks in boilerplate generation allowing code to inject content into the body and head tags from the server. #3860

* Add methods of the form `BrowserPolicy.content.allow<ContentType>BlobUrl()` to BrowserPolicy #5141

* Move `<script>` tags to end of `<body>` to enable 'loading' UI to be inserted into the boilerplate #6375

* Adds WebAppInternals.setBundledJsCssUrlRewriteHook allowing apps to supply a hook function that can create a dynamic bundledJsCssPrefix at runtime. This is useful if you're using a CDN by giving you a way to ensure the CDN won't cache broken js/css resources during an app upgrade.

Patches contributed by GitHub users vereed, mitar, nathan-muir,
robfallows, skishore, okland, Primigenus, zimme, welelay, rgoomar,
bySabi, mbrookes, TomFreudenberg, TechPlexEngineer, zacharydenton,
AlexeyMK, gwendall, dandv, devgrok, brianlukoff.


## v.1.2.1, 2015-Oct-26

* `coll.insert()` now uses a faster (but cryptographically insecure)
  algorithm to generate document IDs when called outside of a method
  and an `_id` field is not explicitly passed. With this change, there
  are no longer two algorithms used to generate document
  IDs. `Random.id()` can still be used to generate cryptographically
  secure document IDs. [#5161](https://github.com/meteor/meteor/issues/5161)

* The `ecmascript-collections` package has been renamed to
  `ecmascript-runtime` and now includes a more complete selection of
  ES2015 polyfills and shims from [`core-js`](https://www.npmjs.com/package/core-js).
  The complete list can be found
  [here](https://github.com/meteor/ecmascript-runtime/blob/master/server.js).

* Check type of `onException` argument to `bindEnvironment`. [#5271](https://github.com/meteor/meteor/issues/5271)

* WebApp's `PORT` environment variable can now be a named pipe to better support
  deployment on IIS on Windows. [4413](https://github.com/meteor/meteor/issues/4413)

* `Template.dynamic` can be now used as a block helper:
  `{{#Template.dynamic}} ... {{/Template.dynamic}}` [#4756](https://github.com/meteor/meteor/issues/4756)

* `Collection#allow/deny` now throw errors when passed falsy values. [#5442](https://github.com/meteor/meteor/pull/5442)

* `source-map` has been updated to a newer patch version, which fixes major bugs
  in particular around loading bundles generated by Webpack. [#5411](https://github.com/meteor/meteor/pull/5411)

* `check` now returns instead of throwing errors internally, which should make
  it much faster. `check` is used in many core Meteor packages, so this should
  result in small performance improvements across the framework. [#4584](https://github.com/meteor/meteor/pull/4584)

* The `userEmail` option to `Meteor.loginWithMeteorDeveloperAccount` has been
  renamed to `loginHint`, and now supports Google accounts as well. The old
  option still works for backwards compatibility. [#2422](https://github.com/meteor/meteor/issues/2422) [#5313](https://github.com/meteor/meteor/pull/5313)

* The old `addFiles` API for adding package assets no longer throws an error,
  making it easier to share packages between pre- and post-1.2 versions of
  Meteor. [#5458](https://github.com/meteor/meteor/issues/5458)

* Normally, you can't deploy to free meteor.com hosting or Galaxy from a
  non-Linux machine if you have *local* non-published packages with binary
  dependencies, nor can you run `meteor build --architecture SomeOtherArch`. As
  a temporary workaround, if you set the `METEOR_BINARY_DEP_WORKAROUND`
  variable, you will be able to deploy to Galaxy (but not free meteor.com
  hosting), and tarballs built with `meteor build` will contain a
  `programs/server/setup.sh` shell script which should be run on the server to
  install those packages.

## v1.2.0.2, 2015-Sept-28

* Update Crosswalk plugin for Cordova to 1.3.1. [#5267](https://github.com/meteor/meteor/issues/5267)

* Fix `meteor add` for a Cordova plugin using a Git URL with SHA.

* Upgraded the `promise` package to use `meteor-promise@0.5.0`, which uses
  the global `Promise` constructor in browsers that define it natively.

* Fix error in assigning attributes to `<body>` tag when using Blaze templates
  or `static-html`. [#5232](https://github.com/meteor/meteor/issues/5232)

## v1.2.0.1, 2015-Sept-22

* Fix incorrect publishing of packages with exports but no source. [#5228](https://github.com/meteor/meteor/issues/5228)

## v1.2, 2015-Sept-21

There are quite a lot of changes in Meteor 1.2. See the
[Wiki](https://github.com/meteor/meteor/wiki/Breaking-changes-in-Meteor-1.2) for
a shorter list of breaking changes you should be aware of when upgrading.

### Core Packages

* `meteor-platform` has been deprecated in favor of the smaller `meteor-base`,
  with apps listing their other dependencies explicitly.  The v1.2 upgrader
  will rewrite `meteor-platform` in existing apps.  `meteor-base` puts fewer
  symbols in the global namepsace, so it's no longer true that all apps
  have symbols like `Random` and `EJSON` in the global namespace.

* New packages: `ecmascript`, `es5-shim`, `ecmascript-collections`, `promise`,
  `static-html`, `jshint`, `babel-compiler`

* No longer include the `json` package by default, which contains code for
  `JSON.parse` and `JSON.stringify`.  (The last browser to not support JSON
  natively was Internet Explorer 7.)

* `autoupdate` has been renamed `hot-code-push`

### Meteor Accounts

* Login attempts are now rate-limited by default.  This can be turned off
  using `Accounts.removeDefaultRateLimit()`.

* `loginWithPassword` now matches username or email in a case insensitive
  manner. If there are multiple users with a username or email only differing
  in case, a case sensitive match is required. [#550](https://github.com/meteor/meteor/issues/550)

* `loginWithGithub` now requests `user:email` scope by default, and attempts
  to fetch the user's emails. If no public email has been set, we use the
  primary email instead. We also store the complete list of emails. [#4545](https://github.com/meteor/meteor/issues/4545)

* When an account's email address is verified, deactivate other verification
  tokens.  [#4626](https://github.com/meteor/meteor/issues/4626)

* Fix bug where blank page is shown when an expired login token is
  present. [#4825](https://github.com/meteor/meteor/issues/4825)

* Fix `OAuth1Binding.prototype.call` when making requests to Twitter
  with a large parameter set.

* Directions for setting up Google OAuth in accounts-ui have been updated to
  match Google's new requirements.

* Add `Accounts.oauth.unregisterService` method, and ensure that users can only
  log in with currently registered services.  [#4014](https://github.com/meteor/meteor/issues/4014)

* The `accounts-base` now defines reusable `AccountsClient` and
  `AccountsServer` constructors, so that users can create multiple
  independent instances of the `Accounts` namespace.  [#4233](https://github.com/meteor/meteor/issues/4233)

* Create an index for `Meteor.users` on
  `services.email.verificationTokens.token` (instead of
  `emails.validationTokens.token`, which never was used for anything).  [#4482](https://github.com/meteor/meteor/issues/4482)

* Remove an IE7-specific workaround from accounts-ui.  [#4485](https://github.com/meteor/meteor/issues/4485)

### Livequery

* Improved server performance by reducing overhead of processing oplog after
  database writes. Improvements are most noticeable in case when a method is
  doing a lot of writes on collections with plenty of active observers.  [#4694](https://github.com/meteor/meteor/issues/4694)

### Mobile

* The included Cordova tools have been updated to the latest version 5.2.0.
  This includes Cordova Android 4.1 and Cordova iOS 3.9. These updates may
  require you to make changes to your app. For details, see the [Cordova release
  notes] (https://cordova.apache.org/#news) for for the different versions.

* Thanks to Cordova Android's support for pluggable web views, it is now
  possible to install the [Crosswalk plugin]
  (https://crosswalk-project.org/documentation/cordova/cordova_4.html), which
  offers a hugely improved web view on older Android versions.
  You can add the plugin to your app with `meteor add crosswalk`.

* The bundled Android tools have been removed and a system-wide install of the
  Android SDK is now required. This should make it easier to keep the
  development toolchain up to date and helps avoid some difficult to diagnose
  failures. If you don't have your own Android tools installed already, you can
  find more information about installing the Android SDK for [Mac] (https://github.com/meteor/meteor/wiki/Mobile-Dev-Install:-Android-on-Mac)
  or [Linux]
  (https://github.com/meteor/meteor/wiki/Mobile-Dev-Install:-Android-on-Linux).

* As part of moving to npm, many Cordova plugins have been renamed. Meteor
  should perform conversions automatically, but you may want to be aware of this
  to avoid surprises. See [here]
  (https://cordova.apache.org/announcements/2015/04/21/plugins-release-and-move-to-npm.html)
  for more information.

* Installing plugins from the local filesystem is now supported using `file://`
  URLs, which should make developing your own plugins more convenient. It is
  also needed as a temporary workaround for using the Facebook plugin.
  Relative references are interpreted relative to the Meteor project directory.
  (As an example,
  `meteor add cordova:phonegap-facebook-plugin@file://../phonegap-facebook-plugin`
  would attempt to install the plugin from the same directory you Meteor project
  directory is located in.)

* Meteor no longer supports installing Cordova plugins from tarball URLs, but
  does support Git URLs with a SHA reference (like
  `https://github.com/apache/cordova-plugin-file#c452f1a67f41cb1165c92555f0e721fbb07329cc`).
  Existing GitHub tarball URLs are converted automatically.

* Allow specifying a `buildNumber` in `App.info`, which is used to set the
  `android-versionCode` and `ios-CFBundleVersion` in the `config.xml` of the
  Cordova project. The build number is used to differentiate between
  different versions of the app, and should be incremented before distributing
  a built app to stores or testing services. [#4048](https://github.com/meteor/meteor/issues/4048)

* Other changes include performance enhancements when building and running,
  and improved requirements checking and error reporting.

* Known issue: we do not currently show logging output when running on the
  iOS Simulator. As a workaround, you can `meteor run ios-device` to open the
  project in Xcode and watch the output there.

### Templates/Blaze

* New syntax: Handlebars sub-expressions are now supported -- as in,
  `{{helper (anotherHelper arg1 arg2)}}` -- as well as new block helper forms
  `#each .. in ..` and `#let x=y`.  See
  https://github.com/meteor/meteor/tree/devel/packages/spacebars

* Add a special case for the new `react-template-helper` package -- don't let
  templates use {{> React}} with siblings since `React.render` assumes it's
  being rendered into an empty container element. (This lets us throw the error
  when compiling templates rather than when the app runs.)

* Improve parsing of `<script>` and `<style>` tags.  [#3797](https://github.com/meteor/meteor/issues/3797)

* Fix a bug in `observe-sequence`. The bug was causing unnecessary rerenderings
  in an instance of `#each` block helper followed by false "duplicate ids"
  warnings. [#4049](https://github.com/meteor/meteor/issues/4049)

* `TemplateInstance#subscribe` now has a new `connection` option, which
  specifies which connection should be used when making the subscription. The
  default is `Meteor.connection`, which is the connection used when calling
  `Meteor.subscribe`.

* Fix external `<script>` tags in body or templates.  [#4415](https://github.com/meteor/meteor/issues/4415)

* Fix memory leak.  [#4289](https://github.com/meteor/meteor/issues/4289)

* Avoid recursion when materializing DOM elements, to avoid stack overflow
  errors in certain browsers. [#3028](https://github.com/meteor/meteor/issues/3028)

* Blaze and Meteor's built-in templating are now removable using
  `meteor remove blaze-html-templates`. You can add back support for static
  `head` and `body` tags in `.html` files by using the `static-html` package.

### DDP

* Websockets now support the
  [`permessage-deflate`](https://tools.ietf.org/id/draft-ietf-hybi-permessage-compression-19.txt)
  extension, which compresses data on the wire. It is enabled by default on the
  server. To disable it, set `$SERVER_WEBSOCKET_COMPRESSION` to `0`. To configure
  compression options, set `$SERVER_WEBSOCKET_COMPRESSION` to a JSON object that
  will be used as an argument to
  [`deflate.configure`](https://github.com/faye/permessage-deflate-node/blob/master/README.md).
  Compression is supported on the client side by Meteor's Node DDP client and by
  browsers including Chrome, Safari, and Firefox 37.

* The `ddp` package has been split into `ddp-client` and `ddp-server` packages;
  using `ddp` is equivalent to using both. This allows you to use the Node DDP
  client without adding the DDP server to your app.  [#4191](https://github.com/meteor/meteor/issues/4191) [#3452](https://github.com/meteor/meteor/issues/3452)

* On the client, `Meteor.call` now takes a `throwStubExceptions` option; if set,
  exceptions thrown by method stubs will be thrown instead of logged, and the
  method will not be invoked on the server.  [#4202](https://github.com/meteor/meteor/issues/4202)

* `sub.ready()` should return true inside that subscription's `onReady`
  callback.  [#4614](https://github.com/meteor/meteor/issues/4614)

* Fix method calls causing broken state when socket is reconnecting.  [#5104](https://github.com/meteor/meteor/issues/5104)

### Isobuild

* Build plugins will no longer process files whose names match the extension
  exactly (with no extra dot). If your build plugin needs to match filenames
  exactly, you should use the new build plugin API in this release which
  supplies a special `filenames` option. [#3985](https://github.com/meteor/meteor/issues/3985)

* Adding the same file twice in the same package is now an error. Previously,
  this could either lead to the file being included multiple times, or to a
  build time crash.

* You may now specify the `bare` option for JavaScript files on the server.
  Previous versions only allowed this on the client. [#3681](https://github.com/meteor/meteor/issues/3681)

* Ignore `node_modules` directories in apps instead of processing them as Meteor
  source code.  [#4457](https://github.com/meteor/meteor/issues/4457) [#4452](https://github.com/meteor/meteor/issues/4452)

* Backwards-incompatible change for package authors: Static assets in package.js files must now be
  explicitly declared by using `addAssets` instead of `addFiles`. Previously,
  any file that didn't have a source handler was automatically registered as a
  server-side asset. The `isAsset` option to `addFiles` is also deprecated in
  favor of `addAssets`.

* Built files are now always annotated with line number comments, to improve the
  debugging experience in browsers that don't support source maps.

* There is a completely new API for defining build plugins that cache their
  output. There are now special APIs for defining linters and minifiers in
  addition to compilers. The core Meteor packages for `less`, `coffee`, `stylus`
  and `html` files have been updated to use this new API. Read more on the
  [Wiki page](https://github.com/meteor/meteor/wiki/Build-Plugins-API).

### CSS

* LESS and Stylus now support cross-package imports.

* CSS concatenation and minification is delegated to the `standard-minifiers`
  package, which is present by default (and added to existing apps by the v1.2
  upgrader).

* CSS output is now split into multiple stylesheets to avoid hitting limits on
  rules per stylesheet in certain versions of Internet Explorer. [#1876](https://github.com/meteor/meteor/issues/1876)

### Mongo

* The oplog observe driver now properly updates queries when you drop a
  database.  [#3847](https://github.com/meteor/meteor/issues/3847)

* MongoID logic has been moved out of `minimongo` into a new package called
  `mongo-id`.

* Fix Mongo upserts with dotted keys in selector.  [#4522](https://github.com/meteor/meteor/issues/4522)


### `meteor` command-line tool

* You can now create three new example apps with the command line tool. These
  are the apps from the official tutorials at http://meteor.com/tutorials, which
  demonstrate building the same app with Blaze, Angular, and React. Try these
  apps with:

  ```sh
  meteor create --example simple-todos
  meteor create --example simple-todos-react
  meteor create --example simple-todos-angular
  ```

* `meteor shell` no longer crashes when piped from another command.

* Avoid a race condition in `meteor --test` and work with newer versions of the
  Velocity package.  [#3957](https://github.com/meteor/meteor/issues/3957)

* Improve error handling when publishing packages.  [#3977](https://github.com/meteor/meteor/issues/3977)

* Improve messaging around publishing binary packages.  [#3961](https://github.com/meteor/meteor/issues/3961)

* Preserve the value of `_` in `meteor shell`.  [#4010](https://github.com/meteor/meteor/issues/4010)

* `meteor mongo` now works on OS X when certain non-ASCII characters are in the
  pathname, as long as the `pgrep` utility is installed (it ships standard with
  OS X 10.8 and newer).  [#3999](https://github.com/meteor/meteor/issues/3999)

* `meteor run` no longer ignores (and often reverts) external changes to
  `.meteor/versions` which occur while the process is running.  [#3582](https://github.com/meteor/meteor/issues/3582)

* Fix crash when downloading two builds of the same package version
  simultaneously.  [#4163](https://github.com/meteor/meteor/issues/4163)

* Improve messages printed by `meteor update`, displaying list of packages
  that are not at the latest version available.

* When determining file load order, split file paths on path separator
  before comparing path components alphabetically.  [#4300](https://github.com/meteor/meteor/issues/4300)

* Fix inability to run `mongod` due to lack of locale configuration on some
  platforms, and improve error message if the failure still occurs.  [#4019](https://github.com/meteor/meteor/issues/4019)

* New `meteor lint` command.

### Minimongo

* The `$push` query modifier now supports a `$position` argument.  [#4312](https://github.com/meteor/meteor/issues/4312)

* `c.update(selector, replacementDoc)` no longer shares mutable state between
  replacementDoc and Minimongo internals. [#4377](https://github.com/meteor/meteor/issues/4377)

### Email

* `Email.send` now has a new option, `attachments`, in the same style as
  `mailcomposer`.
  [Details here.](https://github.com/andris9/mailcomposer#add-attachments)

### Tracker

* New `Tracker.Computation#onStop` method.  [#3915](https://github.com/meteor/meteor/issues/3915)

* `ReactiveDict` has two new methods, `clear` and `all`. `clear` resets
  the dictionary as if no items had been added, meaning all calls to `get` will
  return `undefined`. `all` converts the dictionary into a regular JavaScript
  object with a snapshot of the keys and values. Inside an autorun, `all`
  registers a dependency on any changes to the dictionary. [#3135](https://github.com/meteor/meteor/issues/3135)

### Utilities

* New `beforeSend` option to `HTTP.call` on the client allows you to directly
  access the `XMLHttpRequest` object and abort the call.  [#4419](https://github.com/meteor/meteor/issues/4419) [#3243](https://github.com/meteor/meteor/issues/3243) [#3266](https://github.com/meteor/meteor/issues/3266)

* Parse `application/javascript` and `application/x-javascript` HTTP replies as
  JSON too.  [#4595](https://github.com/meteor/meteor/issues/4595)

* `Match.test` from the `check` package now properly compares boolean literals,
  just like it does with Numbers and Strings. This applies to the `check`
  function as well.

* Provide direct access to the `mailcomposer` npm module used by the `email`
  package on `EmailInternals.NpmModules`. Allow specifying a `MailComposer`
  object to `Email.send` instead of individual options.  [#4209](https://github.com/meteor/meteor/issues/4209)

* Expose `Spiderable.requestTimeoutMs` from `spiderable` package to
  allow apps to set the timeout for running phantomjs.

* The `spiderable` package now reports the URL it's trying to fetch on failure.


### Other bug fixes and improvements

* Upgraded dependencies:

  - Node: 0.10.40 (from 0.10.36)
  - uglify-js: 2.4.20 (from 2.4.17)
  - http-proxy: 1.11.1 (from 1.6.0)

* `Meteor.loginWithGoogle` now supports `prompt`. Choose a prompt to always be
  displayed on Google login.

* Upgraded `coffeescript` package to depend on NPM packages
  coffeescript@1.9.2 and source-map@0.4.2. [#4302](https://github.com/meteor/meteor/issues/4302)

* Upgraded `fastclick` to 1.0.6 to fix an issue in iOS Safari. [#4393](https://github.com/meteor/meteor/issues/4393)

* Fix `Error: Can't render headers after they are sent to the client`.  [#4253](https://github.com/meteor/meteor/issues/4253) [#4750](https://github.com/meteor/meteor/issues/4750)

* `Meteor.settings.public` is always available on client and server,
  and modifications made on the server (for example, during app initialization)
  affect the value seen by connecting clients. [#4704](https://github.com/meteor/meteor/issues/4704)

### Windows

* Increase the buffer size for `netstat` when looking for running Mongo servers. [#4125](https://github.com/meteor/meteor/issues/4125)

* The Windows installer now always fetches the latest available version of
  Meteor at runtime, so that it doesn't need to be recompiled for every release.

* Fix crash in `meteor mongo` on Windows.  [#4711](https://github.com/meteor/meteor/issues/4711)


## v1.1.0.3, 2015-Aug-03

### Accounts

* When using Facebook API version 2.4, properly fetch `email` and other fields.
  Facebook recently forced all new apps to use version 2.4 of their API.  [#4743](https://github.com/meteor/meteor/issues/4743)


## v1.1.0.2, 2015-Apr-06

### `meteor` command-line tool

* Revert a change in 1.1.0.1 that caused `meteor mongo` to fail on some Linux
  systems. [#4115](https://github.com/meteor/meteor/issues/4115), [#4124](https://github.com/meteor/meteor/issues/4124), [#4134](https://github.com/meteor/meteor/issues/4134)


## v1.1.0.1, 2015-Apr-02

### Blaze

* Fix a regression in 1.1 in Blaze Templates: an error happening when View is
  invalidated immediately, causing a client-side crash (accessing
  `destroyMembers` of `undefined`). [#4097](https://github.com/meteor/meteor/issues/4097)

## v1.1, 2015-Mar-31

### Windows Support

* The Meteor command line tool now officially supports Windows 7, Windows 8.1,
  Windows Server 2008, and Windows Server 2012. It can run from PowerShell or
  Command Prompt.

* There is a native Windows installer that will be available for download from
  <https://www.meteor.com/install> starting with this release.

* In this release, Meteor on Windows supports all features available on Linux
  and Mac except building mobile apps with PhoneGap/Cordova.

* The `meteor admin get-machine` command now supports an additional
  architecture, `os.windows.x86_32`, which can be used to build binary packages
  for Windows.

### Version Solver

* The code that selects compatible package versions for `meteor update`
  and resolves conflicts on `meteor add` has been rewritten from the ground up.
  The core solver algorithm is now based on MiniSat, an open-source SAT solver,
  improving performance and maintainability.

* Refresh the catalog instead of downgrading packages when the versions in
  `.meteor/versions` aren't in the cache.  [#3653](https://github.com/meteor/meteor/issues/3653)

* Don't downgrade packages listed in `.meteor/packages`, or upgrade to a new
  major version, unless the new flag `--allow-incompatible-update` is passed
  as an override.

* Error messages are more detailed when constraints are unsatisfiable.

* Prefer "patched" versions of new indirect dependencies, and take patches
  to them on `meteor update` (for example, `1.0.1` or `1.0.0_1` over `1.0.0`).

* Version Solver is instrumented for profiling (`METEOR_PROFILE=1` in the
  environment).

* Setting the `METEOR_PRINT_CONSTRAINT_SOLVER_INPUT` environment variable
  prints information useful for diagnosing constraint solver bugs.

### Tracker

* Schedule the flush cycle using a better technique than `setTimeout` when
  available.  [#3889](https://github.com/meteor/meteor/issues/3889)

* Yield to the event loop during the flush cycle, unless we're executing a
  synchronous `Tracker.flush()`.  [#3901](https://github.com/meteor/meteor/issues/3901)

* Fix error reporting not being source-mapped properly. [#3655](https://github.com/meteor/meteor/issues/3655)

* Introduce a new option for `Tracker.autorun` - `onError`. This callback can be
  used to handle errors caught in the reactive computations. [#3822](https://github.com/meteor/meteor/issues/3822)

### Blaze

* Fix stack overflow from nested templates and helpers by avoiding recursion
  during rendering.  [#3028](https://github.com/meteor/meteor/issues/3028)

### `meteor` command-line tool

* Don't fail if `npm` prints more than 200K.  [#3887](https://github.com/meteor/meteor/issues/3887)


### Other bug fixes and improvements

* Upgraded dependencies:

  - uglify-js: 2.4.17 (from 2.4.13)

Patches contributed by GitHub users hwillson, mitar, murillo128, Primigenus,
rjakobsson, and tmeasday.


## v1.0.5, 2015-Mar-25

* This version of Meteor now uses version 2.2 of the Facebook API for
  authentication, instead of 1.0. If you use additional Facebook API methods
  beyond login, you may need to request new permissions.

  Facebook will automatically switch all apps to API version 2.0 on April
  30th, 2015. Please make sure to update your application's permissions and API
  calls by that date.

  For more details, see
  https://github.com/meteor/meteor/wiki/Facebook-Graph-API-Upgrade


## v1.0.4.2, 2015-Mar-20

* Fix regression in 1.0.4 where using Cordova for the first time in a project
  with hyphens in its directory name would fail.  [#3950](https://github.com/meteor/meteor/issues/3950)


## v1.0.4.1, 2015-Mar-18

* Fix regression in 1.0.4 where `meteor publish-for-arch` only worked for
  packages without colons in their name.  [#3951](https://github.com/meteor/meteor/issues/3951)

## v1.0.4, 2015-Mar-17

### Mongo Driver

* Meteor is now tested against MongoDB 2.6 by default (and the bundled version
  used by `meteor run` has been upgraded). It should still work fine with
  MongoDB 2.4.  Previous versions of Meteor mostly worked with MongoDB 2.6, with
  a few caveats:

    - Some upsert invocations did not work with MongoDB in previous versions of
      Meteor.
    - Previous versions of Meteor required setting up a special "user-defined
      role" with access to the `system.replset` table to use the oplog observe
      driver with MongoDB 2.6.  These extra permissions are not required with
      this version of Meteor.

  The MongoDB command needed to set up user permissions for the oplog observe
  driver is slightly different in MongoDB 2.6; see
  https://github.com/meteor/meteor/wiki/Oplog-Observe-Driver for details.

  We have also tested Meteor against the recently-released MongoDB 3.0.0.
  While we are not shipping MongoDB 3.0 with Meteor in this release (preferring
  to wait until its deployment is more widespread), we believe that Meteor
  1.0.4 apps will work fine when used with MongoDB 3.0.0 servers.

* Fix 0.8.1 regression where failure to connect to Mongo at startup would log a
  message but otherwise be ignored. Now it crashes the process, as it did before
  0.8.1.  [#3038](https://github.com/meteor/meteor/issues/3038)

* Use correct transform for allow/deny rules in `update` when different rules
  have different transforms.  [#3108](https://github.com/meteor/meteor/issues/3108)

* Provide direct access to the collection and database objects from the npm
  Mongo driver via new `rawCollection` and `rawDatabase` methods on
  `Mongo.Collection`.  [#3640](https://github.com/meteor/meteor/issues/3640)

* Observing or publishing an invalid query now throws an error instead of
  effectively hanging the server.  [#2534](https://github.com/meteor/meteor/issues/2534)


### Livequery

* If the oplog observe driver gets too far behind in processing the oplog, skip
  entries and re-poll queries instead of trying to keep up.  [#2668](https://github.com/meteor/meteor/issues/2668)

* Optimize common cases faced by the "crossbar" data structure (used by oplog
  tailing and DDP method write tracking).  [#3697](https://github.com/meteor/meteor/issues/3697)

* The oplog observe driver recovers from failed attempts to apply the modifier
  from the oplog (eg, because of empty field names).


### Minimongo

* When acting as an insert, `c.upsert({_id: 'x'}, {foo: 1})` now uses the `_id`
  of `'x'` rather than a random `_id` in the Minimongo implementation of
  `upsert`, just like it does for `c.upsert({_id: 'x'}, {$set: {foo: 1}})`.
  (The previous behavior matched a bug in the MongoDB 2.4 implementation of
  upsert that is fixed in MongoDB 2.6.)  [#2278](https://github.com/meteor/meteor/issues/2278)

* Avoid unnecessary work while paused in minimongo.

* Fix bugs related to observing queries with field filters: `changed` callbacks
  should not trigger unless a field in the filter has changed, and `changed`
  callbacks need to trigger when a parent of an included field is
  unset.  [#2254](https://github.com/meteor/meteor/issues/2254) [#3571](https://github.com/meteor/meteor/issues/3571)

* Disallow setting fields with empty names in minimongo, to match MongoDB 2.6
  semantics.


### DDP

* Subscription handles returned from `Meteor.subscribe` and
  `TemplateInstance#subscribe` now have a `subscriptionId` property to identify
  which subscription the handle is for.

* The `onError` callback to `Meteor.subscribe` has been replaced with a more
  general `onStop` callback that has an error as an optional first argument.
  The `onStop` callback is called when the subscription is terminated for
  any reason.  `onError` is still supported for backwards compatibility. [#1461](https://github.com/meteor/meteor/issues/1461)

* The return value from a server-side `Meteor.call` or `Meteor.apply` is now a
  clone of what the function returned rather than sharing mutable state.  [#3201](https://github.com/meteor/meteor/issues/3201)

* Make it easier to use the Node DDP client implementation without running a web
  server too.  [#3452](https://github.com/meteor/meteor/issues/3452)


### Blaze

* Template instances now have a `subscribe` method that functions exactly like
  `Meteor.subscribe`, but stops the subscription when the template is destroyed.
  There is a new method on Template instances called `subscriptionsReady()`
  which is a reactive function that returns true when all of the subscriptions
  made with `TemplateInstance#subscribe` are ready. There is also a built-in
  helper that returns the same thing and can be accessed with
  `Template.subscriptionsReady` inside any template.

* Add `onRendered`, `onCreated`, and `onDestroyed` methods to
  `Template`. Assignments to `Template.foo.rendered` and so forth are deprecated
  but are still supported for backwards compatibility.

* Fix bug where, when a helper or event handler was called from inside a custom
  block helper,  `Template.instance()` returned the `Template.contentBlock`
  template instead of the actual user-defined template, making it difficult to
  use `Template.instance()` for local template state.

* `Template.instance()` now works inside `Template.body`.  [#3631](https://github.com/meteor/meteor/issues/3631)

* Allow specifying attributes on `<body>` tags in templates.

* Improve performance of rendering large arrays.  [#3596](https://github.com/meteor/meteor/issues/3596)


### Isobuild

* Support `Npm.require('foo/bar')`.  [#3505](https://github.com/meteor/meteor/issues/3505) [#3526](https://github.com/meteor/meteor/issues/3526)

* In `package.js` files, `Npm.require` can only require built-in Node modules
  (and dev bundle modules, though you shouldn't depend on that), not the modules
  from its own `Npm.depends`. Previously, such code would work but only on the
  second time a `package.js` was executed.

* Ignore vim swap files in the `public` and `private` directories.  [#3322](https://github.com/meteor/meteor/issues/3322)

* Fix regression in 1.0.2 where packages might not be rebuilt when the compiler
  version changes.


### Meteor Accounts

* The `accounts-password` `Accounts.emailTemplates` can now specify arbitrary
  email `headers`.  The `from` address can now be set separately on the
  individual templates, and is a function there rather than a static
  string. [#2858](https://github.com/meteor/meteor/issues/2858) [#2854](https://github.com/meteor/meteor/issues/2854)

* Add login hooks on the client: `Accounts.onLogin` and
  `Accounts.onLoginFailure`. [#3572](https://github.com/meteor/meteor/issues/3572)

* Add a unique index to the collection that stores OAuth login configuration to
  ensure that only one configuration exists per service.  [#3514](https://github.com/meteor/meteor/issues/3514)

* On the server, a new option
  `Accounts.setPassword(user, password, { logout: false })` overrides the
  default behavior of logging out all logged-in connections for the user.  [#3846](https://github.com/meteor/meteor/issues/3846)


### Webapp

* `spiderable` now supports escaped `#!` fragments.  [#2938](https://github.com/meteor/meteor/issues/2938)

* Disable `appcache` on Firefox by default.  [#3248](https://github.com/meteor/meteor/issues/3248)

* Don't overly escape `Meteor.settings.public` and other parts of
  `__meteor_runtime_config__`.  [#3730](https://github.com/meteor/meteor/issues/3730)

* Reload the client program on `SIGHUP` or Node-specific IPC messages, not
  `SIGUSR2`.


### `meteor` command-line tool

* Enable tab-completion of global variables in `meteor shell`.  [#3227](https://github.com/meteor/meteor/issues/3227)

* Improve the stability of `meteor shell`.  [#3437](https://github.com/meteor/meteor/issues/3437) [#3595](https://github.com/meteor/meteor/issues/3595) [#3591](https://github.com/meteor/meteor/issues/3591)

* `meteor login --email` no longer takes an ignored argument.  [#3532](https://github.com/meteor/meteor/issues/3532)

* Fix regression in 1.0.2 where `meteor run --settings s` would ignore errors
  reading or parsing the settings file.  [#3757](https://github.com/meteor/meteor/issues/3757)

* Fix crash in `meteor publish` in some cases when the package is inside an
  app. [#3676](https://github.com/meteor/meteor/issues/3676)

* Fix crashes in `meteor search --show-all` and `meteor search --maintainer`.
  \#3636

* Kill PhantomJS processes after `meteor --test`, and only run the app
  once. [#3205](https://github.com/meteor/meteor/issues/3205) [#3793](https://github.com/meteor/meteor/issues/3793)

* Give a better error when Mongo fails to start up due to a full disk.  [#2378](https://github.com/meteor/meteor/issues/2378)

* After killing existing `mongod` servers, also clear the `mongod.lock` file.

* Stricter validation for package names: they cannot begin with a hyphen, end
  with a dot, contain two consecutive dots, or start or end with a colon.  (No
  packages on Atmosphere fail this validation.)  Additionally, `meteor create
  --package` applies the same validation as `meteor publish` and disallows
  packages with multiple colons.  (Packages with multiple colons like
  `local-test:iron:router` are used internally by `meteor test-packages` so that
  is not a strict validation rule.)

* `meteor create --package` now no longer creates a directory with the full
  name of the package, since Windows file systems cannot have colon characters
  in file paths. Instead, the command now creates a directory named the same
  as the second part of the package name after the colon (without the username
  prefix).


### Meteor Mobile

* Upgrade the Cordova CLI dependency from 3.5.1 to 4.2.0. See the release notes
  for the 4.x series of the Cordova CLI [on Apache
  Cordova](http://cordova.apache.org/announcements/2014/10/16/cordova-4.html).

* Related to the recently discovered [attack
  vectors](http://cordova.apache.org/announcements/2014/08/04/android-351.html)
  in Android Cordova apps, Meteor Cordova apps no longer allow access to all
  domains by default. If your app access external resources over XHR, you need
  to add them to the whitelist of allowed domains with the newly added
  [`App.accessRule`
  method](https://docs.meteor.com/#/full/App-accessRule) in your
  `mobile-config.js` file.

* Upgrade Cordova Plugins dependencies in Meteor Core packages:
  - `org.apache.cordova.file`: from 1.3.0 to 1.3.3
  - `org.apache.cordova.file-transfer`: from 0.4.4 to 0.5.0
  - `org.apache.cordova.splashscreen`: from 0.3.3 to 1.0.0
  - `org.apache.cordova.console`: from 0.2.10 to 0.2.13
  - `org.apache.cordova.device`: from 0.2.11 to 0.3.0
  - `org.apache.cordova.statusbar`: from 0.1.7 to 0.1.10
  - `org.apache.cordova.inappbrowser`: from 0.5.1 to 0.6.0
  - `org.apache.cordova.inappbrowser`: from 0.5.1 to 0.6.0

* Use the newer `ios-sim` binary, compiled with Xcode 6 on OS X Mavericks.


### Tracker

* Use `Session.set({k1: v1, k2: v2})` to set multiple values at once.


### Utilities

* Provide direct access to all options supported by the `request` npm module via
  the new server-only `npmRequestOptions` option to `HTTP.call`.  [#1703](https://github.com/meteor/meteor/issues/1703)


### Other bug fixes and improvements

* Many internal refactorings towards supporting Meteor on Windows are in this
  release.

* Remove some packages used internally to support legacy MDG systems
  (`application-configuration`, `ctl`, `ctl-helper`, `follower-livedata`,
  `dev-bundle-fetcher`, and `star-translate`).

* Provide direct access to some npm modules used by core packages on the
  `NpmModules` field of `WebAppInternals`, `MongoInternals`, and
  `HTTPInternals`.

* Upgraded dependencies:

  - node: 0.10.36 (from 0.10.33)
  - Fibers: 1.0.5 (from 1.0.1)
  - MongoDB: 2.6.7 (from 2.4.12)
  - openssl in mongo: 1.0.2 (from 1.0.1j)
  - MongoDB driver: 1.4.32 (from 1.4.1)
  - bson: 0.2.18 (from 0.2.7)
  - request: 2.53.0 (from 2.47.0)


Patches contributed by GitHub users 0a-, awatson1978, awwx, bwhitty,
christianbundy, d4nyll, dandv, DanielDent, DenisGorbachev, fay-jai, gsuess,
hwillson, jakozaur, meonkeys, mitar, netanelgilad, queso, rbabayoff, RobertLowe,
romanzolotarev, Siilwyn, and tmeasday.


## v.1.0.3.2, 2015-Feb-25

* Fix regression in 1.0.3 where the `meteor` tool could crash when downloading
  the second build of a given package version; for example, when running `meteor
  deploy` on an OSX or 32-bit Linux system for an app containing a binary
  package.  [#3761](https://github.com/meteor/meteor/issues/3761)


## v.1.0.3.1, 2015-Jan-20

* Rewrite `meteor show` and `meteor search` to show package information for
  local packages and to show if the package is installed for non-local
  packages. Introduce the `--show-all` flag, and deprecate the
  `--show-unmigrated` and `--show-old flags`.  Introduce the `--ejson` flag to
  output an EJSON object.

* Support README.md files in`meteor publish`. Take in the documentation file in
  `package.js` (set to `README.md` by default) and upload it to the server at
  publication time. Excerpt the first non-header Markdown section for use in
  `meteor show`.

* Support updates of package version metadata after that version has been
  published by running `meteor publish --update` from the package directory.

* Add `meteor test-packages --velocity` (similar to `meteor run --test`).  [#3330](https://github.com/meteor/meteor/issues/3330)

* Fix `meteor update <packageName>` to update `<packageName>` even if it's an
  indirect dependency of your app.  [#3282](https://github.com/meteor/meteor/issues/3282)

* Fix stack trace when a browser tries to use the server like a proxy.  [#1212](https://github.com/meteor/meteor/issues/1212)

* Fix inaccurate session statistics and possible multiple invocation of
  Connection.onClose callbacks.

* Switch CLI tool filesystem calls from synchronous to yielding (pro: more
  concurrency, more responsive to signals; con: could introduce concurrency
  bugs)

* Don't apply CDN prefix on Cordova. [#3278](https://github.com/meteor/meteor/issues/3278) [#3311](https://github.com/meteor/meteor/issues/3311)

* Don't try to refresh client app in the runner unless the app actually has the
  autoupdate package. [#3365](https://github.com/meteor/meteor/issues/3365)

* Fix custom release banner logic. [#3353](https://github.com/meteor/meteor/issues/3353)

* Apply HTTP followRedirects option to non-GET requests.  [#2808](https://github.com/meteor/meteor/issues/2808)

* Clean up temporary directories used by package downloads sooner.  [#3324](https://github.com/meteor/meteor/issues/3324)

* If the tool knows about the requested release but doesn't know about the build
  of its tool for the platform, refresh the catalog rather than failing
  immediately.  [#3317](https://github.com/meteor/meteor/issues/3317)

* Fix `meteor --get-ready` to not add packages to your app.

* Fix some corner cases in cleaning up app processes in the runner. Drop
  undocumented `--keepalive` support. [#3315](https://github.com/meteor/meteor/issues/3315)

* Fix CSS autoupdate when `$ROOT_URL` has a non-trivial path.  [#3111](https://github.com/meteor/meteor/issues/3111)

* Save Google OAuth idToken to the User service info object.

* Add git info to `meteor --version`.

* Correctly catch a case of illegal `Tracker.flush` during `Tracker.autorun`.  [#3037](https://github.com/meteor/meteor/issues/3037)

* Upgraded dependencies:

  - jquery: 1.11.2 (from 1.11.0)

Patches by GitHub users DanielDent, DanielDornhardt, PooMaster, Primigenus,
Tarang, TomFreudenberg, adnissen, dandv, fay-jai, knownasilya, mquandalle,
ogourment, restebanez, rissem, smallhelm and tmeasday.

## v1.0.2.1, 2014-Dec-22

* Fix crash in file change watcher.  [#3336](https://github.com/meteor/meteor/issues/3336)

* Allow `meteor test-packages packages/*` even if not all package directories
  have tests.  [#3334](https://github.com/meteor/meteor/issues/3334)

* Fix typo in `meteor shell` output. [#3326](https://github.com/meteor/meteor/issues/3326)


## v1.0.2, 2014-Dec-19

### Improvements to the `meteor` command-line tool

* A new command called `meteor shell` attaches an interactive terminal to
  an already-running server process, enabling inspection and execution of
  server-side data and code, with dynamic tab completion of variable names
  and properties. To see `meteor shell` in action, type `meteor run` in an
  app directory, then (in another terminal) type `meteor shell` in the
  same app directory. You do not have to wait for the app to start before
  typing `meteor shell`, as it will automatically connect when the server
  is ready. Note that `meteor shell` currently works for local development
  only, and is not yet supported for apps running on remote hosts.

* We've done a major internal overhaul of the `meteor` command-line tool with an
  eye to correctness, maintainability, and performance.  Some details include:
  * Refresh the package catalog for build commands only when an error
    occurs that could be fixed by a refresh, not for every build command.
  * Never run the constraint solver to select package versions more than once
    per build.
  * Built packages ("isopacks") are now cached inside individual app directories
    instead of inside their source directories.
  * `meteor run` starts Mongo in parallel with building the application.
  * The constraint solver no longer leaves a `versions.json` file in your
    packages source directories; when publishing a package that is not inside an
    app, it will leave a `.versions` file (with the same format as
    `.meteor/versions`) which you should check into source control.
  * The constraint solver's model has been simplified so that plugins must use
    the same version of packages as their surrounding package when built from
    local source.

* Using `meteor debug` no longer requires manually continuing the debugger when
  your app restarts, and it no longer overwrites the symbol `_` inside your app.

* Output from the command-line tool is now word-wrapped to the width of your
  terminal.

* Remove support for the undocumented earliestCompatibleVersion feature of the
  package system.

* Reduce CPU usage and disk I/O bandwidth by using kernel file-system change
  notification events where possible. On file systems that do not support these
  events (NFS, Vagrant Virtualbox shared folders, etc), file changes will only
  be detected every 5 seconds; to detect changes more often in these cases (but
  use more CPU), set the `METEOR_WATCH_FORCE_POLLING` environment
  variable. [#2135](https://github.com/meteor/meteor/issues/2135)

* Reduce CPU usage by fixing a check for a parent process in `meteor
  run` that was happening constantly instead of every few seconds. [#3252](https://github.com/meteor/meteor/issues/3252)

* Fix crash when two plugins defined source handlers for the same
  extension. [#3015](https://github.com/meteor/meteor/issues/3015) [#3180](https://github.com/meteor/meteor/issues/3180)

* Fix bug (introduced in 0.9.3) where the warning about using experimental
  versions of packages was printed too often.

* Fix bug (introduced in 1.0) where `meteor update --patch` crashed.

* Fix bug (introduced in 0.9.4) where banners about new releases could be
  printed too many times.

* Fix crash when a package version contained a dot-separated pre-release part
  with both digits and non-digits. [#3147](https://github.com/meteor/meteor/issues/3147)

* Corporate HTTP proxy support is now implemented using our websocket library's
  new built-in implementation instead of a custom implementation. [#2515](https://github.com/meteor/meteor/issues/2515)

### Blaze

* Add default behavior for `Template.parentData` with no arguments. This
  selects the first parent. [#2861](https://github.com/meteor/meteor/issues/2861)

* Fix `Blaze.remove` on a template's view to correctly remove the DOM
  elements when the template was inserted using
  `Blaze.renderWithData`. [#3130](https://github.com/meteor/meteor/issues/3130)

* Allow curly braces to be escaped in Spacebars. Use the special
  sequences `{{|` and `{{{|` to insert a literal `{{` or `{{{`.

### Meteor Accounts

* Allow integration with OAuth1 servers that require additional query
  parameters to be passed with the access token. [#2894](https://github.com/meteor/meteor/issues/2894)

* Expire a user's password reset and login tokens in all circumstances when
  their password is changed.

### Other bug fixes and improvements

* Some packages are no longer released as part of the core release process:
  amplify, backbone, bootstrap, d3, jquery-history, and jquery-layout. This
  means that new versions of these packages can be published outside of the full
  Meteor release cycle.

* Require plain objects as the update parameter when doing replacements
  in server-side collections.

* Fix audit-argument-checks spurious failure when an argument is NaN. [#2914](https://github.com/meteor/meteor/issues/2914)

### Upgraded dependencies

  - node: 0.10.33 (from 0.10.29)
  - source-map-support: 0.2.8 (from 0.2.5)
  - semver: 4.1.0 (from 2.2.1)
  - request: 2.47.0 (from 2.33.0)
  - tar: 1.0.2 (from 1.0.1)
  - source-map: 0.1.40 (from 0.1.32)
  - sqlite3: 3.0.2 (from 3.0.0)
  - phantomjs npm module: 1.9.12 (from 1.8.1-1)
  - http-proxy: 1.6.0 (from a fork of 1.0.2)
  - esprima: 1.2.2 (from an unreleased 1.1-era commit)
  - escope: 1.0.1 (from 1.0.0)
  - openssl in mongo: 1.0.1j (from 1.0.1g)
  - faye-websocket: 0.8.1 (from using websocket-driver instead)
  - MongoDB: 2.4.12 (from 2.4.9)


Patches by GitHub users andylash, anstarovoyt, benweissmann, chrisbridgett,
colllin, dandv, ecwyne, graemian, JamesLefrere, kevinchiu, LyuGGang, matteodem,
mitar, mquandalle, musically-ut, ograycode, pcjpcj2, physiocoder, rgoomar,
timhaines, trusktr, Urigo, and zol.


## v1.0.1, 2014-Dec-09

* Fix a security issue in allow/deny rules that could result in data
  loss. If your app uses allow/deny rules, or uses packages that use
  allow/deny rules, we recommend that you update immediately.


## v1.0, 2014-Oct-28

### New Features

* Add the `meteor admin get-machine` command to make it easier to
  publish packages with binary dependencies for all
  architectures. `meteor publish` no longer publishes builds
  automatically if your package has binary NPM dependencies.

* New `localmarket` example, highlighting Meteor's support for mobile
  app development.

* Restyle the `leaderboard` example, and optimize it for both desktop
  and mobile.

### Performance

* Reduce unnecessary syncs with the package server, which speeds up
  startup times for many commands.

* Speed up `meteor deploy` by not bundling unnecessary files and
  programs.

* To make Meteor easier to use on slow or unreliable network
  connections, increase timeouts for DDP connections that the Meteor
  tool uses to communicate with the package server. [#2777](https://github.com/meteor/meteor/issues/2777), [#2789](https://github.com/meteor/meteor/issues/2789).

### Mobile App Support

* Implemented reasonable default behavior for launch screens on mobile
  apps.

* Don't build for Android when only the iOS build is required, and
  vice versa.

* Fix bug that could cause mobile apps to stop being able to receive hot
  code push updates.

* Fix bug where Cordova clients connected to http://example.com instead
  of https://example.com when https:// was specified in the
  --mobile-server option. [#2880](https://github.com/meteor/meteor/issues/2880)

* Fix stack traces when attempting to build or run iOS apps on Linux.

* Print a warning when building an app with mobile platforms and
  outputting the build into the source tree. Outputting a build into the
  source tree can cause subsequent builds to fail because they will
  treat the build output as source files.

* Exit from `meteor run` when new Cordova plugins or platforms are
  added, since we don't support hot code push for new plugins or
  platforms.

* Fix quoting of arguments to Cordova plugins.

* The `accounts-twitter` package now works in Cordova apps in local
  development. For workarounds for other login providers in local
  development mode, see
  https://github.com/meteor/meteor/wiki/OAuth-for-mobile-Meteor-clients.

### Packaging

* `meteor publish-for-arch` can publish packages built with different Meteor
  releases.

* Fix default `api.versionsFrom` field in packages created with `meteor
  create --package`.

* Fix bug where changes in an app's .meteor/versions file would not
  cause the app to be rebuilt.

### Other bug fixes and improvements

* Use TLSv1 in the `spiderable` package, for compatibility with servers
  that have disabled SSLv3 in response to the POODLE bug.

* Work around the `meteor run` proxy occasionally running out of sockets.

* Fix bug with regular expressions in minimongo. [#2817](https://github.com/meteor/meteor/issues/2817)

* Add READMEs for several core packages.

* Include protocols in URLs printed by `meteor deploy`.

* Improve error message for limited ordered observe. [#1643](https://github.com/meteor/meteor/issues/1643)

* Fix missing dependency on `random` in the `autoupdate` package. [#2892](https://github.com/meteor/meteor/issues/2892)

* Fix bug where all CSS would be removed from connected clients if a
  CSS-only change is made between local development server restarts or
  when deploying with `meteor deploy`.

* Increase height of the Google OAuth popup to the Google-recommended
  value.

* Fix the layout of the OAuth configuration dialog when used with
  Bootstrap.

* Allow build plugins to override the 'bare' option on added source
  files. [#2834](https://github.com/meteor/meteor/issues/2834)

Patches by GitHub users DenisGorbachev, ecwyne, mitar, mquandalle,
Primigenus, svda, yauh, and zol.


## v0.9.4.1, 2014-Dec-09 (backport)

* Fix a security issue in allow/deny rules that could result in data
  loss. If your app uses allow/deny rules, or uses packages that use
  allow/deny rules, we recommend that you update immediately.
  Backport from 1.0.1.


## v0.9.4, 2014-Oct-13

### New Features

* The new `meteor debug` command and `--debug-port` command line option
  to `meteor run` allow you to easily use node-inspector to debug your
  server-side code. Add a `debugger` statement to your code to create a
  breakpoint.

* Add new a `meteor run --test` command that runs
  [Velocity](https://github.com/meteor-velocity/velocity) tests in your
  app .

* Add new callbacks `Accounts.onResetPasswordLink`,
  `Accounts.onEnrollmentLink`, and `Accounts.onEmailVerificationLink`
  that make it easier to build custom user interfaces on top of the
  accounts system. These callbacks should be registered before
  `Meteor.startup` fires, and will be called if the URL matches a link
  in an email sent by `Accounts.resetPassword`, etc. See
  https://docs.meteor.com/#Accounts-onResetPasswordLink.

* A new configuration file for mobile apps,
  `<APP>/mobile-config.js`. This allows you to set app metadata, icons,
  splash screens, preferences, and PhoneGap/Cordova plugin settings
  without needing a `cordova_build_override` directory. See
  https://docs.meteor.com/#mobileconfigjs.


### API Changes

* Rename `{{> UI.dynamic}}` to `{{> Template.dynamic}}`, and likewise
  with `UI.contentBlock` and `UI.elseBlock`. The UI namespace is no
  longer used anywhere except for backwards compatibility.

* Deprecate the `Template.someTemplate.myHelper = ...` syntax in favor
  of `Template.someTemplate.helpers(...)`.  Using the older syntax still
  works, but prints a deprecation warning to the console.

* `Package.registerBuildPlugin` its associated functions have been added
  to the public API, cleaned up, and documented. The new function is
  identical to the earlier _transitional_registerBuildPlugin except for
  minor backwards-compatible API changes. See
  https://docs.meteor.com/#Package-registerBuildPlugin

* Rename the `showdown` package to `markdown`.

* Deprecate the `amplify`, `backbone`, `bootstrap`, and `d3` integration
  packages in favor of community alternatives.  These packages will no
  longer be maintained by MDG.


### Tool Changes

* Improved output from `meteor build` to make it easier to publish
  mobile apps to the App Store and Play Store. See the wiki pages for
  instructions on how to publish your
  [iOS](https://github.com/meteor/meteor/wiki/How-to-submit-your-iOS-app-to-App-Store)
  and
  [Android](https://github.com/meteor/meteor/wiki/How-to-submit-your-Android-app-to-Play-Store)
  apps.

* Packages can now be marked as debug-mode only by adding `debugOnly:
  true` to `Package.describe`. Debug-only packages are not included in
  the app when it is bundled for production (`meteor build` or `meteor
  run --production`). This allows package authors to build packages
  specifically for testing and debugging without increasing the size of
  the resulting app bundle or causing apps to ship with debug
  functionality built in.

* Rework the process for installing mobile development SDKs. There is
  now a `meteor install-sdk` command that automatically install what
  software it can and points to documentation for the parts that
  require manual installation.

* The `.meteor/cordova-platforms` file has been renamed to
  `.meteor/platforms` and now includes the default `server` and
  `browser` platforms. The default platforms can't currently be removed
  from a project, though this will be possible in the future. The old
  file will be automatically migrated to the new one when the app is run
  with Meteor 0.9.4 or above.

* The `unipackage.json` file inside downloaded packages has been renamed
  to `isopack.json` and has an improved forwards-compatible format. To
  maintain backwards compatibility with previous releases, packages will
  be built with both files.

* The local package metadata cache now uses SQLite, which is much faster
  than the previous implementation. This improves `meteor` command line
  tool startup time.

* The constraint solver used by the client to find compatible versions
  of packages is now much faster.

* The `--port` option to `meteor run` now requires a numeric port
  (e.g. `meteor run --port example.com` is no longer valid).

* The `--mobile-port` option `meteor run` has been reworked. The option
  is now `--mobile-server` in `meteor run` and `--server` in `meteor
  build`. `--server` is required for `meteor build` in apps with mobile
  platforms installed. `--mobile-server` defaults to an automatically
  detected IP address on port 3000, and `--server` requires a hostname
  but defaults to port 80 if a port is not specified.

* Operations that take longer than a few seconds (e.g. downloading
  packages, installing the Android SDK, etc) now show a progress bar.

* Complete support for using an HTTP proxy in the `meteor` command line
  tool. Now all DDP connections can work through a proxy.  Use the standard
  `http_proxy` environment variable to specify your proxy endpoint.  [#2515](https://github.com/meteor/meteor/issues/2515)


### Bug Fixes

* Fix behavior of ROOT_URL with path ending in `/`.

* Fix source maps when using a ROOT_URL with a path. [#2627](https://github.com/meteor/meteor/issues/2627)

* Change the mechanism that the Meteor tool uses to clean up app server
  processes. The new mechanism is more resilient to slow app bundles and
  other CPU-intensive tasks. [#2536](https://github.com/meteor/meteor/issues/2536), [#2588](https://github.com/meteor/meteor/issues/2588).


Patches by GitHub users cryptoquick, Gaelan, jperl, meonkeys, mitar,
mquandalle, prapicault, pscanf, richguan, rick-golden-healthagen,
rissem, rosh93, rzymek, and timoabend


## v0.9.3.1, 2014-Sep-30

* Don't crash when failing to contact the package server. [#2713](https://github.com/meteor/meteor/issues/2713)

* Allow more than one dash in package versions. [#2715](https://github.com/meteor/meteor/issues/2715)


## v0.9.3, 2014-Sep-25

### More Package Version Number Flexibility

* Packages now support relying on multiple major versions of their
  dependencies (eg `blaze@1.0.0 || 2.0.0`). Additionally, you can now
  call `api.versionsFrom(<release>)` multiple times, or with an array
  (eg `api.versionsFrom([<release1>, <release2>])`. Meteor will
  interpret this to mean that the package will work with packages from
  all the listed releases.

* Support for "wrapped package" version numbers. There is now a `_` field
  in version numbers. The `_` field must be an integer, and versions with
  the `_` are sorted after versions without. This allows using the
  upstream version number as the Meteor package version number and being
  able to publish multiple version of the Meteor package (e.g.
  `jquery@1.11.1_2`).

Note: packages using the `||` operator or the `_` symbol in their
versions or dependencies will be invisible to pre-0.9.3 users. Meteor
versions 0.9.2 and before do not understand the new version formats and
will not be able to use versions of packages that use the new features.


### Other Command-line Tool Improvements

* More detailed constraint solver output. Meteor now tells you which
  constraints prevent upgrading or adding new packages. This will make
  it much easier to update your app to new versions.

* Better handling of pre-release versions (e.g. versions with
  `-`). Pre-release packages will now be included in an app if and only
  if there is no way to meet the app's constraints without using a
  pre-release package.

* Add `meteor admin set-unmigrated` to allow maintainers to hide
  pre-0.9.0 packages in `meteor search` and `meteor show`. This will not
  stop users from continuing to use the package, but it helps prevent
  new users from finding old non-functional packages.

* Progress bars for time-intensive operations, like downloading large
  packages.


### Other Changes

* Offically support `Meteor.wrapAsync` (renamed from
  `Meteor._wrapAsync`). Additionally, `Meteor.wrapAsync` now lets you
  pass an object to bind as `this` in the wrapped call. See
  https://docs.meteor.com/#meteor_wrapasync.

* The `reactive-dict` package now allows an optional name argument to
  enable data persistence during hot code push.


Patches by GitHub users evliu, meonkeys, mitar, mizzao, mquandalle,
prapicault, waitingkuo, wulfmeister.



## v0.9.2.2, 2014-Sep-17

* Fix regression in 0.9.2 that prevented some users from accessing the
  Meteor development server in their browser. Specifically, 0.9.2
  unintentionally changed the development mode server's default bind
  host to localhost instead of 0.0.0.0. [#2596](https://github.com/meteor/meteor/issues/2596)


## v0.9.2.1, 2014-Sep-15

* Fix versions of packages that were published with `-cordova` versions
  in 0.9.2 (appcache, fastclick, htmljs, logging, mobile-status-bar,
  routepolicy, webapp-hashing).


## v0.9.2, 2014-Sep-15

This release contains our first support for building mobile apps in
Meteor, for both iOS and Android. This support comes via an
integration with Apache's Cordova/PhoneGap project.

  * You can use Cordova/PhoneGap packages in your application or inside
    a Meteor package to access a device's native functions directly from
    JavaScript code.
  * The `meteor add-platform` and `meteor run` commands now let you
    launch the app in the iOS or Android simulator or run it on an
    attached hardware device.
  * This release extends hot code push to support live updates into
    installed native apps.
  * The `meteor bundle` command has been renamed to `meteor build` and
    now outputs build projects for the mobile version of the targeted
    app.
  * See
    https://github.com/meteor/meteor/wiki/Meteor-Cordova-Phonegap-integration
    for more information about how to get started building mobile apps
    with Meteor.

* Better mobile support for OAuth login: you can now use a
  redirect-based flow inside UIWebViews, and the existing popup-based
  flow has been adapted to work in Cordova/PhoneGap apps.

#### Bug fixes and minor improvements

* Fix sorting on non-trivial keys in Minimongo. [#2439](https://github.com/meteor/meteor/issues/2439)

* Bug fixes and performance improvements for the package system's
  constraint solver.

* Improved error reporting for misbehaving oplog observe driver. [#2033](https://github.com/meteor/meteor/issues/2033) [#2244](https://github.com/meteor/meteor/issues/2244)

* Drop deprecated source map linking format used for older versions of
  Firefox.  [#2385](https://github.com/meteor/meteor/issues/2385)

* Allow Meteor tool to run from a symlink. [#2462](https://github.com/meteor/meteor/issues/2462)

* Assets added via a plugin are no longer considered source files. [#2488](https://github.com/meteor/meteor/issues/2488)

* Remove support for long deprecated `SERVER_ID` environment
  variable. Use `AUTOUPDATE_VERSION` instead.

* Fix bug in reload-safetybelt package that resulted in reload loops in
  Chrome with cookies disabled.

* Change the paths for static assets served from packages. The `:`
  character is replaced with the `_` character in package names so as to
  allow serving on mobile devices and ease operation on Windows. For
  example, assets from the `abc:bootstrap` package are now served at
  `/packages/abc_bootstrap` instead of `/packages/abc:bootstrap`.

* Also change the paths within a bundled Meteor app to allow for
  different client architectures (eg mobile). For example,
  `bundle/programs/client` is now `bundle/programs/web.browser`.


Patches by GitHub users awwx, mizzao, and mquandalle.



## v0.9.1.1, 2014-Sep-06

* Fix backwards compatibility for packages that had weak dependencies
  on packages renamed in 0.9.1 (`ui`, `deps`, `livedata`). [#2521](https://github.com/meteor/meteor/issues/2521)

* Fix error when using the `reactive-dict` package without the `mongo`
  package.


## v0.9.1, 2014-Sep-04

#### Organizations in Meteor developer accounts

Meteor 0.9.1 ships with organizations support in Meteor developer
accounts. Organizations are teams of users that make it easy to
collaborate on apps and packages.

Create an organization at
https://www.meteor.com/account-settings/organizations. Run the `meteor
authorized` command in your terminal to give an organization
permissions to your apps. To add an organization as a maintainer of
your packages, use the `meteor admin maintainers` command. You can
also publish packages with an organization's name in the package name
prefix instead of your own username.


#### One backwards incompatible change for templates

* Templates can no longer be named "body" or "instance".

#### Backwards compatible Blaze API changes

* New public and documented APIs:
  * `Blaze.toHTMLWithData()`
  * `Template.currentData()`
  * `Blaze.getView()`
  * `Template.parentData()` (previously `UI._parentData()`)
  * `Template.instance()` (previously `UI._templateInstance()`)
  * `Template.body` (previously `UI.body`)
  * `new Template` (previously `Template.__create__`)
  * `Blaze.getData()` (previously `UI.getElementData`, or `Blaze.getCurrentData` with no arguments)

* Deprecate the `ui` package. Instead, use the `blaze` package. The
  `UI` and `Blaze` symbols are now the same.

* Deprecate `UI.insert`. `UI.render` and `UI.renderWithData` now
  render a template and place it in the DOM.

* Add an underscore to some undocumented Blaze APIs to make them
  internal. Notably: `Blaze._materializeView`, `Blaze._createView`,
  `Blaze._toText`, `Blaze._destroyView`, `Blaze._destroyNode`,
  `Blaze._withCurrentView`, `Blaze._DOMBackend`,
  `Blaze._TemplateWith`

* Document Views. Views are the machinery powering DOM updates in
  Blaze.

* Expose `view` property on template instances.

#### Backwards compatible renames

* Package renames
  * `livedata` -> `ddp`
  * `mongo-livedata` -> `mongo`
  * `standard-app-packages` -> `meteor-platform`
* Symbol renames
  * `Meteor.Collection` -> `Mongo.Collection`
  * `Meteor.Collection.Cursor` -> `Mongo.Cursor`
  * `Meteor.Collection.ObjectID` -> `Mongo.ObjectID`
  * `Deps` -> `Tracker`

#### Other

* Add `reactive-var` package. Lets you define a single reactive
  variable, like a single key in `Session`.

* Don't throw an exception in Chrome when cookies and local storage
  are blocked.

* Bump DDP version to "1". Clients connecting with version "pre1" or
  "pre2" should still work.

* Allow query parameters in OAuth1 URLs. [#2404](https://github.com/meteor/meteor/issues/2404)

* Fix `meteor list` if not all packages on server. Fixes [#2468](https://github.com/meteor/meteor/issues/2468)

Patch by GitHub user mitar.


## v0.9.0.1, 2014-Aug-27

* Fix issues preventing hot code reload from automatically reloading webapps in
  two cases: when the old app was a pre-0.9.0 app, and when the app used
  appcache. (In both cases, an explicit reload still worked.)

* Fix publishing packages containing a plugin with platform-specific code but
  no platform-specific code in the main package.

* Fix `meteor add package@version` when the package was already added with a
  different version constraint.

* Improve treatment of pre-release packages (packages with a dash in their
  version). Guarantee that they will not be chosen by the constraint solver
  unless explicitly requested.  `meteor list` won't suggest that you update to
  them.

* Fix slow spiderable executions.

* Fix dev-mode client-only restart when client files changed very soon after
  server restart.

* Fix stack trace on `meteor add` constraint solver failure.

* Fix "access-denied" stack trace when publishing packages.


## v0.9.0, 2014-Aug-26

Meteor 0.9.0 introduces the Meteor Package Server. Incorporating lessons from
our community's Meteorite tool, Meteor 0.9.0 allows users to develop and publish
Meteor packages to a central repository. The `meteor publish` command is used to
publish packages. Non-core packages can now be added with `meteor add`, and you
can specify version constraints on the packages you use. Binary packages can be
published for additional architectures with `meteor publish-for-arch`, which
allows cross-platform deploys and bundling.  You can search for packages with
`meteor search` and display information on them with `meteor show`, or you can
use the Atmosphere web interface developed by Percolate Studio at
https://atmospherejs.com/

See https://docs.meteor.com/#writingpackages and
https://docs.meteor.com/#packagejs for more details.

Other packaging-related changes:

* `meteor list` now lists the packages your app is using, which was formerly the
  behavior of `meteor list --using`. To search for packages you are not
  currently using, use `meteor search`.  The concept of an "internal" package
  (which did not show up in `meteor list`) no longer exists.

* To prepare a bundle created with `meteor bundle` for execution on a
  server, you now run `npm install` with no arguments instead of having
  to specify a few specific npm modules and their versions
  explicitly. See the README in the generated bundle for more details.

* All `under_score`-style `package.js` APIs (`Package.on_use`, `api.add_files`,
  etc) have been replaced with `camelCase` names (`Package.onUse`,
  `api.addFiles`, etc).  The old names continue to work for now.

* There's a new `archMatching` option to `Plugin.registerSourceHandler`, which
  should be used by any plugin whose output is only for the client or only for
  the server (eg, CSS and HTML templating packages); this allows Meteor to avoid
  restarting the server when files processed by these plugins change.

Other changes:

* When running your app with the local development server, changes that only
  affect the client no longer require restarting the server.  Changes that only
  affect CSS no longer require the browser to refresh the page, both in local
  development and in some production environments.  [#490](https://github.com/meteor/meteor/issues/490)

* When a call to `match` fails in a method or subscription, log the
  failure on the server. (This matches the behavior described in our docs)

* The `appcache` package now defaults to functioning on all browsers
  that support the AppCache API, rather than a whitelist of browsers.
  The main effect of this change is that `appcache` is now enabled by
  default on Firefox, because Firefox no longer makes a confusing
  popup. You can still disable individual browsers with
  `AppCache.config`.  [#2241](https://github.com/meteor/meteor/issues/2241)

* The `forceApprovalPrompt` option can now be specified in `Accounts.ui.config`
  in addition to `Meteor.loginWithGoogle`.  [#2149](https://github.com/meteor/meteor/issues/2149)

* Don't leak websocket clients in server-to-server DDP in some cases (and fix
  "Got open from inactive client"
  error). https://github.com/faye/websocket-driver-node/pull/8

* Updated OAuth url for login with Meetup.

* Allow minimongo `changed` callbacks to mutate their `oldDocument`
  argument. [#2231](https://github.com/meteor/meteor/issues/2231)

* Fix upsert called from client with no callback.  [#2413](https://github.com/meteor/meteor/issues/2413)

* Avoid a few harmless exceptions in OplogObserveDriver.

* Refactor `observe-sequence` package.

* Fix `spiderable` race condition.

* Re-apply our fix of NPM bug https://github.com/npm/npm/issues/3265 which got
  accidentally reverted upstream.

* Workaround for a crash in recent Safari
  versions. https://github.com/meteor/meteor/commit/e897539adb

* Upgraded dependencies:
  - less: 1.7.4 (from 1.7.1)
  - tar: 1.0.1 (from 0.1.19)
  - fstream: 1.0.2 (from 0.1.25)

Patches by GitHub users Cangit, dandv, ImtiazMajeed, MaximDubrovin, mitar,
mquandalle, rcy, RichardLitt, thatneat, and twhy.


## v0.8.3.1, 2014-Dec-09 (backport)

* Fix a security issue in allow/deny rules that could result in data
  loss. If your app uses allow/deny rules, or uses packages that use
  allow/deny rules, we recommend that you update immediately.
  Backport from 1.0.1.


## v0.8.3, 2014-Jul-29

#### Blaze

* Refactor Blaze to simplify internals while preserving the public
  API. `UI.Component` has been replaced with `Blaze.View.`

* Fix performance issues and memory leaks concerning event handlers.

* Add `UI.remove`, which removes a template after `UI.render`/`UI.insert`.

* Add `this.autorun` to the template instance, which is like `Deps.autorun`
  but is automatically stopped when the template is destroyed.

* Create `<a>` tags as SVG elements when they have `xlink:href`
  attributes. (Previously, `<a>` tags inside SVGs were never created as
  SVG elements.)  [#2178](https://github.com/meteor/meteor/issues/2178)

* Throw an error in `{{foo bar}}` if `foo` is missing or not a function.

* Cursors returned from template helpers for #each should implement
  the `observeChanges` method and don't have to be Minimongo cursors
  (allowing new custom data stores for Blaze like Miniredis).

* Remove warnings when {{#each}} iterates over a list of strings,
  numbers, or other items that contains duplicates.  [#1980](https://github.com/meteor/meteor/issues/1980)

#### Meteor Accounts

* Fix regression in 0.8.2 where an exception would be thrown if
  `Meteor.loginWithPassword` didn't have a callback. Callbacks to
  `Meteor.loginWithPassword` are now optional again.  [#2255](https://github.com/meteor/meteor/issues/2255)

* Fix OAuth popup flow in mobile apps that don't support
  `window.opener`.  [#2302](https://github.com/meteor/meteor/issues/2302)

* Fix "Email already exists" error with MongoDB 2.6.  [#2238](https://github.com/meteor/meteor/issues/2238)


#### mongo-livedata and minimongo

* Fix performance issue where a large batch of oplog updates could block
  the node event loop for long periods.  [#2299](https://github.com/meteor/meteor/issues/2299).

* Fix oplog bug resulting in error message "Buffer inexplicably empty".  [#2274](https://github.com/meteor/meteor/issues/2274)

* Fix regression from 0.8.2 that caused collections to appear empty in
  reactive `findOne()` or `fetch` queries that run before a mutator
  returns.  [#2275](https://github.com/meteor/meteor/issues/2275)


#### Miscellaneous

* Stop including code by default that automatically refreshes the page
  if JavaScript and CSS don't load correctly. While this code is useful
  in some multi-server deployments, it can cause infinite refresh loops
  if there are errors on the page. Add the `reload-safetybelt` package
  to your app if you want to include this code.

* On the server, `Meteor.startup(c)` now calls `c` immediately if the
  server has already started up, matching the client behavior.  [#2239](https://github.com/meteor/meteor/issues/2239)

* Add support for server-side source maps when debugging with
  `node-inspector`.

* Add `WebAppInternals.addStaticJs()` for adding static JavaScript code
  to be served in the app, inline if allowed by `browser-policy`.

* Make the `tinytest/run` method return immediately, so that `wait`
  method calls from client tests don't block on server tests completing.

* Log errors from method invocations on the client if there is no
  callback provided.

* Upgraded dependencies:
  - node: 0.10.29 (from 0.10.28)
  - less: 1.7.1 (from 1.6.1)

Patches contributed by GitHub users Cangit, cmather, duckspeaker, zol.


## v0.8.2, 2014-Jun-23

#### Meteor Accounts

* Switch `accounts-password` to use bcrypt to store passwords on the
  server. (Previous versions of Meteor used a protocol called SRP.)
  Users will be transparently transitioned when they log in. This
  transition is one-way, so you cannot downgrade a production app once
  you upgrade to 0.8.2. If you are maintaining an authenticating DDP
  client:
     - Clients that use the plaintext password login handler (i.e. call
       the `login` method with argument `{ password: <plaintext
       password> }`) will continue to work, but users will not be
       transitioned from SRP to bcrypt when logging in with this login
       handler.
     - Clients that use SRP will no longer work. These clients should
       instead directly call the `login` method, as in
       `Meteor.loginWithPassword`. The argument to the `login` method
       can be either:
         - `{ password: <plaintext password> }`, or
         - `{ password: { digest: <password hash>, algorithm: "sha-256" } }`,
           where the password hash is the hex-encoded SHA256 hash of the
           plaintext password.

* Show the display name of the currently logged-in user after following
  an email verification link or a password reset link in `accounts-ui`.

* Add a `userEmail` option to `Meteor.loginWithMeteorDeveloperAccount`
  to pre-fill the user's email address in the OAuth popup.

* Ensure that the user object has updated token information before
  it is passed to email template functions. [#2210](https://github.com/meteor/meteor/issues/2210)

* Export the function that serves the HTTP response at the end of an
  OAuth flow as `OAuth._endOfLoginResponse`. This function can be
  overridden to make the OAuth popup flow work in certain mobile
  environments where `window.opener` is not supported.

* Remove support for OAuth redirect URLs with a `redirect` query
  parameter. This OAuth flow was never documented and never fully
  worked.


#### Blaze

* Blaze now tracks individual CSS rules in `style` attributes and won't
  overwrite changes to them made by other JavaScript libraries.

* Add `{{> UI.dynamic}}` to make it easier to dynamically render a
  template with a data context.

* Add `UI._templateInstance()` for accessing the current template
  instance from within a block helper.

* Add `UI._parentData(n)` for accessing parent data contexts from
  within a block helper.

* Add preliminary API for registering hooks to run when Blaze intends to
  insert, move, or remove DOM elements. For example, you can use these
  hooks to animate nodes as they are inserted, moved, or removed. To use
  them, you can set the `_uihooks` property on a container DOM
  element. `_uihooks` is an object that can have any subset of the
  following three properties:

    - `insertElement: function (node, next)`: called when Blaze intends
      to insert the DOM element `node` before the element `next`
    - `moveElement: function (node, next)`: called when Blaze intends to
      move the DOM element `node` before the element `next`
    - `removeElement: function (node)`: called when Blaze intends to
      remove the DOM element `node`

    Note that when you set one of these functions on a container
    element, Blaze will not do the actual operation; it's your
    responsibility to actually insert, move, or remove the node (by
    calling `$(node).remove()`, for example).

* The `findAll` method on template instances now returns a vanilla
  array, not a jQuery object. The `$` method continues to
  return a jQuery object. [#2039](https://github.com/meteor/meteor/issues/2039)

* Fix a Blaze memory leak by cleaning up event handlers when a template
  instance is destroyed. [#1997](https://github.com/meteor/meteor/issues/1997)

* Fix a bug where helpers used by {{#with}} were still re-running when
  their reactive data sources changed after they had been removed from
  the DOM.

* Stop not updating form controls if they're focused. If a field is
  edited by one user while another user is focused on it, it will just
  lose its value but maintain its focus. [#1965](https://github.com/meteor/meteor/issues/1965)

* Add `_nestInCurrentComputation` option to `UI.render`, fixing a bug in
  {{#each}} when an item is added inside a computation that subsequently
  gets invalidated. [#2156](https://github.com/meteor/meteor/issues/2156)

* Fix bug where "=" was not allowed in helper arguments. [#2157](https://github.com/meteor/meteor/issues/2157)

* Fix bug when a template tag immediately follows a Spacebars block
  comment. [#2175](https://github.com/meteor/meteor/issues/2175)


#### Command-line tool

* Add --directory flag to `meteor bundle`. Setting this flag outputs a
  directory rather than a tarball.

* Speed up updates of NPM modules by upgrading Node to include our fix for
  https://github.com/npm/npm/issues/3265 instead of passing `--force` to
  `npm install`.

* Always rebuild on changes to npm-shrinkwrap.json files.  [#1648](https://github.com/meteor/meteor/issues/1648)

* Fix uninformative error message when deploying to long hostnames. [#1208](https://github.com/meteor/meteor/issues/1208)

* Increase a buffer size to avoid failing when running MongoDB due to a
  large number of processes running on the machine, and fix the error
  message when the failure does occur. [#2158](https://github.com/meteor/meteor/issues/2158)

* Clarify a `meteor mongo` error message when using the MONGO_URL
  environment variable. [#1256](https://github.com/meteor/meteor/issues/1256)


#### Testing

* Run server tests from multiple clients serially instead of in
  parallel. This allows testing features that modify global server
  state.  [#2088](https://github.com/meteor/meteor/issues/2088)


#### Security

* Add Content-Type headers on JavaScript and CSS resources.

* Add `X-Content-Type-Options: nosniff` header to
  `browser-policy-content`'s default policy. If you are using
  `browser-policy-content` and you don't want your app to send this
  header, then call `BrowserPolicy.content.allowContentTypeSniffing()`.

* Use `Meteor.absoluteUrl()` to compute the redirect URL in the `force-ssl`
  package (instead of the host header).


#### Miscellaneous

* Allow `check` to work on the server outside of a Fiber. [#2136](https://github.com/meteor/meteor/issues/2136)

* EJSON custom type conversion functions should not be permitted to yield. [#2136](https://github.com/meteor/meteor/issues/2136)

* The legacy polling observe driver handles errors communicating with MongoDB
  better and no longer gets "stuck" in some circumstances.

* Automatically rewind cursors before calls to `fetch`, `forEach`, or `map`. On
  the client, don't cache the return value of `cursor.count()` (consistently
  with the server behavior). `cursor.rewind()` is now a no-op. [#2114](https://github.com/meteor/meteor/issues/2114)

* Remove an obsolete hack in reporting line numbers for LESS errors. [#2216](https://github.com/meteor/meteor/issues/2216)

* Avoid exceptions when accessing localStorage in certain Internet
  Explorer configurations. [#1291](https://github.com/meteor/meteor/issues/1291), [#1688](https://github.com/meteor/meteor/issues/1688).

* Make `handle.ready()` reactively stop, where `handle` is a
  subscription handle.

* Fix an error message from `audit-argument-checks` after login.

* Make the DDP server send an error if the client sends a connect
  message with a missing or malformed `support` field. [#2125](https://github.com/meteor/meteor/issues/2125)

* Fix missing `jquery` dependency in the `amplify` package. [#2113](https://github.com/meteor/meteor/issues/2113)

* Ban inserting EJSON custom types as documents. [#2095](https://github.com/meteor/meteor/issues/2095)

* Fix incorrect URL rewrites in stylesheets. [#2106](https://github.com/meteor/meteor/issues/2106)

* Upgraded dependencies:
  - node: 0.10.28 (from 0.10.26)
  - uglify-js: 2.4.13 (from 2.4.7)
  - sockjs server: 0.3.9 (from 0.3.8)
  - websocket-driver: 0.3.4 (from 0.3.2)
  - stylus: 0.46.3 (from 0.42.3)

Patches contributed by GitHub users awwx, babenzele, Cangit, dandv,
ducdigital, emgee3, felixrabe, FredericoC, jbruni, kentonv, mizzao,
mquandalle, subhog, tbjers, tmeasday.


## v0.8.1.3, 2014-May-22

* Fix a security issue in the `spiderable` package. `spiderable` now
  uses the ROOT_URL environment variable instead of the Host header to
  determine which page to snapshot.

* Fix hardcoded Twitter URL in `oauth1` package. This fixes a regression
  in 0.8.0.1 that broke Atmosphere packages that do OAuth1
  logins. [#2154](https://github.com/meteor/meteor/issues/2154).

* Add `credentialSecret` argument to `Google.retrieveCredential`, which
  was forgotten in a previous release.

* Remove nonexistent `-a` and `-r` aliases for `--add` and `--remove` in
  `meteor help authorized`. [#2155](https://github.com/meteor/meteor/issues/2155)

* Add missing `underscore` dependency in the `oauth-encryption` package. [#2165](https://github.com/meteor/meteor/issues/2165)

* Work around IE8 bug that caused some apps to fail to render when
  minified. [#2037](https://github.com/meteor/meteor/issues/2037).


## v0.8.1.2, 2014-May-12

* Fix memory leak (introduced in 0.8.1) by making sure to unregister
  sessions at the server when they are closed due to heartbeat timeout.

* Add `credentialSecret` argument to `Google.retrieveCredential`,
  `Facebook.retrieveCredential`, etc., which is needed to use them as of
  0.8.1. [#2118](https://github.com/meteor/meteor/issues/2118)

* Fix 0.8.1 regression that broke apps using a `ROOT_URL` with a path
  prefix. [#2109](https://github.com/meteor/meteor/issues/2109)


## v0.8.1.1, 2014-May-01

* Fix 0.8.1 regression preventing clients from specifying `_id` on insert. [#2097](https://github.com/meteor/meteor/issues/2097)

* Fix handling of malformed URLs when merging CSS files. [#2103](https://github.com/meteor/meteor/issues/2103), [#2093](https://github.com/meteor/meteor/issues/2093)

* Loosen the checks on the `options` argument to `Collection.find` to
  allow undefined values.


## v0.8.1, 2014-Apr-30

#### Meteor Accounts

* Fix a security flaw in OAuth1 and OAuth2 implementations. If you are
  using any OAuth accounts packages (such as `accounts-google` or
  `accounts-twitter`), we recommend that you update immediately and log
  out your users' current sessions with the following MongoDB command:

    $ db.users.update({}, { $set: { 'services.resume.loginTokens': [] } }, { multi: true });

* OAuth redirect URLs are now required to be on the same origin as your app.

* Log out a user's other sessions when they change their password.

* Store pending OAuth login results in the database instead of
  in-memory, so that an OAuth flow succeeds even if different requests
  go to different server processes.

* When validateLoginAttempt callbacks return false, don't override a more
  specific error message.

* Add `Random.secret()` for generating security-critical secrets like
  login tokens.

* `Meteor.logoutOtherClients` now calls the user callback when other
  login tokens have actually been removed from the database, not when
  they have been marked for eventual removal.  [#1915](https://github.com/meteor/meteor/issues/1915)

* Rename `Oauth` to `OAuth`.  `Oauth` is now an alias for backwards
  compatibility.

* Add `oauth-encryption` package for encrypting sensitive account
  credentials in the database.

* A validate login hook can now override the exception thrown from
  `beginPasswordExchange` like it can for other login methods.

* Remove an expensive observe over all users in the `accounts-base`
  package.


#### Blaze

* Disallow `javascript:` URLs in URL attribute values by default, to
  help prevent cross-site scripting bugs. Call
  `UI._allowJavascriptUrls()` to allow them.

* Fix `UI.toHTML` on templates containing `{{#with}}`.

* Fix `{{#with}}` over a data context that is mutated.  [#2046](https://github.com/meteor/meteor/issues/2046)

* Clean up autoruns when calling `UI.toHTML`.

* Properly clean up event listeners when removing templates.

* Add support for `{{!-- block comments --}}` in Spacebars. Block comments may
  contain `}}`, so they are more useful than `{{! normal comments}}` for
  commenting out sections of Spacebars templates.

* Don't dynamically insert `<tbody>` tags in reactive tables

* When handling a custom jQuery event, additional arguments are
  no longer lost -- they now come after the template instance
  argument.  [#1988](https://github.com/meteor/meteor/issues/1988)


#### DDP and MongoDB

* Extend latency compensation to support an arbitrary sequence of
  inserts in methods.  Previously, documents created inside a method
  stub on the client would eventually be replaced by new documents
  from the server, causing the screen to flicker.  Calling `insert`
  inside a method body now generates the same ID on the client (inside
  the method stub) and on the server.  A sequence of inserts also
  generates the same sequence of IDs.  Code that wants a random stream
  that is consistent between method stub and real method execution can
  get one with `DDP.randomStream`.
  https://trello.com/c/moiiS2rP/57-pattern-for-creating-multiple-database-records-from-a-method

* The document passed to the `insert` callback of `allow` and `deny` now only
  has a `_id` field if the client explicitly specified one; this allows you to
  use `allow`/`deny` rules to prevent clients from specifying their own
  `_id`. As an exception, `allow`/`deny` rules with a `transform` always have an
  `_id`.

* DDP now has an implementation of bidirectional heartbeats which is consistent
  across SockJS and websocket transports. This enables connection keepalive and
  allows servers and clients to more consistently and efficiently detect
  disconnection.

* The DDP protocol version number has been incremented to "pre2" (adding
  randomSeed and heartbeats).

* The oplog observe driver handles errors communicating with MongoDB
  better and knows to re-poll all queries after a MongoDB failover.

* Fix bugs involving mutating DDP method arguments.


#### meteor command-line tool

* Move boilerplate HTML from tools to webapp.  Change internal
  `Webapp.addHtmlAttributeHook` API.

* Add `meteor list-sites` command for listing the sites that you have
  deployed to meteor.com with your Meteor developer account.

* Third-party template languages can request that their generated source loads
  before other JavaScript files, just like *.html files, by passing the
  isTemplate option to Plugin.registerSourceHandler.

* You can specify a particular interface for the dev mode runner to bind to with
  `meteor -p host:port`.

* Don't include proprietary tar tags in bundle tarballs.

* Convert relative URLs to absolute URLs when merging CSS files.


#### Upgraded dependencies

* Node.js from 0.10.25 to 0.10.26.
* MongoDB driver from 1.3.19 to 1.4.1
* stylus: 0.42.3 (from 0.42.2)
* showdown: 0.3.1
* css-parse: an unreleased version (from 1.7.0)
* css-stringify: an unreleased version (from 1.4.1)


Patches contributed by GitHub users aldeed, apendua, arbesfeld, awwx, dandv,
davegonzalez, emgee3, justinsb, mquandalle, Neftedollar, Pent, sdarnell,
and timhaines.


## v0.8.0.1, 2014-Apr-21

* Fix security flaw in OAuth1 implementation. Clients can no longer
  choose the callback_url for OAuth1 logins.


## v0.8.0, 2014-Mar-27

Meteor 0.8.0 introduces Blaze, a total rewrite of our live templating engine,
replacing Spark. Advantages of Blaze include:

  * Better interoperability with jQuery plugins and other techniques which
    directly manipulate the DOM
  * More fine-grained updates: only the specific elements or attributes that
    change are touched rather than the entire template
  * A fully documented templating language
  * No need for the confusing `{{#constant}}`, `{{#isolate}}`, and `preserve`
    directives
  * Uses standard jQuery delegation (`.on`) instead of our custom implementation
  * Blaze supports live SVG templates that work just like HTML templates

See
[the Using Blaze wiki page](https://github.com/meteor/meteor/wiki/Using-Blaze)
for full details on upgrading your app to 0.8.0.  This includes:

* The `Template.foo.rendered` callback is now only called once when the template
  is rendered, rather than repeatedly as it is "re-rendered", because templates
  now directly update changed data instead of fully re-rendering.

* The `accounts-ui` login buttons are now invoked as a `{{> loginButtons}}`
  rather than as `{{loginButtons}}`.

* Previous versions of Meteor used a heavily modified version of the Handlebars
  templating language. In 0.8.0, we've given it its own name: Spacebars!
  Spacebars has an
  [explicit specification](https://github.com/meteor/meteor/blob/devel/packages/spacebars/README.md)
  instead of being defined as a series of changes to Handlebars. There are some
  incompatibilities with our previous Handlebars fork, such as a
  [different way of specifying dynamic element attributes](https://github.com/meteor/meteor/blob/devel/packages/spacebars/README.md#in-attribute-values)
  and a
  [new way of defining custom block helpers](https://github.com/meteor/meteor/blob/devel/packages/spacebars/README.md#custom-block-helpers).

* Your template files must consist of
  [well-formed HTML](https://github.com/meteor/meteor/blob/devel/packages/spacebars/README.md#html-dialect). Invalid
  HTML is now a compilation failure.  (There is a current limitation in our HTML
  parser such that it does not support
  [omitting end tags](http://www.w3.org/TR/html5/syntax.html#syntax-tag-omission)
  on elements such as `<P>` and `<LI>`.)

* `Template.foo` is no longer a function. It is instead a
  "component". Components render to an intermediate representation of an HTML
  tree, not a string, so there is no longer an easy way to render a component to
  a static HTML string.

* `Meteor.render` and `Spark.render` have been removed. Use `UI.render` and
  `UI.insert` instead.

* The `<body>` tag now defines a template just like the `<template>` tag, which
  can have helpers and event handlers.  Define them directly on the object
  `UI.body`.

* Previous versions of Meteor shipped with a synthesized `tap` event,
  implementing a zero-delay click event on mobile browsers. Unfortunately, this
  event never worked very well. We're eliminating it. Instead, use one of the
  excellent third party solutions.

* The `madewith` package (which supported adding a badge to your website
  displaying its score from http://madewith.meteor.com/) has been removed, as it
  is not compatible with the new version of that site.

* The internal `spark`, `liverange`, `universal-events`, and `domutils` packages
  have been removed.

* The `Handlebars` namespace has been deprecated.  `Handlebars.SafeString` is
  now `Spacebars.SafeString`, and `Handlebars.registerHelper` is now
  `UI.registerHelper`.

Patches contributed by GitHub users cmather and mart-jansink.


## v0.7.2.3, 2014-Dec-09 (backport)

* Fix a security issue in allow/deny rules that could result in data
  loss. If your app uses allow/deny rules, or uses packages that use
  allow/deny rules, we recommend that you update immediately.
  Backport from 1.0.1.

## v0.7.2.2, 2014-Apr-21 (backport)

* Fix a security flaw in OAuth1 and OAuth2 implementations.
  Backport from 0.8.1; see its entry for recommended actions to take.

## v0.7.2.1, 2014-Apr-30 (backport)

* Fix security flaw in OAuth1 implementation. Clients can no longer
  choose the callback_url for OAuth1 logins.
  Backport from 0.8.0.1.

## v0.7.2, 2014-Mar-18

* Support oplog tailing on queries with the `limit` option. All queries
  except those containing `$near` or `$where` selectors or the `skip`
  option can now be used with the oplog driver.

* Add hooks to login process: `Accounts.onLogin`,
  `Accounts.onLoginFailure`, and `Accounts.validateLoginAttempt`. These
  functions allow for rate limiting login attempts, logging an audit
  trail, account lockout flags, and more. See:
  http://docs.meteor.com/#accounts_validateloginattempt [#1815](https://github.com/meteor/meteor/issues/1815)

* Change the `Accounts.registerLoginHandler` API for custom login
  methods. Login handlers now require a name and no longer have to deal
  with generating resume tokens. See
  https://github.com/meteor/meteor/blob/devel/packages/accounts-base/accounts_server.js
  for details. OAuth based login handlers using the
  `Oauth.registerService` packages are not affected.

* Add support for HTML email in `Accounts.emailTemplates`.  [#1785](https://github.com/meteor/meteor/issues/1785)

* minimongo: Support `{a: {$elemMatch: {x: 1, $or: [{a: 1}, {b: 1}]}}}`  [#1875](https://github.com/meteor/meteor/issues/1875)

* minimongo: Support `{a: {$regex: '', $options: 'i'}}`  [#1874](https://github.com/meteor/meteor/issues/1874)

* minimongo: Fix sort implementation with multiple sort fields which each look
  inside an array. eg, ensure that with sort key `{'a.x': 1, 'a.y': 1}`, the
  document `{a: [{x: 0, y: 4}]}` sorts before
  `{a: [{x: 0, y: 5}, {x: 1, y: 3}]}`, because the 3 should not be used as a
  tie-breaker because it is not "next to" the tied 0s.

* minimongo: Fix sort implementation when selector and sort key share a field,
  that field matches an array in the document, and only some values of the array
  match the selector. eg, ensure that with sort key `{a: 1}` and selector
  `{a: {$gt: 3}}`, the document `{a: [4, 6]}` sorts before `{a: [1, 5]}`,
  because the 1 should not be used as a sort key because it does not match the
  selector. (We only approximate the MongoDB behavior here by only supporting
  relatively selectors.)

* Use `faye-websocket` (0.7.2) npm module instead of `websocket` (1.0.8) for
  server-to-server DDP.

* Update Google OAuth package to use new `profile` and `email` scopes
  instead of deprecated URL-based scopes.  [#1887](https://github.com/meteor/meteor/issues/1887)

* Add `_throwFirstError` option to `Deps.flush`.

* Make `facts` package data available on the server as
  `Facts._factsByPackage`.

* Fix issue where `LESS` compilation error could crash the `meteor run`
  process.  [#1877](https://github.com/meteor/meteor/issues/1877)

* Fix crash caused by empty HTTP host header in `meteor run` development
  server.  [#1871](https://github.com/meteor/meteor/issues/1871)

* Fix hot code reload in private browsing mode in Safari.

* Fix appcache size calculation to avoid erronious warnings. [#1847](https://github.com/meteor/meteor/issues/1847)

* Remove unused `Deps._makeNonReactive` wrapper function. Call
  `Deps.nonreactive` directly instead.

* Avoid setting the `oplogReplay` on non-oplog collections. Doing so
  caused mongod to crash.

* Add startup message to `test-in-console` to ease automation. [#1884](https://github.com/meteor/meteor/issues/1884)

* Upgraded dependencies
  - amplify: 1.1.2 (from 1.1.0)

Patches contributed by GitHub users awwx, dandv, queso, rgould, timhaines, zol


## v0.7.1.2, 2014-Feb-27

* Fix bug in tool error handling that caused `meteor` to crash on Mac
  OSX when no computer name is set.

* Work around a bug that caused MongoDB to fail an assertion when using
  tailable cursors on non-oplog collections.


## v0.7.1.1, 2014-Feb-24

* Integrate with Meteor developer accounts, a new way of managing your
  meteor.com deployed sites. When you use `meteor deploy`, you will be
  prompted to create a developer account.
    - Once you've created a developer account, you can log in and out
      from the command line with `meteor login` and `meteor logout`.
    - You can claim legacy sites with `meteor claim`. This command will
      prompt you for your site password if you are claiming a
      password-protected site; after claiming it, you will not need to
      enter the site password again.
    - You can add or remove authorized users, and view the list of
      authorized users, for a site with `meteor authorized`.
    - You can view your current username with `meteor whoami`.
    - This release also includes the `accounts-meteor-developer` package
      for building Meteor apps that allow users to log in with their own
      developer accounts.

* Improve the oplog tailing implementation for getting real-time database
  updates from MongoDB.
    - Add support for all operators except `$where` and `$near`. Limit and
      skip are not supported yet.
    - Add optimizations to avoid needless data fetches from MongoDB.
    - Fix an error ("Cannot call method 'has' of null") in an oplog
      callback. [#1767](https://github.com/meteor/meteor/issues/1767)

* Add and improve support for minimongo operators.
  - Support `$comment`.
  - Support `obj` name in `$where`.
  - `$regex` matches actual regexps properly.
  - Improve support for `$nin`, `$ne`, `$not`.
  - Support using `{ $in: [/foo/, /bar/] }`. [#1707](https://github.com/meteor/meteor/issues/1707)
  - Support `{$exists: false}`.
  - Improve type-checking for selectors.
  - Support `{x: {$elemMatch: {$gt: 5}}}`.
  - Match Mongo's behavior better when there are arrays in the document.
  - Support `$near` with sort.
  - Implement updates with `{ $set: { 'a.$.b': 5 } }`.
  - Support `{$type: 4}` queries.
  - Optimize `remove({})` when observers are paused.
  - Make update-by-id constant time.
  - Allow `{$set: {'x._id': 1}}`.  [#1794](https://github.com/meteor/meteor/issues/1794)

* Upgraded dependencies
  - node: 0.10.25 (from 0.10.22). The workaround for specific Node
    versions from 0.7.0 is now removed; 0.10.25+ is supported.
  - jquery: 1.11.0 (from 1.8.2). See
    http://jquery.com/upgrade-guide/1.9/ for upgrade instructions.
  - jquery-waypoints: 2.0.4 (from 1.1.7). Contains
    backwards-incompatible changes.
  - source-map: 0.3.2 (from 0.3.30) [#1782](https://github.com/meteor/meteor/issues/1782)
  - websocket-driver: 0.3.2 (from 0.3.1)
  - http-proxy: 1.0.2 (from a pre-release fork of 1.0)
  - semver: 2.2.1 (from 2.1.0)
  - request: 2.33.0 (from 2.27.0)
  - fstream: 0.1.25 (from 0.1.24)
  - tar: 0.1.19 (from 0.1.18)
  - eachline: a fork of 2.4.0 (from 2.3.3)
  - source-map: 0.1.31 (from 0.1.30)
  - source-map-support: 0.2.5 (from 0.2.3)
  - mongo: 2.4.9 (from 2.4.8)
  - openssl in mongo: 1.0.1f (from 1.0.1e)
  - kexec: 0.2.0 (from 0.1.1)
  - less: 1.6.1 (from 1.3.3)
  - stylus: 0.42.2 (from 0.37.0)
  - nib: 1.0.2 (from 1.0.0)
  - coffeescript: 1.7.1 (from 1.6.3)

* CSS preprocessing and sourcemaps:
  - Add sourcemap support for CSS stylesheet preprocessors. Use
    sourcemaps for stylesheets compiled with LESS.
  - Improve CSS minification to deal with `@import` statements correctly.
  - Lint CSS files for invalid `@` directives.
  - Change the recommended suffix for imported LESS files from
    `.lessimport` to `.import.less`. Add `.import.styl` to allow
    `stylus` imports. `.lessimport` continues to work but is deprecated.

* Add `clientAddress` and `httpHeaders` to `this.connection` in method
  calls and publish functions.

* Hash login tokens before storing them in the database. Legacy unhashed
  tokens are upgraded to hashed tokens in the database as they are used
  in login requests.

* Change default accounts-ui styling and add more CSS classes.

* Refactor command-line tool. Add test harness and better tests. Run
  `meteor self-test --help` for info on running the tools test suite.

* Speed up application re-build in development mode by re-using file
  hash computation between file change watching code and application
  build code..

* Fix issues with documents containing a key named `length` with a
  numeric value. Underscore treated these as arrays instead of objects,
  leading to exceptions when . Patch Underscore to not treat plain
  objects (`x.constructor === Object`) with numeric `length` fields as
  arrays. [#594](https://github.com/meteor/meteor/issues/594) [#1737](https://github.com/meteor/meteor/issues/1737)

* Deprecate `Accounts.loginServiceConfiguration` in favor of
  `ServiceConfiguration.configurations`, exported by the
  `service-configuration` package. `Accounts.loginServiceConfiguration`
  is maintained for backwards-compatibility, but it is defined in a
  `Meteor.startup` block and so cannot be used from top-level code.

* Cursors with a field specifier containing `{_id: 0}` can no longer be
  used with `observeChanges` or `observe`. This includes the implicit
  calls to these functions that are done when returning a cursor from a
  publish function or using `{{#each}}`.

* Transform functions must return objects and may not change the `_id`
  field, though they may leave it out.

* Remove broken IE7 support from the `localstorage` package. Meteor
  accounts logins no longer persist in IE7.

* Fix the `localstorage` package when used with Safari in private
  browsing mode. This fixes a problem with login token storage and
  account login. [#1291](https://github.com/meteor/meteor/issues/1291)

* Types added with `EJSON.addType` now have default `clone` and `equals`
  implementations. Users may still specify `clone` or `equals` functions
  to override the default behavior.  [#1745](https://github.com/meteor/meteor/issues/1745)

* Add `frame-src` to `browser-policy-content` and account for
  cross-browser CSP disparities.

* Deprecate `Oauth.initiateLogin` in favor of `Oauth.showPopup`.

* Add `WebApp.rawConnectHandlers` for adding connect handlers that run
  before any other Meteor handlers, except `connect.compress()`. Raw
  connect handlers see the URL's full path (even if ROOT_URL contains a
  non-empty path) and they run before static assets are served.

* Add `Accounts.connection` to allow using Meteor accounts packages with
  a non-default DDP connection.

* Detect and reload if minified CSS files fail to load at startup. This
  prevents the application from running unstyled if the page load occurs
  while the server is switching versions.

* Allow Npm.depends to specify any http or https URL containing a full
  40-hex-digit SHA.  [#1686](https://github.com/meteor/meteor/issues/1686)

* Add `retry` package for connection retry with exponential backoff.

* Pass `update` and `remove` return values correctly when using
  collections validated with `allow` and `deny` rules. [#1759](https://github.com/meteor/meteor/issues/1759)

* If you're using Deps on the server, computations and invalidation
  functions are not allowed to yield. Throw an error instead of behaving
  unpredictably.

* Fix namespacing in coffeescript files added to a package with the
  `bare: true` option. [#1668](https://github.com/meteor/meteor/issues/1668)

* Fix races when calling login and/or logoutOtherClients from multiple
  tabs. [#1616](https://github.com/meteor/meteor/issues/1616)

* Include oauth_verifier as a header rather than a parameter in
  the `oauth1` package. [#1825](https://github.com/meteor/meteor/issues/1825)

* Fix `force-ssl` to allow local development with `meteor run` in IPv6
  environments. [#1751](https://github.com/meteor/meteor/issues/1751)`

* Allow cursors on named local collections to be returned from a publish
  function in an array.  [#1820](https://github.com/meteor/meteor/issues/1820)

* Fix build failure caused by a directory in `programs/` without a
  package.js file.

* Do a better job of handling shrinkwrap files when an npm module
  depends on something that isn't a semver. [#1684](https://github.com/meteor/meteor/issues/1684)

* Fix failures updating npm dependencies when a node_modules directory
  exists above the project directory.  [#1761](https://github.com/meteor/meteor/issues/1761)

* Preserve permissions (eg, executable bit) on npm files.  [#1808](https://github.com/meteor/meteor/issues/1808)

* SockJS tweak to support relative base URLs.

* Don't leak sockets on error in dev-mode proxy.

* Clone arguments to `added` and `changed` methods in publish
  functions. This allows callers to reuse objects and prevents already
  published data from changing after the fact.  [#1750](https://github.com/meteor/meteor/issues/1750)

* Ensure springboarding to a different meteor tools version always uses
  `exec` to run the old version. This simplifies process management for
  wrapper scripts.

Patches contributed by GitHub users DenisGorbachev, EOT, OyoKooN, awwx,
dandv, icellan, jfhamlin, marcandre, michaelbishop, mitar, mizzao,
mquandalle, paulswartz, rdickert, rzymek, timhaines, and yeputons.


## v0.7.0.1, 2013-Dec-20

* Two fixes to `meteor run` Mongo startup bugs that could lead to hangs with the
  message "Initializing mongo database... this may take a moment.".  [#1696](https://github.com/meteor/meteor/issues/1696)

* Apply the Node patch to 0.10.24 as well (see the 0.7.0 section for details).

* Fix gratuitous IE7 incompatibility.  [#1690](https://github.com/meteor/meteor/issues/1690)


## v0.7.0, 2013-Dec-17

This version of Meteor contains a patch for a bug in Node 0.10 which
most commonly affects websockets. The patch is against Node version
0.10.22 and 0.10.23. We strongly recommend using one of these precise
versions of Node in production so that the patch will be applied. If you
use a newer version of Node with this version of Meteor, Meteor will not
apply the patch and will instead disable websockets.

* Rework how Meteor gets realtime database updates from MongoDB. Meteor
  now reads the MongoDB "oplog" -- a special collection that records all
  the write operations as they are applied to your database. This means
  changes to the database are instantly noticed and reflected in Meteor,
  whether they originated from Meteor or from an external database
  client. Oplog tailing is automatically enabled in development mode
  with `meteor run`, and can be enabled in production with the
  `MONGO_OPLOG_URL` environment variable. Currently the only supported
  selectors are equality checks; `$`-operators, `limit` and `skip`
  queries fall back to the original poll-and-diff algorithm. See
  https://github.com/meteor/meteor/wiki/Oplog-Observe-Driver
  for details.

* Add `Meteor.onConnection` and add `this.connection` to method
  invocations and publish functions. These can be used to store data
  associated with individual clients between subscriptions and method
  calls. See http://docs.meteor.com/#meteor_onconnection for details. [#1611](https://github.com/meteor/meteor/issues/1611)

* Bundler failures cause non-zero exit code in `meteor run`.  [#1515](https://github.com/meteor/meteor/issues/1515)

* Fix error when publish function callbacks are called during session shutdown.

* Rework hot code push. The new `autoupdate` package drives automatic
  reloads on update using standard DDP messages instead of a hardcoded
  message at DDP startup. Now the hot code push only triggers when
  client code changes; server-only code changes will not cause the page
  to reload.

* New `facts` package publishes internal statistics about Meteor.

* Add an explicit check that publish functions return a cursor, an array
  of cursors, or a falsey value. This is a safety check to to prevent
  users from accidentally returning Collection.findOne() or some other
  value and expecting it to be published.

* Implement `$each`, `$sort`, and `$slice` options for minimongo's `$push`
  modifier.  [#1492](https://github.com/meteor/meteor/issues/1492)

* Introduce `--raw-logs` option to `meteor run` to disable log
  coloring and timestamps.

* Add `WebAppInternals.setBundledJsCssPrefix()` to control where the
  client loads bundled JavaScript and CSS files. This allows serving
  files from a CDN to decrease page load times and reduce server load.

* Attempt to exit cleanly on `SIGHUP`. Stop accepting incoming
  connections, kill DDP connections, and finish all outstanding requests
  for static assets.

* In the HTTP server, only keep sockets with no active HTTP requests alive for 5
  seconds.

* Fix handling of `fields` option in minimongo when only `_id` is present. [#1651](https://github.com/meteor/meteor/issues/1651)

* Fix issue where setting `process.env.MAIL_URL` in app code would not
  alter where mail was sent. This was a regression in 0.6.6 from 0.6.5. [#1649](https://github.com/meteor/meteor/issues/1649)

* Use stderr instead of stdout (for easier automation in shell scripts) when
  prompting for passwords and when downloading the dev bundle. [#1600](https://github.com/meteor/meteor/issues/1600)

* Ensure more downtime during file watching.  [#1506](https://github.com/meteor/meteor/issues/1506)

* Fix `meteor run` with settings files containing non-ASCII characters.  [#1497](https://github.com/meteor/meteor/issues/1497)

* Support `EJSON.clone` for `Meteor.Error`. As a result, they are properly
  stringified in DDP even if thrown through a `Future`.  [#1482](https://github.com/meteor/meteor/issues/1482)

* Fix passing `transform: null` option to `collection.allow()` to disable
  transformation in validators.  [#1659](https://github.com/meteor/meteor/issues/1659)

* Fix livedata error on `this.removed` during session shutdown. [#1540](https://github.com/meteor/meteor/issues/1540) [#1553](https://github.com/meteor/meteor/issues/1553)

* Fix incompatibility with Phusion Passenger by removing an unused line. [#1613](https://github.com/meteor/meteor/issues/1613)

* Ensure install script creates /usr/local on machines where it does not
  exist (eg. fresh install of OSX Mavericks).

* Set x-forwarded-* headers in `meteor run`.

* Clean up package dirs containing only ".build".

* Check for matching hostname before doing end-of-oauth redirect.

* Only count files that actually go in the cache towards the `appcache`
  size check. [#1653](https://github.com/meteor/meteor/issues/1653).

* Increase the maximum size spiderable will return for a page from 200kB
  to 5MB.

* Upgraded dependencies:
  * SockJS server from 0.3.7 to 0.3.8, including new faye-websocket module.
  * Node from 0.10.21 to 0.10.22
  * MongoDB from 2.4.6 to 2.4.8
  * clean-css from 1.1.2 to 2.0.2
  * uglify-js from a fork of 2.4.0 to 2.4.7
  * handlebars npm module no longer available outside of handlebars package

Patches contributed by GitHub users AlexeyMK, awwx, dandv, DenisGorbachev,
emgee3, FooBarWidget, mitar, mcbain, rzymek, and sdarnell.


## v0.6.6.3, 2013-Nov-04

* Fix error when publish function callbacks are called during session
  shutdown.  [#1540](https://github.com/meteor/meteor/issues/1540) [#1553](https://github.com/meteor/meteor/issues/1553)

* Improve `meteor run` CPU usage in projects with many
  directories.  [#1506](https://github.com/meteor/meteor/issues/1506)


## v0.6.6.2, 2013-Oct-21

* Upgrade Node from 0.10.20 to 0.10.21 (security update).


## v0.6.6.1, 2013-Oct-12

* Fix file watching on OSX. Work around Node issue [#6251](https://github.com/meteor/meteor/issues/6251) by not using
  fs.watch. [#1483](https://github.com/meteor/meteor/issues/1483)


## v0.6.6, 2013-Oct-10


#### Security

* Add `browser-policy` package for configuring and sending
  Content-Security-Policy and X-Frame-Options HTTP headers.
  [See the docs](http://docs.meteor.com/#browserpolicy) for more.

* Use cryptographically strong pseudorandom number generators when available.

#### MongoDB

* Add upsert support. `Collection.update` now supports the `{upsert:
  true}` option. Additionally, add a `Collection.upsert` method which
  returns the newly inserted object id if applicable.

* `update` and `remove` now return the number of documents affected.  [#1046](https://github.com/meteor/meteor/issues/1046)

* `$near` operator for `2d` and `2dsphere` indices.

* The `fields` option to the collection methods `find` and `findOne` now works
  on the client as well.  (Operators such as `$elemMatch` and `$` are not yet
  supported in `fields` projections.) [#1287](https://github.com/meteor/meteor/issues/1287)

* Pass an index and the cursor itself to the callbacks in `cursor.forEach` and
  `cursor.map`, just like the corresponding `Array` methods.  [#63](https://github.com/meteor/meteor/issues/63)

* Support `c.find(query, {limit: N}).count()` on the client.  [#654](https://github.com/meteor/meteor/issues/654)

* Improve behavior of `$ne`, `$nin`, and `$not` selectors with objects containing
  arrays.  [#1451](https://github.com/meteor/meteor/issues/1451)

* Fix various bugs if you had two documents with the same _id field in
  String and ObjectID form.

#### Accounts

* [Behavior Change] Expire login tokens periodically. Defaults to 90
  days. Use `Accounts.config({loginExpirationInDays: null})` to disable
  token expiration.

* [Behavior Change] Write dates generated by Meteor Accounts to Mongo as
  Date instead of number; existing data can be converted by passing it
  through `new Date()`. [#1228](https://github.com/meteor/meteor/issues/1228)

* Log out and close connections for users if they are deleted from the
  database.

* Add Meteor.logoutOtherClients() for logging out other connections
  logged in as the current user.

* `restrictCreationByEmailDomain` option in `Accounts.config` to restrict new
  users to emails of specific domain (eg. only users with @meteor.com emails) or
  a custom validator. [#1332](https://github.com/meteor/meteor/issues/1332)

* Support OAuth1 services that require request token secrets as well as
  authentication token secrets.  [#1253](https://github.com/meteor/meteor/issues/1253)

* Warn if `Accounts.config` is only called on the client.  [#828](https://github.com/meteor/meteor/issues/828)

* Fix bug where callbacks to login functions could be called multiple
  times when the client reconnects.

#### DDP

* Fix infinite loop if a client disconnects while a long yielding method is
  running.

* Unfinished code to support DDP session resumption has been removed. Meteor
  servers now stop processing messages from clients and reclaim memory
  associated with them as soon as they are disconnected instead of a few minutes
  later.

#### Tools

* The pre-0.6.5 `Package.register_extension` API has been removed. Use
  `Package._transitional_registerBuildPlugin` instead, which was introduced in
  0.6.5. (A bug prevented the 0.6.5 reimplementation of `register_extension`
  from working properly anyway.)

* Support using an HTTP proxy in the `meteor` command line tool. This
  allows the `update`, `deploy`, `logs`, and `mongo` commands to work
  behind a proxy. Use the standard `http_proxy` environment variable to
  specify your proxy endpoint.  [#429](https://github.com/meteor/meteor/issues/429), [#689](https://github.com/meteor/meteor/issues/689), [#1338](https://github.com/meteor/meteor/issues/1338)

* Build Linux binaries on an older Linux machine. Meteor now supports
  running on Linux machines with glibc 2.9 or newer (Ubuntu 10.04+, RHEL
  and CentOS 6+, Fedora 10+, Debian 6+). Improve error message when running
  on Linux with unsupported glibc, and include Mongo stderr if it fails
  to start.

* Install NPM modules with `--force` to avoid corrupted local caches.

* Rebuild NPM modules in packages when upgrading to a version of Meteor that
  uses a different version of Node.

* Disable the Mongo http interface. This lets you run meteor on two ports
  differing by 1000 at the same time.

#### Misc

* [Known issue] Breaks support for pre-release OSX 10.9 'Mavericks'.
  Will be addressed shortly. See issues:
  https://github.com/joyent/node/issues/6251
  https://github.com/joyent/node/issues/6296

* `EJSON.stringify` now takes options:
  - `canonical` causes objects keys to be stringified in sorted order
  - `indent` allows formatting control over the EJSON stringification

* EJSON now supports `Infinity`, `-Infinity` and `NaN`.

* Check that the argument to `EJSON.parse` is a string.  [#1401](https://github.com/meteor/meteor/issues/1401)

* Better error from functions that use `Meteor._wrapAsync` (eg collection write
  methods and `HTTP` methods) and in DDP server message processing.  [#1387](https://github.com/meteor/meteor/issues/1387)

* Support `appcache` on Chrome for iOS.

* Support literate CoffeeScript files with the extension `.coffee.md` (in
  addition to the already-supported `.litcoffee` extension). [#1407](https://github.com/meteor/meteor/issues/1407)

* Make `madewith` package work again (broken in 0.6.5).  [#1448](https://github.com/meteor/meteor/issues/1448)

* Better error when passing a string to `{{#each}}`. [#722](https://github.com/meteor/meteor/issues/722)

* Add support for JSESSIONID cookies for sticky sessions. Set the
  `USE_JSESSIONID` environment variable to enable placing a JSESSIONID
  cookie on sockjs requests.

* Simplify the static analysis used to detect package-scope variables.

* Upgraded dependencies:
  * Node from 0.8.24 to 0.10.20
  * MongoDB from 2.4.4 to 2.4.6
  * MongoDB driver from 1.3.17 to 1.3.19
  * http-proxy from 0.10.1 to a pre-release of 1.0.0
  * stylus from 0.30.1 to 0.37.0
  * nib from 0.8.2 to 1.0.0
  * optimist from 0.3.5 to 0.6.0
  * semver from 1.1.0 to 2.1.0
  * request from 2.12.0 to 2.27.0
  * keypress from 0.1.0 to 0.2.1
  * underscore from 1.5.1 to 1.5.2
  * fstream from 0.1.21 to 0.1.24
  * tar from 0.1.14 to 0.1.18
  * source-map from 0.1.26 to 0.1.30
  * source-map-support from a fork of 0.1.8 to 0.2.3
  * escope from a fork of 0.0.15 to 1.0.0
  * estraverse from 1.1.2-1 to 1.3.1
  * simplesmtp from 0.1.25 to 0.3.10
  * stream-buffers from 0.2.3 to 0.2.5
  * websocket from 1.0.7 to 1.0.8
  * cli-color from 0.2.2 to 0.2.3
  * clean-css from 1.0.11 to 1.1.2
  * UglifyJS2 from a fork of 2.3.6 to a different fork of 2.4.0
  * connect from 2.7.10 to 2.9.0
  * send from 0.1.0 to 0.1.4
  * useragent from 2.0.1 to 2.0.7
  * replaced byline with eachline 2.3.3

Patches contributed by GitHub users ansman, awwx, codeinthehole, jacott,
Maxhodges, meawoppl, mitar, mizzao, mquandalle, nathan-muir, RobertLowe, ryw,
sdarnell, and timhaines.


## v0.6.5.3, 2014-Dec-09 (backport)

* Fix a security issue in allow/deny rules that could result in data
  loss. If your app uses allow/deny rules, or uses packages that use
  allow/deny rules, we recommend that you update immediately.
  Backport from 1.0.1.


## v0.6.5.2, 2013-Oct-21

* Upgrade Node from 0.8.24 to 0.8.26 (security patch)


## v0.6.5.1, 2013-Aug-28

* Fix syntax errors on lines that end with a backslash. [#1326](https://github.com/meteor/meteor/issues/1326)

* Fix serving static files with special characters in their name. [#1339](https://github.com/meteor/meteor/issues/1339)

* Upgrade `esprima` JavaScript parser to fix bug parsing complex regexps.

* Export `Spiderable` from `spiderable` package to allow users to set
  `Spiderable.userAgentRegExps` to control what user agents are treated
  as spiders.

* Add EJSON to standard-app-packages. [#1343](https://github.com/meteor/meteor/issues/1343)

* Fix bug in d3 tab character parsing.

* Fix regression when using Mongo ObjectIDs in Spark templates.


## v0.6.5, 2013-Aug-14

* New package system with package compiler and linker:

  * Each package now has it own namespace for variable
    declarations. Global variables used in a package are limited to
    package scope.

  * Packages must explicitly declare which symbols they export with
    `api.export` in `package.js`.

  * Apps and packages only see the exported symbols from packages they
    explicitly use. For example, if your app uses package A which in
    turn depends on package B, only package A's symbols will be
    available in the app.

  * Package names can only contain alphanumeric characters, dashes, and
    dots. Packages with spaces and underscores must be renamed.

  * Remove hardcoded list of required packages. New default
    `standard-app-packages` package adds dependencies on the core Meteor
    stack. This package can be removed to make an app with only parts of
    the Meteor stack. `standard-app-packages` will be automatically
    added to a project when it is updated to Meteor 0.6.5.

  * Custom app packages in the `packages` directory are no longer
    automatically used. They must be explicitly added to the app with
    `meteor add <packagename>`. To help with the transition, all
    packages in the `packages` directory will be automatically added to
    the project when it is updated to Meteor 0.6.5.

  * New "unipackage" on-disk format for built packages. Compiled packages are
    cached and rebuilt only when their source or dependencies change.

  * Add "unordered" and "weak" package dependency modes to allow
    circular package dependencies and conditional code inclusion.

  * New API (`_transitional_registerBuildPlugin`) for declaring
    compilers, preprocessors, and file extension handlers. These new
    build plugins are full compilation targets in their own right, and
    have their own namespace, source files, NPM requirements, and package
    dependencies. The old `register_extension` API is deprecated. Please
    note that the `package.js` format and especially
    `_transitional_registerBuildPlugin` are not frozen interfaces and
    are subject to change in future releases.

  * Add `api.imply`, which allows one package to "imply" another. If
    package A implies package B, then anything that depends on package
    A automatically depends on package B as well (and receives package
    B's imports). This is useful for creating umbrella packages
    (`standard-app-packages`) or sometimes for factoring common code
    out of related packages (`accounts-base`).

* Move HTTP serving out of the server bootstrap and into the `webapp`
  package. This allows building Meteor apps that are not web servers
  (eg. command line tools, DDP clients, etc.). Connect middlewares can
  now be registered on the new `WebApp.connectHandlers` instead of the
  old `__meteor_bootstrap__.app`.

* The entire Meteor build process now has first-class source map
  support. A source map is maintained for every source file as it
  passes through the build pipeline. Currently, the source maps are
  only served in development mode. Not all web browsers support source
  maps yet and for those that do, you may have to turn on an option to
  enable them. Source maps will always be used when reporting
  exceptions on the server.

* Update the `coffeescript` package to generate source maps.

* Add new `Assets` API and `private` subdirectory for including and
  accessing static assets on the server. http://docs.meteor.com/#assets

* Add `Meteor.disconnect`. Call this to disconnect from the
  server and stop all live data updates. [#1151](https://github.com/meteor/meteor/issues/1151)

* Add `Match.Integer` to `check` for 32-bit signed integers.

* `Meteor.connect` has been renamed to `DDP.connect` and is now fully
  supported on the server. Server-to-server DDP connections use
  websockets, and can be used for both method calls and subscriptions.

* Rename `Meteor.default_connection` to `Meteor.connection` and
  `Meteor.default_server` to `Meteor.server`.

* Rename `Meteor.http` to `HTTP`.

* `ROOT_URL` may now have a path part. This allows serving multiple
  Meteor apps on the same domain.

* Support creating named unmanaged collections with
  `new Meteor.Collection("name", {connection: null})`.

* New `Log` function in the `logging` package which prints with
  timestamps, color, filenames and linenumbers.

* Include http response in errors from oauth providers. [#1246](https://github.com/meteor/meteor/issues/1246)

* The `observe` callback `movedTo` now has a fourth argument `before`.

* Move NPM control files for packages from `.npm` to
  `.npm/package`. This is to allow build plugins such as `coffeescript`
  to depend on NPM packages. Also, when removing the last NPM
  dependency, clean up the `.npm` dir.

* Remove deprecated `Meteor.is_client` and `Meteor.is_server` variables.

* Implement "meteor bundle --debug" [#748](https://github.com/meteor/meteor/issues/748)

* Add `forceApprovalPrompt` option to `Meteor.loginWithGoogle`. [#1226](https://github.com/meteor/meteor/issues/1226)

* Make server-side Mongo `insert`s, `update`s, and `remove`s run
  asynchronously when a callback is passed.

* Improve memory usage when calling `findOne()` on the server.

* Delete login tokens from server when user logs out.

* Rename package compatibility mode option to `add_files` from `raw` to
  `bare`.

* Fix Mongo selectors of the form: {$regex: /foo/}.

* Fix Spark memory leak.  [#1157](https://github.com/meteor/meteor/issues/1157)

* Fix EPIPEs during dev mode hot code reload.

* Fix bug where we would never quiesce if we tried to revive subs that errored
  out (5e7138d)

* Fix bug where `this.fieldname` in handlebars template might refer to a
  helper instead of a property of the current data context. [#1143](https://github.com/meteor/meteor/issues/1143)

* Fix submit events on IE8. [#1191](https://github.com/meteor/meteor/issues/1191)

* Handle `Meteor.loginWithX` being called with a callback but no options. [#1181](https://github.com/meteor/meteor/issues/1181)

* Work around a Chrome bug where hitting reload could cause a tab to
  lose the DDP connection and never recover. [#1244](https://github.com/meteor/meteor/issues/1244)

* Upgraded dependencies:
  * Node from 0.8.18 to 0.8.24
  * MongoDB from 2.4.3 to 2.4.4, now with SSL support
  * CleanCSS from 0.8.3 to 1.0.11
  * Underscore from 1.4.4 to 1.5.1
  * Fibers from 1.0.0 to 1.0.1
  * MongoDB Driver from 1.3.7 to 1.3.17

Patches contributed by GitHub users btipling, mizzao, timhaines and zol.


## v0.6.4.1, 2013-Jul-19

* Update mongodb driver to use version 0.2.1 of the bson module.


## v0.6.4, 2013-Jun-10

* Separate OAuth flow logic from Accounts into separate packages. The
  `facebook`, `github`, `google`, `meetup`, `twitter`, and `weibo`
  packages can be used to perform an OAuth exchange without creating an
  account and logging in.  [#1024](https://github.com/meteor/meteor/issues/1024)

* If you set the `DISABLE_WEBSOCKETS` environment variable, browsers will not
  attempt to connect to your app using Websockets. Use this if you know your
  server environment does not properly proxy Websockets to reduce connection
  startup time.

* Make `Meteor.defer` work in an inactive tab in iOS.  [#1023](https://github.com/meteor/meteor/issues/1023)

* Allow new `Random` instances to be constructed with specified seed. This
  can be used to create repeatable test cases for code that picks random
  values.  [#1033](https://github.com/meteor/meteor/issues/1033)

* Fix CoffeeScript error reporting to include source file and line
  number again.  [#1052](https://github.com/meteor/meteor/issues/1052)

* Fix Mongo queries which nested JavaScript RegExp objects inside `$or`.  [#1089](https://github.com/meteor/meteor/issues/1089)

* Upgraded dependencies:
  * Underscore from 1.4.2 to 1.4.4  [#776](https://github.com/meteor/meteor/issues/776)
  * http-proxy from 0.8.5 to 0.10.1  [#513](https://github.com/meteor/meteor/issues/513)
  * connect from 1.9.2 to 2.7.10
  * Node mongodb client from 1.2.13 to 1.3.7  [#1060](https://github.com/meteor/meteor/issues/1060)

Patches contributed by GitHub users awwx, johnston, and timhaines.


## v0.6.3, 2013-May-15

* Add new `check` package for ensuring that a value matches a required
  type and structure. This is used to validate untrusted input from the
  client. See http://docs.meteor.com/#match for details.

* Use Websockets by default on supported browsers. This reduces latency
  and eliminates the constant network spinner on iOS devices.

* With `autopublish` on, publish many useful fields on `Meteor.users`.

* Files in the `client/compatibility/` subdirectory of a Meteor app do
  not get wrapped in a new variable scope. This is useful for
  third-party libraries which expect `var` statements at the outermost
  level to be global.

* Add synthetic `tap` event for use on touch enabled devices. This is a
  replacement for `click` that fires immediately.

* When using the `http` package synchronously on the server, errors
  are thrown rather than passed in `result.error`

* The `manager` option to the `Meteor.Collection` constructor is now called
  `connection`. The old name still works for now.  [#987](https://github.com/meteor/meteor/issues/987)

* The `localstorage-polyfill` smart package has been replaced by a
  `localstorage` package, which defines a `Meteor._localStorage` API instead of
  trying to replace the DOM `window.localStorage` facility. (Now, apps can use
  the existence of `window.localStorage` to detect if the full localStorage API
  is supported.)  [#979](https://github.com/meteor/meteor/issues/979)

* Upgrade MongoDB from 2.2.1 to 2.4.3.

* Upgrade CoffeeScript from 1.5.0 to 1.6.2.  [#972](https://github.com/meteor/meteor/issues/972)

* Faster reconnects when regaining connectivity.  [#696](https://github.com/meteor/meteor/issues/696)

* `Email.send` has a new `headers` option to set arbitrary headers.  [#963](https://github.com/meteor/meteor/issues/963)

* Cursor transform functions on the server no longer are required to return
  objects with correct `_id` fields.  [#974](https://github.com/meteor/meteor/issues/974)

* Rework `observe()` callback ordering in minimongo to improve fiber
  safety on the server. This makes subscriptions on server to server DDP
  more usable.

* Use binary search in minimongo when updating ordered queries.  [#969](https://github.com/meteor/meteor/issues/969)

* Fix EJSON base64 decoding bug.  [#1001](https://github.com/meteor/meteor/issues/1001)

* Support `appcache` on Chromium.  [#958](https://github.com/meteor/meteor/issues/958)

Patches contributed by GitHub users awwx, jagill, spang, and timhaines.


## v0.6.2.1, 2013-Apr-24

* When authenticating with GitHub, include a user agent string. This
  unbreaks "Sign in with GitHub"

Patch contributed by GitHub user pmark.


## v0.6.2, 2013-Apr-16

* Better error reporting:
  * Capture real stack traces for `Meteor.Error`.
  * Report better errors with misconfigured OAuth services.

* Add per-package upgrade notices to `meteor update`.

* Experimental server-to-server DDP support: `Meteor.connect` on the
  server will connect to a remote DDP endpoint via WebSockets. Method
  calls should work fine, but subscriptions and minimongo on the server
  are still a work in progress.

* Upgrade d3 from 2.x to 3.1.4. See
  https://github.com/mbostock/d3/wiki/Upgrading-to-3.0 for compatibility notes.

* Allow CoffeeScript to set global variables when using `use strict`. [#933](https://github.com/meteor/meteor/issues/933)

* Return the inserted documented ID from `LocalCollection.insert`. [#908](https://github.com/meteor/meteor/issues/908)

* Add Weibo token expiration time to `services.weibo.expiresAt`.

* `Spiderable.userAgentRegExps` can now be modified to change what user agents
  are treated as spiders by the `spiderable` package.

* Prevent observe callbacks from affecting the arguments to identical
  observes. [#855](https://github.com/meteor/meteor/issues/855)

* Fix meteor command line tool when run from a home directory with
  spaces in its name. If you previously installed meteor release 0.6.0
  or 0.6.1 you'll need to uninstall and reinstall meteor to support
  users with spaces in their usernames (see
  https://github.com/meteor/meteor/blob/master/README.md#uninstalling-meteor)

Patches contributed by GitHub users andreas-karlsson, awwx, jacott,
joshuaconner, and timhaines.


## v0.6.1, 2013-Apr-08

* Correct NPM behavior in packages in case there is a `node_modules` directory
  somewhere above the app directory. [#927](https://github.com/meteor/meteor/issues/927)

* Small bug fix in the low-level `routepolicy` package.

Patches contributed by GitHub users andreas-karlsson and awwx.


## v0.6.0, 2013-Apr-04

* Meteor has a brand new distribution system! In this new system, code-named
  Engine, packages are downloaded individually and on demand. All of the
  packages in each official Meteor release are prefetched and cached so you can
  still use Meteor while offline. You can have multiple releases of Meteor
  installed simultaneously; apps are pinned to specific Meteor releases.
  All `meteor` commands accept a `--release` argument to specify which release
  to use; `meteor update` changes what release the app is pinned to.
  Inside an app, the name of the release is available at `Meteor.release`.
  When running Meteor directly from a git checkout, the release is ignored.

* Variables declared with `var` at the outermost level of a JavaScript
  source file are now private to that file. Remove the `var` to share
  a value between files.

* Meteor now supports any x86 (32- or 64-bit) Linux system, not just those which
  use Debian or RedHat package management.

* Apps may contain packages inside a top-level directory named `packages`.

* Packages may depend on [NPM modules](https://npmjs.org), using the new
  `Npm.depends` directive in their `package.js` file. (Note: if the NPM module
  has architecture-specific binary components, bundles built with `meteor
  bundle` or `meteor deploy` will contain the components as built for the
  developer's platform and may not run on other platforms.)

* Meteor's internal package tests (as well as tests you add to your app's
  packages with the unsupported `Tinytest` framework) are now run with the new
  command `meteor test-packages`.

* `{{#each}}` helper can now iterate over falsey values without throwing an
  exception. [#815](https://github.com/meteor/meteor/issues/815), [#801](https://github.com/meteor/meteor/issues/801)

* `{{#with}}` helper now only includes its block if its argument is not falsey,
  and runs an `{{else}}` block if provided if the argument is falsey. [#770](https://github.com/meteor/meteor/issues/770), [#866](https://github.com/meteor/meteor/issues/866)

* Twitter login now stores `profile_image_url` and `profile_image_url_https`
  attributes in the `user.services.twitter` namespace. [#788](https://github.com/meteor/meteor/issues/788)

* Allow packages to register file extensions with dots in the filename.

* When calling `this.changed` in a publish function, it is no longer an error to
  clear a field which was never set. [#850](https://github.com/meteor/meteor/issues/850)

* Deps API
  * Add `dep.depend()`, deprecate `Deps.depend(dep)` and
    `dep.addDependent()`.
  * If first run of `Deps.autorun` throws an exception, stop it and don't
    rerun.  This prevents a Spark exception when template rendering fails
    ("Can't call 'firstNode' of undefined").
  * If an exception is thrown during `Deps.flush` with no stack, the
    message is logged instead. [#822](https://github.com/meteor/meteor/issues/822)

* When connecting to MongoDB, use the JavaScript BSON parser unless specifically
  requested in `MONGO_URL`; the native BSON parser sometimes segfaults. (Meteor
  only started using the native parser in 0.5.8.)

* Calls to the `update` collection function in untrusted code may only use a
  whitelisted list of modifier operators.

Patches contributed by GitHub users awwx, blackcoat, cmather, estark37,
mquandalle, Primigenus, raix, reustle, and timhaines.


## v0.5.9, 2013-Mar-14

* Fix regression in 0.5.8 that prevented users from editing their own
  profile. [#809](https://github.com/meteor/meteor/issues/809)

* Fix regression in 0.5.8 where `Meteor.loggingIn()` would not update
  reactively. [#811](https://github.com/meteor/meteor/issues/811)


## v0.5.8, 2013-Mar-13

* Calls to the `update` and `remove` collection functions in untrusted code may
  no longer use arbitrary selectors. You must specify a single document ID when
  invoking these functions from the client (other than in a method stub).

  You may still use other selectors when calling `update` and `remove` on the
  server and from client method stubs, so you can replace calls that are no
  longer supported (eg, in event handlers) with custom method calls.

  The corresponding `update` and `remove` callbacks passed to `allow` and `deny`
  now take a single document instead of an array.

* Add new `appcache` package. Add this package to your project to speed
  up page load and make hot code reload smoother using the HTML5
  AppCache API. See http://docs.meteor.com/#appcache for details.

* Rewrite reactivity library. `Meteor.deps` is now `Deps` and has a new
  API. `Meteor.autorun` and `Meteor.flush` are now called `Deps.autorun` and
  `Deps.flush` (the old names still work for now). The other names under
  `Meteor.deps` such as `Context` no longer exist. The new API is documented at
  http://docs.meteor.com/#deps

* You can now provide a `transform` option to collections, which is a
  function that documents coming out of that collection are passed
  through. `find`, `findOne`, `allow`, and `deny` now take `transform` options,
  which may override the Collection's `transform`.  Specifying a `transform`
  of `null` causes you to receive the documents unmodified.

* Publish functions may now return an array of cursors to publish. Currently,
  the cursors must all be from different collections. [#716](https://github.com/meteor/meteor/issues/716)

* User documents have id's when `onCreateUser` and `validateNewUser` hooks run.

* Encode and store custom EJSON types in MongoDB.

* Support literate CoffeeScript files with the extension `.litcoffee`. [#766](https://github.com/meteor/meteor/issues/766)

* Add new login service provider for Meetup.com in `accounts-meetup` package.

* If you call `observe` or `observeChanges` on a cursor created with the
  `reactive: false` option, it now only calls initial add callbacks and
  does not continue watching the query. [#771](https://github.com/meteor/meteor/issues/771)

* In an event handler, if the data context is falsey, default it to `{}`
  rather than to the global object. [#777](https://github.com/meteor/meteor/issues/777)

* Allow specifying multiple event handlers for the same selector. [#753](https://github.com/meteor/meteor/issues/753)

* Revert caching header change from 0.5.5. This fixes image flicker on redraw.

* Stop making `Session` available on the server; it's not useful there. [#751](https://github.com/meteor/meteor/issues/751)

* Force URLs in stack traces in browser consoles to be hyperlinks. [#725](https://github.com/meteor/meteor/issues/725)

* Suppress spurious `changed` callbacks with empty `fields` from
  `Cursor.observeChanges`.

* Fix logic bug in template branch matching. [#724](https://github.com/meteor/meteor/issues/724)

* Make `spiderable` user-agent test case insensitive. [#721](https://github.com/meteor/meteor/issues/721)

* Fix several bugs in EJSON type support:
  * Fix `{$type: 5}` selectors for binary values on browsers that do
    not support `Uint8Array`.
  * Fix EJSON equality on falsey values.
  * Fix for returning a scalar EJSON type from a method. [#731](https://github.com/meteor/meteor/issues/731)

* Upgraded dependencies:
  * mongodb driver to version 1.2.13 (from 0.1.11)
  * mime module removed (it was unused)


Patches contributed by GitHub users awwx, cmather, graemian, jagill,
jmhredsox, kevinxucs, krizka, mitar, raix, and rasmuserik.


## v0.5.7, 2013-Feb-21

* The DDP wire protocol has been redesigned.

  * The handshake message is now versioned. This breaks backwards
    compatibility between sites with `Meteor.connect()`. Older meteor
    apps can not talk to new apps and vice versa. This includes the
    `madewith` package, apps using `madewith` must upgrade.

  * New [EJSON](http://docs.meteor.com/#ejson) package allows you to use
    Dates, Mongo ObjectIDs, and binary data in your collections and
    Session variables.  You can also add your own custom datatypes.

  * Meteor now correctly represents empty documents in Collections.

  * There is an informal specification in `packages/livedata/DDP.md`.


* Breaking API changes

  * Changed the API for `observe`.  Observing with `added`, `changed`
    and `removed` callbacks is now unordered; for ordering information
    use `addedAt`, `changedAt`, `removedAt`, and `movedTo`. Full
    documentation is in the [`observe` docs](http://docs.meteor.com/#observe).
    All callers of `observe` need to be updated.

  * Changed the API for publish functions that do not return a cursor
    (ie functions that call `this.set` and `this.unset`). See the
    [`publish` docs](http://docs.meteor.com/#meteor_publish) for the new
    API.


* New Features

  * Added new [`observeChanges`](http://docs.meteor.com/#observe_changes)
    API for keeping track of the contents of a cursor more efficiently.

  * There is a new reactive function on subscription handles: `ready()`
    returns true when the subscription has received all of its initial
    documents.

  * Added `Session.setDefault(key, value)` so you can easily provide
    initial values for session variables that will not be clobbered on
    hot code push.

  * You can specify that a collection should use MongoDB ObjectIDs as
    its `_id` fields for inserts instead of strings. This allows you to
    use Meteor with existing MongoDB databases that have ObjectID
    `_id`s. If you do this, you must use `EJSON.equals()` for comparing
    equality instead of `===`. See http://docs.meteor.com/#meteor_collection.

  * New [`random` package](http://docs.meteor.com/#random) provides
    several functions for generating random values. The new
    `Random.id()` function is used to provide shorter string IDs for
    MongoDB documents. `Meteor.uuid()` is deprecated.

  * `Meteor.status()` can return the status `failed` if DDP version
    negotiation fails.


* Major Performance Enhancements

  * Rewrote subscription duplication detection logic to use a more
    efficient algorithm. This significantly reduces CPU usage on the
    server during initial page load and when dealing with large amounts
    of data.

  * Reduced unnecessary MongoDB re-polling of live queries. Meteor no
    longer polls for changes on queries that specify `_id` when
    updates for a different specific `_id` are processed. This
    drastically improves performance when dealing with many
    subscriptions and updates to individual objects, such as those
    generated by the `accounts-base` package on the `Meteor.users`
    collection.


* Upgraded UglifyJS2 to version 2.2.5


Patches contributed by GitHub users awwx and michaelglenadams.


## v0.5.6, 2013-Feb-15

* Fix 0.5.5 regression: Minimongo selectors matching subdocuments under arrays
  did not work correctly.

* Some Bootstrap icons should have appeared white.

Patches contributed by GitHub user benjaminchelli.

## v0.5.5, 2013-Feb-13

* Deprecate `Meteor.autosubscribe`. `Meteor.subscribe` now works within
  `Meteor.autorun`.

* Allow access to `Meteor.settings.public` on the client. If the JSON
  file you gave to `meteor --settings` includes a field called `public`,
  that field will be available on the client as well as the server.

* `@import` works in `less`. Use the `.lessimport` file extension to
  make a less file that is ignored by preprocessor so as to avoid double
  processing. [#203](https://github.com/meteor/meteor/issues/203)

* Upgrade Fibers to version 1.0.0. The `Fiber` and `Future` symbols are
  no longer exposed globally. To use fibers directly you can use:
   `var Fiber = __meteor_bootstrap__.require('fibers');` and
   `var Future = __meteor_bootstrap__.require('fibers/future');`

* Call version 1.1 of the Twitter API when authenticating with
  OAuth. `accounts-twitter` users have until March 5th, 2013 to
  upgrade before Twitter disables the old API. [#527](https://github.com/meteor/meteor/issues/527)

* Treat Twitter ids as strings, not numbers, as recommended by
  Twitter. [#629](https://github.com/meteor/meteor/issues/629)

* You can now specify the `_id` field of a document passed to `insert`.
  Meteor still auto-generates `_id` if it is not present.

* Expose an `invalidated` flag on `Meteor.deps.Context`.

* Populate user record with additional data from Facebook and Google. [#664](https://github.com/meteor/meteor/issues/664)

* Add Facebook token expiration time to `services.facebook.expiresAt`. [#576](https://github.com/meteor/meteor/issues/576)

* Allow piping a password to `meteor deploy` on `stdin`. [#623](https://github.com/meteor/meteor/issues/623)

* Correctly type cast arguments to handlebars helper. [#617](https://github.com/meteor/meteor/issues/617)

* Fix leaked global `userId` symbol.

* Terminate `phantomjs` properly on error when using the `spiderable`
  package. [#571](https://github.com/meteor/meteor/issues/571)

* Stop serving non-cachable files with caching headers. [#631](https://github.com/meteor/meteor/issues/631)

* Fix race condition if server restarted between page load and initial
  DDP connection. [#653](https://github.com/meteor/meteor/issues/653)

* Resolve issue where login methods sometimes blocked future methods. [#555](https://github.com/meteor/meteor/issues/555)

* Fix `Meteor.http` parsing of JSON responses on Firefox. [#553](https://github.com/meteor/meteor/issues/553)

* Minimongo no longer uses `eval`. [#480](https://github.com/meteor/meteor/issues/480)

* Serve 404 for `/app.manifest`. This allows experimenting with the
  upcoming `appcache` smart package. [#628](https://github.com/meteor/meteor/issues/628)

* Upgraded many dependencies, including:
  * node.js to version 0.8.18
  * jquery-layout to version 1.3.0RC
  * Twitter Bootstrap to version 2.3.0
  * Less to version 1.3.3
  * Uglify to version 2.2.3
  * useragent to version 2.0.1

Patches contributed by GitHub users awwx, bminer, bramp, crunchie84,
danawoodman, dbimmler, Ed-von-Schleck, geoffd123, jperl, kevee,
milesmatthias, Primigenus, raix, timhaines, and xenolf.


## v0.5.4, 2013-Jan-08

* Fix 0.5.3 regression: `meteor run` could fail on OSX 10.8 if environment
  variables such as `DYLD_LIBRARY_PATH` are set.


## v0.5.3, 2013-Jan-07

* Add `--settings` argument to `meteor deploy` and `meteor run`. This
  allows you to specify deployment-specific information made available
  to server code in the variable `Meteor.settings`.

* Support unlimited open tabs in a single browser. Work around the
  browser per-hostname connection limit by using randomized hostnames
  for deployed apps. [#131](https://github.com/meteor/meteor/issues/131)

* minimongo improvements:
  * Allow observing cursors with `skip` or `limit`.  [#528](https://github.com/meteor/meteor/issues/528)
  * Allow sorting on `dotted.sub.keys`.  [#533](https://github.com/meteor/meteor/issues/533)
  * Allow querying specific array elements (`foo.1.bar`).
  * `$and`, `$or`, and `$nor` no longer accept empty arrays (for consistency
    with Mongo)

* Re-rendering a template with Spark no longer reverts changes made by
  users to a `preserve`d form element. Instead, the newly rendered value
  is only applied if it is different from the previously rendered value.
  Additionally, `<INPUT>` elements with type other than TEXT can now have
  reactive values (eg, the labels on submit buttons can now be
  reactive).  [#510](https://github.com/meteor/meteor/issues/510) [#514](https://github.com/meteor/meteor/issues/514) [#523](https://github.com/meteor/meteor/issues/523) [#537](https://github.com/meteor/meteor/issues/537) [#558](https://github.com/meteor/meteor/issues/558)

* Support JavaScript RegExp objects in selectors in Collection write
  methods on the client, eg `myCollection.remove({foo: /bar/})`.  [#346](https://github.com/meteor/meteor/issues/346)

* `meteor` command-line improvements:
  * Improve error message when mongod fails to start.
  * The `NODE_OPTIONS` environment variable can be used to pass command-line
    flags to node (eg, `--debug` or `--debug-brk` to enable the debugger).
  * Die with error if an app name is mistakenly passed to `meteor reset`.

* Add support for "offline" access tokens with Google login. [#464](https://github.com/meteor/meteor/issues/464) [#525](https://github.com/meteor/meteor/issues/525)

* Don't remove `serviceData` fields from previous logins when logging in
  with an external service.

* Improve `OAuth1Binding` to allow making authenticated API calls to
  OAuth1 providers (eg Twitter).  [#539](https://github.com/meteor/meteor/issues/539)

* New login providers automatically work with `{{loginButtons}}` without
  needing to edit the `accounts-ui-unstyled` package.  [#572](https://github.com/meteor/meteor/issues/572)

* Use `Content-Type: application/json` by default when sending JSON data
  with `Meteor.http`.

* Improvements to `jsparse`: hex literals, keywords as property names, ES5 line
  continuations, trailing commas in object literals, line numbers in error
  messages, decimal literals starting with `.`, regex character classes with
  slashes.

* Spark improvements:
  * Improve rendering of `<SELECT>` elements on IE.  [#496](https://github.com/meteor/meteor/issues/496)
  * Don't lose nested data contexts in IE9/10 after two seconds.  [#458](https://github.com/meteor/meteor/issues/458)
  * Don't print a stack trace if DOM nodes are manually removed
    from the document without calling `Spark.finalize`.  [#392](https://github.com/meteor/meteor/issues/392)

* Always use the `autoReconnect` flag when connecting to Mongo.  [#425](https://github.com/meteor/meteor/issues/425)

* Fix server-side `observe` with no `added` callback.  [#589](https://github.com/meteor/meteor/issues/589)

* Fix re-sending method calls on reconnect.  [#538](https://github.com/meteor/meteor/issues/538)

* Remove deprecated `/sockjs` URL support from `Meteor.connect`.

* Avoid losing a few bits of randomness in UUID v4 creation.  [#519](https://github.com/meteor/meteor/issues/519)

* Update clean-css package from 0.8.2 to 0.8.3, fixing minification of `0%`
  values in `hsl` colors.  [#515](https://github.com/meteor/meteor/issues/515)

Patches contributed by GitHub users Ed-von-Schleck, egtann, jwulf, lvbreda,
martin-naumann, meawoppl, nwmartin, timhaines, and zealoushacker.


## v0.5.2, 2012-Nov-27

* Fix 0.5.1 regression: Cursor `observe` works during server startup.  [#507](https://github.com/meteor/meteor/issues/507)

## v0.5.1, 2012-Nov-20

* Speed up server-side subscription handling by avoiding redundant work
  when the same Mongo query is observed multiple times concurrently (eg,
  by multiple users subscribing to the same subscription), and by using
  a simpler "unordered" algorithm.

* Meteor now waits to invoke method callbacks until all the data written by the
  method is available in the local cache. This way, method callbacks can see the
  full effects of their writes. This includes the callbacks passed to
  `Meteor.call` and `Meteor.apply`, as well as to the `Meteor.Collection`
  `insert`/`update`/`remove` methods.

  If you want to process the method's result as soon as it arrives from the
  server, even if the method's writes are not available yet, you can now specify
  an `onResultReceived` callback to `Meteor.apply`.

* Rework latency compensation to show server data changes sooner. Previously, as
  long as any method calls were in progress, Meteor would buffer all data
  changes sent from the server until all methods finished. Meteor now only
  buffers writes to documents written by client stubs, and applies the writes as
  soon as all methods that wrote that document have finished.

* `Meteor.userLoaded()` and `{{currentUserLoaded}}` have been removed.
  Previously, during the login process on the client, `Meteor.userId()` could be
  set but the document at `Meteor.user()` could be incomplete. Meteor provided
  the function `Meteor.userLoaded()` to differentiate between these states. Now,
  this in-between state does not occur: when a user logs in, `Meteor.userId()`
  only is set once `Meteor.user()` is fully loaded.

* New reactive function `Meteor.loggingIn()` and template helper
  `{{loggingIn}}`; they are true whenever some login method is in progress.
  `accounts-ui` now uses this to show an animation during login.

* The `sass` CSS preprocessor package has been removed. It was based on an
  unmaintained NPM module which did not implement recent versions of the Sass
  language and had no error handling.  Consider using the `less` or `stylus`
  packages instead.  [#143](https://github.com/meteor/meteor/issues/143)

* `Meteor.setPassword` is now called `Accounts.setPassword`, matching the
  documentation and original intention.  [#454](https://github.com/meteor/meteor/issues/454)

* Passing the `wait` option to `Meteor.apply` now waits for all in-progress
  method calls to finish before sending the method, instead of only guaranteeing
  that its callback occurs after the callbacks of in-progress methods.

* New function `Accounts.callLoginMethod` which should be used to call custom
  login handlers (such as those registered with
  `Accounts.registerLoginHandler`).

* The callbacks for `Meteor.loginWithToken` and `Accounts.createUser` now match
  the other login callbacks: they are called with error on error or with no
  arguments on success.

* Fix bug where method calls could be dropped during a brief disconnection. [#339](https://github.com/meteor/meteor/issues/339)

* Prevent running the `meteor` command-line tool and server on unsupported Node
  versions.

* Fix Minimongo query bug with nested objects.  [#455](https://github.com/meteor/meteor/issues/455)

* In `accounts-ui`, stop page layout from changing during login.

* Use `path.join` instead of `/` in paths (helpful for the unofficial Windows
  port) [#303](https://github.com/meteor/meteor/issues/303)

* The `spiderable` package serves pages to
  [`facebookexternalhit`](https://www.facebook.com/externalhit_uatext.php) [#411](https://github.com/meteor/meteor/issues/411)

* Fix error on Firefox with DOM Storage disabled.

* Avoid invalidating listeners if setUserId is called with current value.

* Upgrade many dependencies, including:
  * MongoDB 2.2.1 (from 2.2.0)
  * underscore 1.4.2 (from 1.3.3)
  * bootstrap 2.2.1 (from 2.1.1)
  * jQuery 1.8.2 (from 1.7.2)
  * less 1.3.1 (from 1.3.0)
  * stylus 0.30.1 (from 0.29.0)
  * coffee-script 1.4.0 (from 1.3.3)

Patches contributed by GitHub users ayal, dandv, possibilities, TomWij,
tmeasday, and workmad3.

## v0.5.0, 2012-Oct-17

* This release introduces Meteor Accounts, a full-featured auth system that supports
  - fine-grained user-based control over database reads and writes
  - federated login with any OAuth provider (with built-in support for
    Facebook, GitHub, Google, Twitter, and Weibo)
  - secure password login
  - email validation and password recovery
  - an optional set of UI widgets implementing standard login/signup/password
    change/logout flows

  When you upgrade to Meteor 0.5.0, existing apps will lose the ability to write
  to the database from the client. To restore this, either:
  - configure each of your collections with
    [`collection.allow`](http://docs.meteor.com/#allow) and
    [`collection.deny`](http://docs.meteor.com/#deny) calls to specify which
    users can perform which write operations, or
  - add the `insecure` smart package (which is included in new apps by default)
    to restore the old behavior where anyone can write to any collection which
    has not been configured with `allow` or `deny`

  For more information on Meteor Accounts, see
  http://docs.meteor.com/#dataandsecurity and
  http://docs.meteor.com/#accounts_api

* The new function `Meteor.autorun` allows you run any code in a reactive
  context. See http://docs.meteor.com/#meteor_autorun

* Arrays and objects can now be stored in the `Session`; mutating the value you
  retrieve with `Session.get` does not affect the value in the session.

* On the client, `Meteor.apply` takes a new `wait` option, which ensures that no
  further method calls are sent to the server until this method is finished; it
  is used for login and logout methods in order to keep the user ID
  well-defined. You can also specifiy an `onReconnect` handler which is run when
  re-establishing a connection; Meteor Accounts uses this to log back in on
  reconnect.

* Meteor now provides a compatible replacement for the DOM `localStorage`
  facility that works in IE7, in the `localstorage-polyfill` smart package.

* Meteor now packages the D3 library for manipulating documents based on data in
  a smart package called `d3`.

* `Meteor.Collection` now takes its optional `manager` argument (used to
  associate a collection with a server you've connected to with
  `Meteor.connect`) as a named option. (The old call syntax continues to work
  for now.)

* Fix a bug where trying to immediately resubscribe to a record set after
  unsubscribing could fail silently.

* Better error handling for failed Mongo writes from inside methods; previously,
  errors here could cause clients to stop processing data from the server.


Patches contributed by GitHub users bradens, dandv, dybskiy, possibilities,
zhangcheng, and 75lb.


## v0.4.2, 2012-Oct-02

* Fix connection failure on iOS6. SockJS 0.3.3 includes this fix.

* The new `preserve-inputs` package, included by default in new Meteor apps,
  restores the pre-v0.4.0 behavior of "preserving" all form input elements by ID
  and name during re-rendering; users who want more precise control over
  preservation can still use the APIs added in v0.4.0.

* A few changes to the `Meteor.absoluteUrl` function:
  - Added a `replaceLocalhost` option.
  - The `ROOT_URL` environment variable is respected by `meteor run`.
  - It is now included in all apps via the `meteor` package. Apps that
    explicitly added the now-deprecated `absolute-url` smart package will log a
    deprecation warning.

* Upgrade Node from 0.8.8 to 0.8.11.

* If a Handlebars helper function `foo` returns null, you can now run do
  `{{foo.bar}}` without error, just like when `foo` is a non-existent property.

* If you pass a non-scalar object to `Session.set`, an error will now be thrown
  (matching the behavior of `Session.equals`). [#215](https://github.com/meteor/meteor/issues/215)

* HTML pages are now served with a `charset=utf-8` Content-Type header. [#264](https://github.com/meteor/meteor/issues/264)

* The contents of `<select>` tags can now be reactive even in IE 7 and 8.

* The `meteor` tool no longer gets confused if a parent directory of your
  project is named `public`. [#352](https://github.com/meteor/meteor/issues/352)

* Fix a race condition in the `spiderable` package which could include garbage
  in the spidered page.

* The REPL run by `admin/node.sh` no longer crashes Emacs M-x shell on exit.

* Refactor internal `reload` API.

* New internal `jsparse` smart package. Not yet exposed publicly.


Patch contributed by GitHub user yanivoliver.


## v0.4.1, 2012-Sep-24

* New `email` smart package, with [`Email.send`](http://docs.meteor.com/#email)
  API.

* Upgrade Node from 0.6.17 to 0.8.8, as well as many Node modules in the dev
  bundle; those that are user-exposed are:
  * coffee-script: 1.3.3 (from 1.3.1)
  * stylus: 0.29.0 (from 0.28.1)
  * nib: 0.8.2 (from 0.7.0)

* All publicly documented APIs now use `camelCase` rather than
  `under_scores`. The old spellings continue to work for now. New names are:
  - `Meteor.isClient`/`isServer`
  - `this.isSimulation` inside a method invocation
  - `Meteor.deps.Context.onInvalidate`
  - `Meteor.status().retryCount`/`retryTime`

* Spark improvements
  * Optimize selector matching for event maps.
  * Fix `Spark._currentRenderer` behavior in timer callbacks.
  * Fix bug caused by interaction between `Template.foo.preserve` and
    `{{#constant}}`. [#323](https://github.com/meteor/meteor/issues/323)
  * Allow `{{#each}}` over a collection of objects without `_id`. [#281](https://github.com/meteor/meteor/issues/281)
  * Spark now supports Firefox 3.6.
  * Added a script to build a standalone spark.js that does not depend on
    Meteor (it depends on jQuery or Sizzle if you need IE7 support,
    and otherwise is fully standalone).

* Database writes from within `Meteor.setTimeout`/`setInterval`/`defer` will be
  batched with other writes from the current method invocation if they start
  before the method completes.

* Make `Meteor.Cursor.forEach` fully synchronous even if the user's callback
  yields. [#321](https://github.com/meteor/meteor/issues/321).

* Recover from exceptions thrown in `Meteor.publish` handlers.

* Upgrade bootstrap to version 2.1.1. [#336](https://github.com/meteor/meteor/issues/336), [#337](https://github.com/meteor/meteor/issues/337), [#288](https://github.com/meteor/meteor/issues/288), [#293](https://github.com/meteor/meteor/issues/293)

* Change the implementation of the `meteor deploy` password prompt to not crash
  Emacs M-x shell.

* Optimize `LocalCollection.remove(id)` to be O(1) rather than O(n).

* Optimize client-side database performance when receiving updated data from the
  server outside of method calls.

* Better error reporting when a package in `.meteor/packages` does not exist.

* Better error reporting for coffeescript. [#331](https://github.com/meteor/meteor/issues/331)

* Better error handling in `Handlebars.Exception`.


Patches contributed by GitHub users fivethirty, tmeasday, and xenolf.


## v0.4.0, 2012-Aug-30

* Merge Spark, a new live page update engine
  * Breaking API changes
     * Input elements no longer preserved based on `id` and `name`
       attributes. Use [`preserve`](http://docs.meteor.com/#template_preserve)
       instead.
     * All `Meteor.ui` functions removed. Use `Meteor.render`,
       `Meteor.renderList`, and
       [Spark](https://github.com/meteor/meteor/wiki/Spark) functions instead.
     * New template functions (eg. `created`, `rendered`, etc) may collide with
       existing helpers. Use `Template.foo.helpers()` to avoid conflicts.
     * New syntax for declaring event maps. Use
       `Template.foo.events({...})`. For backwards compatibility, both syntaxes
       are allowed for now.
  * New Template features
     * Allow embedding non-Meteor widgets (eg. Google Maps) using
       [`{{#constant}}`](http://docs.meteor.com/#constant)
     * Callbacks when templates are rendered. See
       http://docs.meteor.com/#template_rendered
     * Explicit control of which nodes are preserved during re-rendering. See
       http://docs.meteor.com/#template_preserve
     * Easily find nodes within a template in event handlers and callbacks. See
       http://docs.meteor.com/#template_find
     * Allow parts of a template to be independently reactive with the
       [`{{#isolate}}`](http://docs.meteor.com/#isolate) block helper.

* Use PACKAGE_DIRS environment variable to override package location. [#227](https://github.com/meteor/meteor/issues/227)

* Add `absolute-url` package to construct URLs pointing to the application.

* Allow modifying documents returned by `observe` callbacks. [#209](https://github.com/meteor/meteor/issues/209)

* Fix periodic crash after client disconnect. [#212](https://github.com/meteor/meteor/issues/212)

* Fix minimingo crash on dotted queries with undefined keys. [#126](https://github.com/meteor/meteor/issues/126)


## v0.3.9, 2012-Aug-07

* Add `spiderable` package to allow web crawlers to index Meteor apps.

* `meteor deploy` uses SSL to protect application deployment.

* Fix `stopImmediatePropagation()`. [#205](https://github.com/meteor/meteor/issues/205)


## v0.3.8, 2012-Jul-12

* HTTPS support
  * Add `force-ssl` package to require site to load over HTTPS.
  * Use HTTPS for install script and `meteor update`.
  * Allow runtime configuration of default DDP endpoint.

* Handlebars improvements
  * Implement dotted path traversal for helpers and methods.
  * Allow functions in helper arguments.
  * Change helper nesting rules to allow functions as arguments.
  * Fix `{{this.foo}}` to never invoke helper `foo`.
  * Make event handler `this` reflect the node that matched the selector instead
    of the event target node.
  * Fix keyword arguments to helpers.

* Add `nib` support to stylus package. [#175](https://github.com/meteor/meteor/issues/175)

* Upgrade bootstrap to version 2.0.4. [#173](https://github.com/meteor/meteor/issues/173)

* Print changelog after `meteor update`.

* Fix mouseenter and mouseleave events. [#224](https://github.com/meteor/meteor/issues/224)

* Fix issue with spurious heartbeat failures on busy connections.

* Fix exception in minimongo when matching non-arrays using `$all`. [#183](https://github.com/meteor/meteor/issues/183)

* Fix serving an empty file when no cacheable assets exist. [#179](https://github.com/meteor/meteor/issues/179)


## v0.3.7, 2012-Jun-06

* Better parsing of `.html` template files
  * Allow HTML comments (`<!-- -->`) at top level
  * Allow whitespace anywhere in open/close tag
  * Provide names and line numbers on error
  * More helpful error messages

* Form control improvements
  * Fix reactive radio buttons in Internet Explorer.
  * Fix reactive textareas to update consistently across browsers, matching text
    field behavior.

* `http` package bug fixes:
  * Send correct Content-Type when POSTing `params` from the server. [#172](https://github.com/meteor/meteor/issues/172)
  * Correctly detect JSON response Content-Type when a charset is present.

* Support `Handlebars.SafeString`. [#160](https://github.com/meteor/meteor/issues/160)

* Fix intermittent "Cursor is closed" mongo error.

* Fix "Cannot read property 'nextSibling' of null" error in certain nested
  templates. [#142](https://github.com/meteor/meteor/issues/142)

* Add heartbeat timer on the client to notice when the server silently goes
  away.


## v0.3.6, 2012-May-16

* Rewrite event handling. `this` in event handlers now refers to the data
  context of the element that generated the event, *not* the top-level data
  context of the template where the event is declared.

* Add /websocket endpoint for raw websockets. Pass websockets through
  development mode proxy.

* Simplified API for Meteor.connect, which now receives a URL to a Meteor app
  rather than to a sockjs endpoint.

* Fix livedata to support subscriptions with overlapping documents.

* Update node.js to 0.6.17 to fix potential security issue.


## v0.3.5, 2012-Apr-28

* Fix 0.3.4 regression: Call event map handlers on bubbled events. [#107](https://github.com/meteor/meteor/issues/107)


## v0.3.4, 2012-Apr-27

* Add Twitter `bootstrap` package. [#84](https://github.com/meteor/meteor/issues/84)

* Add packages for `sass` and `stylus` CSS pre-processors. [#40](https://github.com/meteor/meteor/issues/40), [#50](https://github.com/meteor/meteor/issues/50)

* Bind events correctly on top level elements in a template.

* Fix dotted path selectors in minimongo. [#88](https://github.com/meteor/meteor/issues/88)

* Make `backbone` package also run on the server.

* Add `bare` option to coffee-script compilation so variables can be shared
  between multiple coffee-script file. [#85](https://github.com/meteor/meteor/issues/85)

* Upgrade many dependency versions. User visible highlights:
 * node.js 0.6.15
 * coffee-script 1.3.1
 * less 1.3.0
 * sockjs 0.3.1
 * underscore 1.3.3
 * backbone 0.9.2

* Several documentation fixes and test coverage improvements.


## v0.3.3, 2012-Apr-20

* Add `http` package for making HTTP requests to remote servers.

* Add `madewith` package to put a live-updating Made with Meteor badge on apps.

* Reduce size of mongo database on disk (--smallfiles).

* Prevent unnecessary hot-code pushes on deployed apps during server migration.

* Fix issue with spaces in directory names. [#39](https://github.com/meteor/meteor/issues/39)

* Workaround browser caching issues in development mode by using query
  parameters on all JavaScript and CSS requests.

* Many documentation and test fixups.


## v0.3.2, 2012-Apr-10

* Initial public launch<|MERGE_RESOLUTION|>--- conflicted
+++ resolved
@@ -1,6 +1,5 @@
 ## v.NEXT
 
-<<<<<<< HEAD
 * The individual account "service" packages (`facebook`, `google`, `twitter`,
   `github`, `meteor-developer`, `meetup` and `weibo`) have been split into:
   - `<service>-oauth` (which interfaces with the `<service>` directly) and
@@ -31,9 +30,7 @@
 * You can now use autoprefixer with stylus files added via packages.
   [#7727](https://github.com/meteor/meteor/pull/7727)
 
-## v1.4.2.5, 2017-Feb-3
-=======
-## v1.4.2.6
+## v1.4.2.6, 2017-Feb-8
 
 * Fixed a critical [bug](https://github.com/meteor/meteor/issues/8325)
   that was introduced by the fix for
@@ -41,8 +38,7 @@
   caused some npm packages in nested `node_modules` directories to be
   omitted from bundles produced by `meteor build` and `meteor deploy`.
 
-## v1.4.2.5
->>>>>>> fde9e0bb
+## v1.4.2.5, 2017-Feb-3
 
 * Reverted [#8213](https://github.com/meteor/meteor/pull/8213) as the
   change was deemed too significant for this release.
