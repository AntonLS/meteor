--- conflicted
+++ resolved
@@ -1,8 +1,6 @@
 ## v.NEXT
 
-<<<<<<< HEAD
-=======
-## v1.4.4.1, TBD
+## v1.4.4.1, 2017-04-07
 
 * A change in Meteor 1.4.4 to remove "garbage" directories asynchronously
   in `files.renameDirAlmostAtomically` had unintended consequences for
@@ -10,7 +8,6 @@
   directories are now removed before `files.renameDirAlmostAtomically`
   returns. [PR #8574](https://github.com/meteor/meteor/pull/8574)
 
->>>>>>> 06e82b84
 ## v1.4.4, 2017-04-07
 
 * Node has been upgraded to version 4.8.1.
