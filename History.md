--- conflicted
+++ resolved
@@ -1,23 +1,15 @@
 ## v.NEXT
 
-<<<<<<< HEAD
 ## v1.8.1, TBD
 
 ### Breaking changes
 N/A
 
 ### Migration Steps
-=======
-### Breaking changes
 N/A
 
-### Migration steps
->>>>>>> f7bd8e9f
-N/A
-
 ### Changes
 
-<<<<<<< HEAD
 * Node has been updated to version
   [8.12.0](https://nodejs.org/en/blog/release/v8.12.0/). While this
   version of Node includes changes that may improve the performance of
@@ -25,9 +17,8 @@
   due to excessive garbage collection, so this version of Meteor should be
   considered experimental until those problems have been fixed.
   [Issue #10216](https://github.com/meteor/meteor/issues/10216)
-=======
+
 * The `meteor-babel` npm package has been updated to version 7.1.5.
->>>>>>> f7bd8e9f
 
 ## v1.8, 2018-10-08
 
