--- conflicted
+++ resolved
@@ -1,6 +1,16 @@
 ## vNEXT
 
-<<<<<<< HEAD
+* Write dates to Mongo as ISODate rather than Integer #1228
+
+  Existing data can be fixed using the following code:
+
+    ```
+    db.users.find().forEach(function(user) {
+      db.users.update({ _id: user._id }, { $set: {createdAt: new Date(user.createdAt)}});
+      print('Fixed user: ' + user._id);
+    });
+    ```
+
 ## v0.6.5
 
 * New package system with package compiler and linker:
@@ -150,18 +160,6 @@
 
 Patches contributed by GitHub users btipling, mizzao, timhaines and zol.
 
-=======
-* Write dates to Mongo as ISODate rather than Integer #1228
-
-  Existing data can be fixed using the following code:
-
-    ```
-    db.users.find().forEach(function(user) {
-      db.users.update({ _id: user._id }, { $set: {createdAt: new Date(user.createdAt)}});
-      print('Fixed user: ' + user._id);
-    });
-    ```
->>>>>>> 58cdf660
 
 ## v0.6.4.1
 
