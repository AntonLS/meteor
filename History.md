--- conflicted
+++ resolved
@@ -1,6 +1,5 @@
 ## v.NEXT
 
-<<<<<<< HEAD
 * Node has been upgraded to version 8.4.0.
 
 * The `npm` npm package has been upgraded to version 5.4.0, a major
@@ -35,7 +34,7 @@
   course of developing Meteor itself, it is no longer necessary to
   `./meteor npm install -g phantomjs-prebuilt browserstack-webdriver`.
   These will now be installed automatically upon their use.
-=======
+
 * The `webapp` package has been updated to support UNIX domain sockets. If a
   `UNIX_SOCKET_PATH` environment variable is set with a valid
   UNIX socket file path (e.g. `UNIX_SOCKET_PATH=/tmp/socktest.sock`), Meteor's
@@ -46,7 +45,6 @@
   overhead required by TCP based communication.
   [Issue #7392](https://github.com/meteor/meteor/issues/7392)
   [PR #8702](https://github.com/meteor/meteor/pull/8702)
->>>>>>> 0d7ce023
 
 * The `fastclick` package (previously included by default in Cordova
   applications through the `mobile-experience` package) has been deprecated.
