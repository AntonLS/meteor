--- conflicted
+++ resolved
@@ -1,4 +1,3 @@
-<<<<<<< HEAD
 ## v.NEXT
 
 ## v1.6, 2017-10-30
@@ -112,13 +111,12 @@
 * iOS icons and launch screens have been updated to support iOS 11
   [Issue #9196](https://github.com/meteor/meteor/issues/9196)
   [PR #9198](https://github.com/meteor/meteor/pull/9198)
-=======
+
 ## v1.5.4.1, 2017-12-08
 
 * Node has been upgraded to version
   [4.8.7](https://nodejs.org/en/blog/release/v4.8.7/), an important
   [security release](https://nodejs.org/en/blog/vulnerability/december-2017-security-releases/).
->>>>>>> c42cb164
 
 ## v1.5.4, 2017-11-08
 
