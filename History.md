## v1.3

### ES2015/Modules

* Enable ES2015 and CommonJS modules in Meteor apps and packages, on
  both client and server. Also let you install modules in apps and
  package by running `npm install`. XXX link to paper document

* Enable ES2015 generators and ES2016 async/await in the `ecmascript`
  package.

* Inherit static getters and setters in subclasses, when using the
  `ecmascript` package. #5624

* Report full file paths on compiler errors when using the
  `ecmascript` package. #5551

* Now possible to `import` or `require` files with a `.json` file
  extension. #5810

* `process.env.NODE_ENV` is now defined on both client and server as
  either `development` or `production`, which also determines the boolean
  flags `Meteor.isDevelopment` and `Meteor.isProduction`.

* Absolute identifiers for app modules no longer have the `/app/` prefix,
  and absolute identifiers for Meteor packages now have the prefix
  `/node_modules/meteor/` instead of just `/node_modules/`, meaning you
  should `import {Blaze} from "meteor/blaze"` instead of `from "blaze"`.

* Package variables imported by application code are once again exposed
  globally, allowing them to be accessed from the browser console or from
  `meteor shell`. #5868

* Fixed global variable assignment analysis during linking. #5870 #5819

* Changes to files in node_modules will now trigger a restart of the
  development server, just like any other file changes. #5815

* The meteor package now exports a `global` variable (a la Node) that
  provides a reliable reference to the global object for all Meteor code.

* Packages in local node_modules directories now take precedence over
  Meteor packages of the same name. #5933

* Upgraded `babel-compiler` to Babel 6, with the following set of plugins:
  https://github.com/meteor/babel-preset-meteor/blob/master/index.js

* Lazy CSS modules may now be imported by JS: 12c946ee651a93725f243f790c7919de3d445a19

* Packages in the top-level node_modules directory of an app can now be
  imported by Meteor packages: c631d3ac35f5ca418b93c454f521989855b8ec72

* Added support for wildcard import and export statements. #5872 #5897

### Performance

* Don't reload package catalog from disk on rebuilds unless package
  depedencies changed. #5747

* Improve minimongo performance on updating documents when there are
  many active observes. #5627

<<<<<<< HEAD
### Platform

* Upgrade to Node v0.10.41.

* Allow all types of URLs that npm supports in `Npm.depends`
  declarations.

* Split up `standard-minifiers` in separate CSS
  (`standard-minifiers-css`) and JS minifiers
  (`standard-minifiers-js`). `standard-minifiers` now acts as an
  umbrella package for these 2 minifiers.

* Allow piping commands to `meteor shell` via STDIN. #5575

* Let users set the CAFILE environment variable to override the SSL
  root certificate list. #4757 #5523

### Cordova

* Don't always download a new version of a Cordova app when it is
  first run.

* In Cordova apps, `Meteor.startup()` now correctly waits for the
  device to be ready before firing the callback.

### Accounts

* Make `Accounts.forgotPassword` treat emails as case insensitive, as
  the rest of the accounts system does.

### Blaze

* Don't throw in certain cases when calling a template helper with an
  empty data context. #5411 #5736

### Uncategorized

* Remove warning in the `simple-todos-react` example app. #5716

* Fix interaction bwteen `browser-policy` and `oauth` packages. #5628

* Add README.md to the `tinytest` package. #5750

* Don't crash when calling `ReactiveDict.prototype.clear` if a
  property with a value wasn't previously accessed. #5530 #5602

* Move `DDPRateLimiter` to the server only, since it won't work if it
  is called from the client. It will now error if referenced from the
  client at all.

* Don't call function more than once when passing a `Match.Where`
  argument to `check`. #5630 #5651

* Fix empty object argument check in `this.subscribe` in
  templates. #5620

* Make `HTTP.call` not crash on undefined content. #5565 #5601

* Return observe handle from
  `Mongo.Collection.prototype._publishCursor`. #4983 #5615

* Add 'Did you mean?' reminders for some CLI commands to help Rails
  developers. #5593

* Make internal shell scripts compatible with other Unix-like
  systems. #5585

* Add a `_pollingInterval` option to `coll.find()` that can be used in
  conjunction with `_disableOplog: true`. #5586

* Expose Tinytest internals which can be used to extend it. #3541

* Improve error message from `check` when passing in null. #5545
=======
* Split up `standard-minifiers` in separate CSS (`standard-minifier-css`) and JS
  minifiers(`standard-minifier-js`). `standard-minifiers` now acts as an umbrella package for these
  2 minifiers.
>>>>>>> c96068ef

* Detect new Facebook user-agent in the `spiderable` package. #5516

* `check` will now check all keys of an object, including inherited ones #6140

* Allow `git+` URL schemes for npm dependencies #844

<<<<<<< HEAD
Patches contributed by GitHub users vereed, mitar, nathan-muir,
robfallows, skishore, okland, Primigenus, zimme, welelay, rgoomar,
bySabi, mbrookes, TomFreudenberg, TechPlexEngineer, zacharydenton,
AlexeyMK, gwendall, dandv, devgrok.
=======
* Expose options `disableOplog`, `pollingIntervalMs`, and `pollingThrottleMs` to `Cursor.find` for tuning observe parameters on the server.

Patches contributed by GitHub users vereed, devgrok, ...
>>>>>>> c96068ef


## v.1.2.1, 2015-Oct-26

* `coll.insert()` now uses a faster (but cryptographically insecure)
  algorithm to generate document IDs when called outside of a method
  and an `_id` field is not explicitly passed. With this change, there
  are no longer two algorithms used to generate document
  IDs. `Random.id()` can still be used to generate cryptographically
  secure document IDs. [#5161](https://github.com/meteor/meteor/issues/5161)

* The `ecmascript-collections` package has been renamed to
  `ecmascript-runtime` and now includes a more complete selection of
  ES2015 polyfills and shims from [`core-js`](https://www.npmjs.com/package/core-js).
  The complete list can be found
  [here](https://github.com/meteor/ecmascript-runtime/blob/master/server.js).

* Check type of `onException` argument to `bindEnvironment`. [#5271](https://github.com/meteor/meteor/issues/5271)

* WebApp's `PORT` environment variable can now be a named pipe to better support
  deployment on IIS on Windows. [4413](https://github.com/meteor/meteor/issues/4413)

* `Template.dynamic` can be now used as a block helper:
  `{{#Template.dynamic}} ... {{/Template.dynamic}}` [#4756](https://github.com/meteor/meteor/issues/4756)

* `Collection#allow/deny` now throw errors when passed falsy values. [#5442](https://github.com/meteor/meteor/pull/5442)

* `source-map` has been updated to a newer patch version, which fixes major bugs
  in particular around loading bundles generated by Webpack. [#5411](https://github.com/meteor/meteor/pull/5411)

* `check` now returns instead of throwing errors internally, which should make
  it much faster. `check` is used in many core Meteor packages, so this should
  result in small performance improvements across the framework. [#4584](https://github.com/meteor/meteor/pull/4584)

* The `userEmail` option to `Meteor.loginWithMeteorDeveloperAccount` has been
  renamed to `loginHint`, and now supports Google accounts as well. The old
  option still works for backwards compatibility. [#2422](https://github.com/meteor/meteor/issues/2422) [#5313](https://github.com/meteor/meteor/pull/5313)

* The old `addFiles` API for adding package assets no longer throws an error,
  making it easier to share packages between pre- and post-1.2 versions of
  Meteor. [#5458](https://github.com/meteor/meteor/issues/5458)

* Normally, you can't deploy to free meteor.com hosting or Galaxy from a
  non-Linux machine if you have *local* non-published packages with binary
  dependencies, nor can you run `meteor build --architecture SomeOtherArch`. As
  a temporary workaround, if you set the `METEOR_BINARY_DEP_WORKAROUND`
  variable, you will be able to deploy to Galaxy (but not free meteor.com
  hosting), and tarballs built with `meteor build` will contain a
  `programs/server/setup.sh` shell script which should be run on the server to
  install those packages.

## v1.2.0.2, 2015-Sept-28

* Update Crosswalk plugin for Cordova to 1.3.1. [#5267](https://github.com/meteor/meteor/issues/5267)

* Fix `meteor add` for a Cordova plugin using a Git URL with SHA.

* Upgraded the `promise` package to use `meteor-promise@0.5.0`, which uses
  the global `Promise` constructor in browsers that define it natively.

* Fix error in assigning attributes to `<body>` tag when using Blaze templates
  or `static-html`. [#5232](https://github.com/meteor/meteor/issues/5232)

## v1.2.0.1, 2015-Sept-22

* Fix incorrect publishing of packages with exports but no source. [#5228](https://github.com/meteor/meteor/issues/5228)

## v1.2, 2015-Sept-21

There are quite a lot of changes in Meteor 1.2. See the
[Wiki](https://github.com/meteor/meteor/wiki/Breaking-changes-in-Meteor-1.2) for
a shorter list of breaking changes you should be aware of when upgrading.

### Core Packages

* `meteor-platform` has been deprecated in favor of the smaller `meteor-base`,
  with apps listing their other dependencies explicitly.  The v1.2 upgrader
  will rewrite `meteor-platform` in existing apps.  `meteor-base` puts fewer
  symbols in the global namepsace, so it's no longer true that all apps
  have symbols like `Random` and `EJSON` in the global namespace.

* New packages: `ecmascript`, `es5-shim`, `ecmascript-collections`, `promise`,
  `static-html`, `jshint`, `babel-compiler`

* No longer include the `json` package by default, which contains code for
  `JSON.parse` and `JSON.stringify`.  (The last browser to not support JSON
  natively was Internet Explorer 7.)

* `autoupdate` has been renamed `hot-code-push`

### Meteor Accounts

* Login attempts are now rate-limited by default.  This can be turned off
  using `Accounts.removeDefaultRateLimit()`.

* `loginWithPassword` now matches username or email in a case insensitive
  manner. If there are multiple users with a username or email only differing
  in case, a case sensitive match is required. [#550](https://github.com/meteor/meteor/issues/550)

* `loginWithGithub` now requests `user:email` scope by default, and attempts
  to fetch the user's emails. If no public email has been set, we use the
  primary email instead. We also store the complete list of emails. [#4545](https://github.com/meteor/meteor/issues/4545)

* When an account's email address is verified, deactivate other verification
  tokens.  [#4626](https://github.com/meteor/meteor/issues/4626)

* Fix bug where blank page is shown when an expired login token is
  present. [#4825](https://github.com/meteor/meteor/issues/4825)

* Fix `OAuth1Binding.prototype.call` when making requests to Twitter
  with a large parameter set.

* Directions for setting up Google OAuth in accounts-ui have been updated to
  match Google's new requirements.

* Add `Accounts.oauth.unregisterService` method, and ensure that users can only
  log in with currently registered services.  [#4014](https://github.com/meteor/meteor/issues/4014)

* The `accounts-base` now defines reusable `AccountsClient` and
  `AccountsServer` constructors, so that users can create multiple
  independent instances of the `Accounts` namespace.  [#4233](https://github.com/meteor/meteor/issues/4233)

* Create an index for `Meteor.users` on
  `services.email.verificationTokens.token` (instead of
  `emails.validationTokens.token`, which never was used for anything).  [#4482](https://github.com/meteor/meteor/issues/4482)

* Remove an IE7-specific workaround from accounts-ui.  [#4485](https://github.com/meteor/meteor/issues/4485)

### Livequery

* Improved server performance by reducing overhead of processing oplog after
  database writes. Improvements are most noticeable in case when a method is
  doing a lot of writes on collections with plenty of active observers.  [#4694](https://github.com/meteor/meteor/issues/4694)

### Mobile

* The included Cordova tools have been updated to the latest version 5.2.0.
  This includes Cordova Android 4.1 and Cordova iOS 3.9. These updates may
  require you to make changes to your app. For details, see the [Cordova release
  notes] (https://cordova.apache.org/#news) for for the different versions.

* Thanks to Cordova Android's support for pluggable web views, it is now
  possible to install the [Crosswalk plugin]
  (https://crosswalk-project.org/documentation/cordova/cordova_4.html), which
  offers a hugely improved web view on older Android versions.
  You can add the plugin to your app with `meteor add crosswalk`.

* The bundled Android tools have been removed and a system-wide install of the
  Android SDK is now required. This should make it easier to keep the
  development toolchain up to date and helps avoid some difficult to diagnose
  failures. If you don't have your own Android tools installed already, you can
  find more information about installing the Android SDK for [Mac] (https://github.com/meteor/meteor/wiki/Mobile-Dev-Install:-Android-on-Mac)
  or [Linux]
  (https://github.com/meteor/meteor/wiki/Mobile-Dev-Install:-Android-on-Linux).

* As part of moving to npm, many Cordova plugins have been renamed. Meteor
  should perform conversions automatically, but you may want to be aware of this
  to avoid surprises. See [here]
  (https://cordova.apache.org/announcements/2015/04/21/plugins-release-and-move-to-npm.html)
  for more information.

* Installing plugins from the local filesystem is now supported using `file://`
  URLs, which should make developing your own plugins more convenient. It is
  also needed as a temporary workaround for using the Facebook plugin.
  Relative references are interpreted relative to the Meteor project directory.
  (As an example,
  `meteor add cordova:phonegap-facebook-plugin@file://../phonegap-facebook-plugin`
  would attempt to install the plugin from the same directory you Meteor project
  directory is located in.)

* Meteor no longer supports installing Cordova plugins from tarball URLs, but
  does support Git URLs with a SHA reference (like
  `https://github.com/apache/cordova-plugin-file#c452f1a67f41cb1165c92555f0e721fbb07329cc`).
  Existing GitHub tarball URLs are converted automatically.

* Allow specifying a `buildNumber` in `App.info`, which is used to set the
  `android-versionCode` and `ios-CFBundleVersion` in the `config.xml` of the
  Cordova project. The build number is used to differentiate between
  different versions of the app, and should be incremented before distributing
  a built app to stores or testing services. [#4048](https://github.com/meteor/meteor/issues/4048)

* Other changes include performance enhancements when building and running,
  and improved requirements checking and error reporting.

* Known issue: we do not currently show logging output when running on the
  iOS Simulator. As a workaround, you can `meteor run ios-device` to open the
  project in Xcode and watch the output there.

### Templates/Blaze

* New syntax: Handlebars sub-expressions are now supported -- as in,
  `{{helper (anotherHelper arg1 arg2)}}` -- as well as new block helper forms
  `#each .. in ..` and `#let x=y`.  See
  https://github.com/meteor/meteor/tree/devel/packages/spacebars

* Add a special case for the new `react-template-helper` package -- don't let
  templates use {{> React}} with siblings since `React.render` assumes it's
  being rendered into an empty container element. (This lets us throw the error
  when compiling templates rather than when the app runs.)

* Improve parsing of `<script>` and `<style>` tags.  [#3797](https://github.com/meteor/meteor/issues/3797)

* Fix a bug in `observe-sequence`. The bug was causing unnecessary rerenderings
  in an instance of `#each` block helper followed by false "duplicate ids"
  warnings. [#4049](https://github.com/meteor/meteor/issues/4049)

* `TemplateInstance#subscribe` now has a new `connection` option, which
  specifies which connection should be used when making the subscription. The
  default is `Meteor.connection`, which is the connection used when calling
  `Meteor.subscribe`.

* Fix external `<script>` tags in body or templates.  [#4415](https://github.com/meteor/meteor/issues/4415)

* Fix memory leak.  [#4289](https://github.com/meteor/meteor/issues/4289)

* Avoid recursion when materializing DOM elements, to avoid stack overflow
  errors in certain browsers. [#3028](https://github.com/meteor/meteor/issues/3028)

* Blaze and Meteor's built-in templating are now removable using
  `meteor remove blaze-html-templates`. You can add back support for static
  `head` and `body` tags in `.html` files by using the `static-html` package.

### DDP

* Websockets now support the
  [`permessage-deflate`](https://tools.ietf.org/id/draft-ietf-hybi-permessage-compression-19.txt)
  extension, which compresses data on the wire. It is enabled by default on the
  server. To disable it, set `$SERVER_WEBSOCKET_COMPRESSION` to `0`. To configure
  compression options, set `$SERVER_WEBSOCKET_COMPRESSION` to a JSON object that
  will be used as an argument to
  [`deflate.configure`](https://github.com/faye/permessage-deflate-node/blob/master/README.md).
  Compression is supported on the client side by Meteor's Node DDP client and by
  browsers including Chrome, Safari, and Firefox 37.

* The `ddp` package has been split into `ddp-client` and `ddp-server` packages;
  using `ddp` is equivalent to using both. This allows you to use the Node DDP
  client without adding the DDP server to your app.  [#4191](https://github.com/meteor/meteor/issues/4191) [#3452](https://github.com/meteor/meteor/issues/3452)

* On the client, `Meteor.call` now takes a `throwStubExceptions` option; if set,
  exceptions thrown by method stubs will be thrown instead of logged, and the
  method will not be invoked on the server.  [#4202](https://github.com/meteor/meteor/issues/4202)

* `sub.ready()` should return true inside that subscription's `onReady`
  callback.  [#4614](https://github.com/meteor/meteor/issues/4614)

* Fix method calls causing broken state when socket is reconnecting.  [#5104](https://github.com/meteor/meteor/issues/5104)

### Isobuild

* Build plugins will no longer process files whose names match the extension
  exactly (with no extra dot). If your build plugin needs to match filenames
  exactly, you should use the new build plugin API in this release which
  supplies a special `filenames` option. [#3985](https://github.com/meteor/meteor/issues/3985)

* Adding the same file twice in the same package is now an error. Previously,
  this could either lead to the file being included multiple times, or to a
  build time crash.

* You may now specify the `bare` option for JavaScript files on the server.
  Previous versions only allowed this on the client. [#3681](https://github.com/meteor/meteor/issues/3681)

* Ignore `node_modules` directories in apps instead of processing them as Meteor
  source code.  [#4457](https://github.com/meteor/meteor/issues/4457) [#4452](https://github.com/meteor/meteor/issues/4452)

* Backwards-incompatible change for package authors: Static assets in package.js files must now be
  explicitly declared by using `addAssets` instead of `addFiles`. Previously,
  any file that didn't have a source handler was automatically registered as a
  server-side asset. The `isAsset` option to `addFiles` is also deprecated in
  favor of `addAssets`.

* Built files are now always annotated with line number comments, to improve the
  debugging experience in browsers that don't support source maps.

* There is a completely new API for defining build plugins that cache their
  output. There are now special APIs for defining linters and minifiers in
  addition to compilers. The core Meteor packages for `less`, `coffee`, `stylus`
  and `html` files have been updated to use this new API. Read more on the
  [Wiki page](https://github.com/meteor/meteor/wiki/Build-Plugins-API).

### CSS

* LESS and Stylus now support cross-package imports.

* CSS concatenation and minification is delegated to the `standard-minifiers`
  package, which is present by default (and added to existing apps by the v1.2
  upgrader).

* CSS output is now split into multiple stylesheets to avoid hitting limits on
  rules per stylesheet in certain versions of Internet Explorer. [#1876](https://github.com/meteor/meteor/issues/1876)

### Mongo

* The oplog observe driver now properly updates queries when you drop a
  database.  [#3847](https://github.com/meteor/meteor/issues/3847)

* MongoID logic has been moved out of `minimongo` into a new package called
  `mongo-id`.

* Fix Mongo upserts with dotted keys in selector.  [#4522](https://github.com/meteor/meteor/issues/4522)


### `meteor` command-line tool

* You can now create three new example apps with the command line tool. These
  are the apps from the official tutorials at http://meteor.com/tutorials, which
  demonstrate building the same app with Blaze, Angular, and React. Try these
  apps with:

  ```sh
  meteor create --example simple-todos
  meteor create --example simple-todos-react
  meteor create --example simple-todos-angular
  ```

* `meteor shell` no longer crashes when piped from another command.

* Avoid a race condition in `meteor --test` and work with newer versions of the
  Velocity package.  [#3957](https://github.com/meteor/meteor/issues/3957)

* Improve error handling when publishing packages.  [#3977](https://github.com/meteor/meteor/issues/3977)

* Improve messaging around publishing binary packages.  [#3961](https://github.com/meteor/meteor/issues/3961)

* Preserve the value of `_` in `meteor shell`.  [#4010](https://github.com/meteor/meteor/issues/4010)

* `meteor mongo` now works on OS X when certain non-ASCII characters are in the
  pathname, as long as the `pgrep` utility is installed (it ships standard with
  OS X 10.8 and newer).  [#3999](https://github.com/meteor/meteor/issues/3999)

* `meteor run` no longer ignores (and often reverts) external changes to
  `.meteor/versions` which occur while the process is running.  [#3582](https://github.com/meteor/meteor/issues/3582)

* Fix crash when downloading two builds of the same package version
  simultaneously.  [#4163](https://github.com/meteor/meteor/issues/4163)

* Improve messages printed by `meteor update`, displaying list of packages
  that are not at the latest version available.

* When determining file load order, split file paths on path separator
  before comparing path components alphabetically.  [#4300](https://github.com/meteor/meteor/issues/4300)

* Fix inability to run `mongod` due to lack of locale configuration on some
  platforms, and improve error message if the failure still occurs.  [#4019](https://github.com/meteor/meteor/issues/4019)

* New `meteor lint` command.

### Minimongo

* The `$push` query modifier now supports a `$position` argument.  [#4312](https://github.com/meteor/meteor/issues/4312)

* `c.update(selector, replacementDoc)` no longer shares mutable state between
  replacementDoc and Minimongo internals. [#4377](https://github.com/meteor/meteor/issues/4377)

### Email

* `Email.send` now has a new option, `attachments`, in the same style as
  `mailcomposer`.
  [Details here.](https://github.com/andris9/mailcomposer#add-attachments)

### Tracker

* New `Tracker.Computation#onStop` method.  [#3915](https://github.com/meteor/meteor/issues/3915)

* `ReactiveDict` has two new methods, `clear` and `all`. `clear` resets
  the dictionary as if no items had been added, meaning all calls to `get` will
  return `undefined`. `all` converts the dictionary into a regular JavaScript
  object with a snapshot of the keys and values. Inside an autorun, `all`
  registers a dependency on any changes to the dictionary. [#3135](https://github.com/meteor/meteor/issues/3135)

### Utilities

* New `beforeSend` option to `HTTP.call` on the client allows you to directly
  access the `XMLHttpRequest` object and abort the call.  [#4419](https://github.com/meteor/meteor/issues/4419) [#3243](https://github.com/meteor/meteor/issues/3243) [#3266](https://github.com/meteor/meteor/issues/3266)

* Parse `application/javascript` and `application/x-javascript` HTTP replies as
  JSON too.  [#4595](https://github.com/meteor/meteor/issues/4595)

* `Match.test` from the `check` package now properly compares boolean literals,
  just like it does with Numbers and Strings. This applies to the `check`
  function as well.

* Provide direct access to the `mailcomposer` npm module used by the `email`
  package on `EmailInternals.NpmModules`. Allow specifying a `MailComposer`
  object to `Email.send` instead of individual options.  [#4209](https://github.com/meteor/meteor/issues/4209)

* Expose `Spiderable.requestTimeoutMs` from `spiderable` package to
  allow apps to set the timeout for running phantomjs.

* The `spiderable` package now reports the URL it's trying to fetch on failure.


### Other bug fixes and improvements

* Upgraded dependencies:

  - Node: 0.10.40 (from 0.10.36)
  - uglify-js: 2.4.20 (from 2.4.17)
  - http-proxy: 1.11.1 (from 1.6.0)

* `Meteor.loginWithGoogle` now supports `prompt`. Choose a prompt to always be
  displayed on Google login.

* Upgraded `coffeescript` package to depend on NPM packages
  coffeescript@1.9.2 and source-map@0.4.2. [#4302](https://github.com/meteor/meteor/issues/4302)

* Upgraded `fastclick` to 1.0.6 to fix an issue in iOS Safari. [#4393](https://github.com/meteor/meteor/issues/4393)

* Fix `Error: Can't render headers after they are sent to the client`.  [#4253](https://github.com/meteor/meteor/issues/4253) [#4750](https://github.com/meteor/meteor/issues/4750)

* `Meteor.settings.public` is always available on client and server,
  and modifications made on the server (for example, during app initialization)
  affect the value seen by connecting clients. [#4704](https://github.com/meteor/meteor/issues/4704)

### Windows

* Increase the buffer size for `netstat` when looking for running Mongo servers. [#4125](https://github.com/meteor/meteor/issues/4125)

* The Windows installer now always fetches the latest available version of
  Meteor at runtime, so that it doesn't need to be recompiled for every release.

* Fix crash in `meteor mongo` on Windows.  [#4711](https://github.com/meteor/meteor/issues/4711)


## v1.1.0.3, 2015-Aug-03

### Accounts

* When using Facebook API version 2.4, properly fetch `email` and other fields.
  Facebook recently forced all new apps to use version 2.4 of their API.  [#4743](https://github.com/meteor/meteor/issues/4743)


## v1.1.0.2, 2015-Apr-06

### `meteor` command-line tool

* Revert a change in 1.1.0.1 that caused `meteor mongo` to fail on some Linux
  systems. [#4115](https://github.com/meteor/meteor/issues/4115), [#4124](https://github.com/meteor/meteor/issues/4124), [#4134](https://github.com/meteor/meteor/issues/4134)


## v1.1.0.1, 2015-Apr-02

### Blaze

* Fix a regression in 1.1 in Blaze Templates: an error happening when View is
  invalidated immediately, causing a client-side crash (accessing
  `destroyMembers` of `undefined`). [#4097](https://github.com/meteor/meteor/issues/4097)

## v1.1, 2015-Mar-31

### Windows Support

* The Meteor command line tool now officially supports Windows 7, Windows 8.1,
  Windows Server 2008, and Windows Server 2012. It can run from PowerShell or
  Command Prompt.

* There is a native Windows installer that will be available for download from
  <https://www.meteor.com/install> starting with this release.

* In this release, Meteor on Windows supports all features available on Linux
  and Mac except building mobile apps with PhoneGap/Cordova.

* The `meteor admin get-machine` command now supports an additional
  architecture, `os.windows.x86_32`, which can be used to build binary packages
  for Windows.

### Version Solver

* The code that selects compatible package versions for `meteor update`
  and resolves conflicts on `meteor add` has been rewritten from the ground up.
  The core solver algorithm is now based on MiniSat, an open-source SAT solver,
  improving performance and maintainability.

* Refresh the catalog instead of downgrading packages when the versions in
  `.meteor/versions` aren't in the cache.  [#3653](https://github.com/meteor/meteor/issues/3653)

* Don't downgrade packages listed in `.meteor/packages`, or upgrade to a new
  major version, unless the new flag `--allow-incompatible-update` is passed
  as an override.

* Error messages are more detailed when constraints are unsatisfiable.

* Prefer "patched" versions of new indirect dependencies, and take patches
  to them on `meteor update` (for example, `1.0.1` or `1.0.0_1` over `1.0.0`).

* Version Solver is instrumented for profiling (`METEOR_PROFILE=1` in the
  environment).

* Setting the `METEOR_PRINT_CONSTRAINT_SOLVER_INPUT` environment variable
  prints information useful for diagnosing constraint solver bugs.

### Tracker

* Schedule the flush cycle using a better technique than `setTimeout` when
  available.  [#3889](https://github.com/meteor/meteor/issues/3889)

* Yield to the event loop during the flush cycle, unless we're executing a
  synchronous `Tracker.flush()`.  [#3901](https://github.com/meteor/meteor/issues/3901)

* Fix error reporting not being source-mapped properly. [#3655](https://github.com/meteor/meteor/issues/3655)

* Introduce a new option for `Tracker.autorun` - `onError`. This callback can be
  used to handle errors caught in the reactive computations. [#3822](https://github.com/meteor/meteor/issues/3822)

### Blaze

* Fix stack overflow from nested templates and helpers by avoiding recursion
  during rendering.  [#3028](https://github.com/meteor/meteor/issues/3028)

### `meteor` command-line tool

* Don't fail if `npm` prints more than 200K.  [#3887](https://github.com/meteor/meteor/issues/3887)


### Other bug fixes and improvements

* Upgraded dependencies:

  - uglify-js: 2.4.17 (from 2.4.13)

Patches contributed by GitHub users hwillson, mitar, murillo128, Primigenus,
rjakobsson, and tmeasday.


## v1.0.5, 2015-Mar-25

* This version of Meteor now uses version 2.2 of the Facebook API for
  authentication, instead of 1.0. If you use additional Facebook API methods
  beyond login, you may need to request new permissions.

  Facebook will automatically switch all apps to API version 2.0 on April
  30th, 2015. Please make sure to update your application's permissions and API
  calls by that date.

  For more details, see
  https://github.com/meteor/meteor/wiki/Facebook-Graph-API-Upgrade


## v1.0.4.2, 2015-Mar-20

* Fix regression in 1.0.4 where using Cordova for the first time in a project
  with hyphens in its directory name would fail.  [#3950](https://github.com/meteor/meteor/issues/3950)


## v1.0.4.1, 2015-Mar-18

* Fix regression in 1.0.4 where `meteor publish-for-arch` only worked for
  packages without colons in their name.  [#3951](https://github.com/meteor/meteor/issues/3951)

## v1.0.4, 2015-Mar-17

### Mongo Driver

* Meteor is now tested against MongoDB 2.6 by default (and the bundled version
  used by `meteor run` has been upgraded). It should still work fine with
  MongoDB 2.4.  Previous versions of Meteor mostly worked with MongoDB 2.6, with
  a few caveats:

    - Some upsert invocations did not work with MongoDB in previous versions of
      Meteor.
    - Previous versions of Meteor required setting up a special "user-defined
      role" with access to the `system.replset` table to use the oplog observe
      driver with MongoDB 2.6.  These extra permissions are not required with
      this version of Meteor.

  The MongoDB command needed to set up user permissions for the oplog observe
  driver is slightly different in MongoDB 2.6; see
  https://github.com/meteor/meteor/wiki/Oplog-Observe-Driver for details.

  We have also tested Meteor against the recently-released MongoDB 3.0.0.
  While we are not shipping MongoDB 3.0 with Meteor in this release (preferring
  to wait until its deployment is more widespread), we believe that Meteor
  1.0.4 apps will work fine when used with MongoDB 3.0.0 servers.

* Fix 0.8.1 regression where failure to connect to Mongo at startup would log a
  message but otherwise be ignored. Now it crashes the process, as it did before
  0.8.1.  [#3038](https://github.com/meteor/meteor/issues/3038)

* Use correct transform for allow/deny rules in `update` when different rules
  have different transforms.  [#3108](https://github.com/meteor/meteor/issues/3108)

* Provide direct access to the collection and database objects from the npm
  Mongo driver via new `rawCollection` and `rawDatabase` methods on
  `Mongo.Collection`.  [#3640](https://github.com/meteor/meteor/issues/3640)

* Observing or publishing an invalid query now throws an error instead of
  effectively hanging the server.  [#2534](https://github.com/meteor/meteor/issues/2534)


### Livequery

* If the oplog observe driver gets too far behind in processing the oplog, skip
  entries and re-poll queries instead of trying to keep up.  [#2668](https://github.com/meteor/meteor/issues/2668)

* Optimize common cases faced by the "crossbar" data structure (used by oplog
  tailing and DDP method write tracking).  [#3697](https://github.com/meteor/meteor/issues/3697)

* The oplog observe driver recovers from failed attempts to apply the modifier
  from the oplog (eg, because of empty field names).


### Minimongo

* When acting as an insert, `c.upsert({_id: 'x'}, {foo: 1})` now uses the `_id`
  of `'x'` rather than a random `_id` in the Minimongo implementation of
  `upsert`, just like it does for `c.upsert({_id: 'x'}, {$set: {foo: 1}})`.
  (The previous behavior matched a bug in the MongoDB 2.4 implementation of
  upsert that is fixed in MongoDB 2.6.)  [#2278](https://github.com/meteor/meteor/issues/2278)

* Avoid unnecessary work while paused in minimongo.

* Fix bugs related to observing queries with field filters: `changed` callbacks
  should not trigger unless a field in the filter has changed, and `changed`
  callbacks need to trigger when a parent of an included field is
  unset.  [#2254](https://github.com/meteor/meteor/issues/2254) [#3571](https://github.com/meteor/meteor/issues/3571)

* Disallow setting fields with empty names in minimongo, to match MongoDB 2.6
  semantics.


### DDP

* Subscription handles returned from `Meteor.subscribe` and
  `TemplateInstance#subscribe` now have a `subscriptionId` property to identify
  which subscription the handle is for.

* The `onError` callback to `Meteor.subscribe` has been replaced with a more
  general `onStop` callback that has an error as an optional first argument.
  The `onStop` callback is called when the subscription is terminated for
  any reason.  `onError` is still supported for backwards compatibility. [#1461](https://github.com/meteor/meteor/issues/1461)

* The return value from a server-side `Meteor.call` or `Meteor.apply` is now a
  clone of what the function returned rather than sharing mutable state.  [#3201](https://github.com/meteor/meteor/issues/3201)

* Make it easier to use the Node DDP client implementation without running a web
  server too.  [#3452](https://github.com/meteor/meteor/issues/3452)


### Blaze

* Template instances now have a `subscribe` method that functions exactly like
  `Meteor.subscribe`, but stops the subscription when the template is destroyed.
  There is a new method on Template instances called `subscriptionsReady()`
  which is a reactive function that returns true when all of the subscriptions
  made with `TemplateInstance#subscribe` are ready. There is also a built-in
  helper that returns the same thing and can be accessed with
  `Template.subscriptionsReady` inside any template.

* Add `onRendered`, `onCreated`, and `onDestroyed` methods to
  `Template`. Assignments to `Template.foo.rendered` and so forth are deprecated
  but are still supported for backwards compatibility.

* Fix bug where, when a helper or event handler was called from inside a custom
  block helper,  `Template.instance()` returned the `Template.contentBlock`
  template instead of the actual user-defined template, making it difficult to
  use `Template.instance()` for local template state.

* `Template.instance()` now works inside `Template.body`.  [#3631](https://github.com/meteor/meteor/issues/3631)

* Allow specifying attributes on `<body>` tags in templates.

* Improve performance of rendering large arrays.  [#3596](https://github.com/meteor/meteor/issues/3596)


### Isobuild

* Support `Npm.require('foo/bar')`.  [#3505](https://github.com/meteor/meteor/issues/3505) [#3526](https://github.com/meteor/meteor/issues/3526)

* In `package.js` files, `Npm.require` can only require built-in Node modules
  (and dev bundle modules, though you shouldn't depend on that), not the modules
  from its own `Npm.depends`. Previously, such code would work but only on the
  second time a `package.js` was executed.

* Ignore vim swap files in the `public` and `private` directories.  [#3322](https://github.com/meteor/meteor/issues/3322)

* Fix regression in 1.0.2 where packages might not be rebuilt when the compiler
  version changes.


### Meteor Accounts

* The `accounts-password` `Accounts.emailTemplates` can now specify arbitrary
  email `headers`.  The `from` address can now be set separately on the
  individual templates, and is a function there rather than a static
  string. [#2858](https://github.com/meteor/meteor/issues/2858) [#2854](https://github.com/meteor/meteor/issues/2854)

* Add login hooks on the client: `Accounts.onLogin` and
  `Accounts.onLoginFailure`. [#3572](https://github.com/meteor/meteor/issues/3572)

* Add a unique index to the collection that stores OAuth login configuration to
  ensure that only one configuration exists per service.  [#3514](https://github.com/meteor/meteor/issues/3514)

* On the server, a new option
  `Accounts.setPassword(user, password, { logout: false })` overrides the
  default behavior of logging out all logged-in connections for the user.  [#3846](https://github.com/meteor/meteor/issues/3846)


### Webapp

* `spiderable` now supports escaped `#!` fragments.  [#2938](https://github.com/meteor/meteor/issues/2938)

* Disable `appcache` on Firefox by default.  [#3248](https://github.com/meteor/meteor/issues/3248)

* Don't overly escape `Meteor.settings.public` and other parts of
  `__meteor_runtime_config__`.  [#3730](https://github.com/meteor/meteor/issues/3730)

* Reload the client program on `SIGHUP` or Node-specific IPC messages, not
  `SIGUSR2`.


### `meteor` command-line tool

* Enable tab-completion of global variables in `meteor shell`.  [#3227](https://github.com/meteor/meteor/issues/3227)

* Improve the stability of `meteor shell`.  [#3437](https://github.com/meteor/meteor/issues/3437) [#3595](https://github.com/meteor/meteor/issues/3595) [#3591](https://github.com/meteor/meteor/issues/3591)

* `meteor login --email` no longer takes an ignored argument.  [#3532](https://github.com/meteor/meteor/issues/3532)

* Fix regression in 1.0.2 where `meteor run --settings s` would ignore errors
  reading or parsing the settings file.  [#3757](https://github.com/meteor/meteor/issues/3757)

* Fix crash in `meteor publish` in some cases when the package is inside an
  app. [#3676](https://github.com/meteor/meteor/issues/3676)

* Fix crashes in `meteor search --show-all` and `meteor search --maintainer`.
  \#3636

* Kill PhantomJS processes after `meteor --test`, and only run the app
  once. [#3205](https://github.com/meteor/meteor/issues/3205) [#3793](https://github.com/meteor/meteor/issues/3793)

* Give a better error when Mongo fails to start up due to a full disk.  [#2378](https://github.com/meteor/meteor/issues/2378)

* After killing existing `mongod` servers, also clear the `mongod.lock` file.

* Stricter validation for package names: they cannot begin with a hyphen, end
  with a dot, contain two consecutive dots, or start or end with a colon.  (No
  packages on Atmosphere fail this validation.)  Additionally, `meteor create
  --package` applies the same validation as `meteor publish` and disallows
  packages with multiple colons.  (Packages with multiple colons like
  `local-test:iron:router` are used internally by `meteor test-packages` so that
  is not a strict validation rule.)

* `meteor create --package` now no longer creates a directory with the full
  name of the package, since Windows file systems cannot have colon characters
  in file paths. Instead, the command now creates a directory named the same
  as the second part of the package name after the colon (without the username
  prefix).


### Meteor Mobile

* Upgrade the Cordova CLI dependency from 3.5.1 to 4.2.0. See the release notes
  for the 4.x series of the Cordova CLI [on Apache
  Cordova](http://cordova.apache.org/announcements/2014/10/16/cordova-4.html).

* Related to the recently discovered [attack
  vectors](http://cordova.apache.org/announcements/2014/08/04/android-351.html)
  in Android Cordova apps, Meteor Cordova apps no longer allow access to all
  domains by default. If your app access external resources over XHR, you need
  to add them to the whitelist of allowed domains with the newly added
  [`App.accessRule`
  method](https://docs.meteor.com/#/full/App-accessRule) in your
  `mobile-config.js` file.

* Upgrade Cordova Plugins dependencies in Meteor Core packages:
  - `org.apache.cordova.file`: from 1.3.0 to 1.3.3
  - `org.apache.cordova.file-transfer`: from 0.4.4 to 0.5.0
  - `org.apache.cordova.splashscreen`: from 0.3.3 to 1.0.0
  - `org.apache.cordova.console`: from 0.2.10 to 0.2.13
  - `org.apache.cordova.device`: from 0.2.11 to 0.3.0
  - `org.apache.cordova.statusbar`: from 0.1.7 to 0.1.10
  - `org.apache.cordova.inappbrowser`: from 0.5.1 to 0.6.0
  - `org.apache.cordova.inappbrowser`: from 0.5.1 to 0.6.0

* Use the newer `ios-sim` binary, compiled with Xcode 6 on OS X Mavericks.


### Tracker

* Use `Session.set({k1: v1, k2: v2})` to set multiple values at once.


### Utilities

* Provide direct access to all options supported by the `request` npm module via
  the new server-only `npmRequestOptions` option to `HTTP.call`.  [#1703](https://github.com/meteor/meteor/issues/1703)


### Other bug fixes and improvements

* Many internal refactorings towards supporting Meteor on Windows are in this
  release.

* Remove some packages used internally to support legacy MDG systems
  (`application-configuration`, `ctl`, `ctl-helper`, `follower-livedata`,
  `dev-bundle-fetcher`, and `star-translate`).

* Provide direct access to some npm modules used by core packages on the
  `NpmModules` field of `WebAppInternals`, `MongoInternals`, and
  `HTTPInternals`.

* Upgraded dependencies:

  - node: 0.10.36 (from 0.10.33)
  - Fibers: 1.0.5 (from 1.0.1)
  - MongoDB: 2.6.7 (from 2.4.12)
  - openssl in mongo: 1.0.2 (from 1.0.1j)
  - MongoDB driver: 1.4.32 (from 1.4.1)
  - bson: 0.2.18 (from 0.2.7)
  - request: 2.53.0 (from 2.47.0)


Patches contributed by GitHub users 0a-, awatson1978, awwx, bwhitty,
christianbundy, d4nyll, dandv, DanielDent, DenisGorbachev, fay-jai, gsuess,
hwillson, jakozaur, meonkeys, mitar, netanelgilad, queso, rbabayoff, RobertLowe,
romanzolotarev, Siilwyn, and tmeasday.


## v.1.0.3.2, 2015-Feb-25

* Fix regression in 1.0.3 where the `meteor` tool could crash when downloading
  the second build of a given package version; for example, when running `meteor
  deploy` on an OSX or 32-bit Linux system for an app containing a binary
  package.  [#3761](https://github.com/meteor/meteor/issues/3761)


## v.1.0.3.1, 2015-Jan-20

* Rewrite `meteor show` and `meteor search` to show package information for
  local packages and to show if the package is installed for non-local
  packages. Introduce the `--show-all` flag, and deprecate the
  `--show-unmigrated` and `--show-old flags`.  Introduce the `--ejson` flag to
  output an EJSON object.

* Support README.md files in`meteor publish`. Take in the documentation file in
  `package.js` (set to `README.md` by default) and upload it to the server at
  publication time. Excerpt the first non-header Markdown section for use in
  `meteor show`.

* Support updates of package version metadata after that version has been
  published by running `meteor publish --update` from the package directory.

* Add `meteor test-packages --velocity` (similar to `meteor run --test`).  [#3330](https://github.com/meteor/meteor/issues/3330)

* Fix `meteor update <packageName>` to update <packageName> even if it's an
  indirect dependency of your app.  [#3282](https://github.com/meteor/meteor/issues/3282)

* Fix stack trace when a browser tries to use the server like a proxy.  [#1212](https://github.com/meteor/meteor/issues/1212)

* Fix inaccurate session statistics and possible multiple invocation of
  Connection.onClose callbacks.

* Switch CLI tool filesystem calls from synchronous to yielding (pro: more
  concurrency, more responsive to signals; con: could introduce concurrency
  bugs)

* Don't apply CDN prefix on Cordova. [#3278](https://github.com/meteor/meteor/issues/3278) [#3311](https://github.com/meteor/meteor/issues/3311)

* Don't try to refresh client app in the runner unless the app actually has the
  autoupdate package. [#3365](https://github.com/meteor/meteor/issues/3365)

* Fix custom release banner logic. [#3353](https://github.com/meteor/meteor/issues/3353)

* Apply HTTP followRedirects option to non-GET requests.  [#2808](https://github.com/meteor/meteor/issues/2808)

* Clean up temporary directories used by package downloads sooner.  [#3324](https://github.com/meteor/meteor/issues/3324)

* If the tool knows about the requested release but doesn't know about the build
  of its tool for the platform, refresh the catalog rather than failing
  immediately.  [#3317](https://github.com/meteor/meteor/issues/3317)

* Fix `meteor --get-ready` to not add packages to your app.

* Fix some corner cases in cleaning up app processes in the runner. Drop
  undocumented `--keepalive` support. [#3315](https://github.com/meteor/meteor/issues/3315)

* Fix CSS autoupdate when `$ROOT_URL` has a non-trivial path.  [#3111](https://github.com/meteor/meteor/issues/3111)

* Save Google OAuth idToken to the User service info object.

* Add git info to `meteor --version`.

* Correctly catch a case of illegal `Tracker.flush` during `Tracker.autorun`.  [#3037](https://github.com/meteor/meteor/issues/3037)

* Upgraded dependencies:

  - jquery: 1.11.2 (from 1.11.0)

Patches by GitHub users DanielDent, DanielDornhardt, PooMaster, Primigenus,
Tarang, TomFreudenberg, adnissen, dandv, fay-jai, knownasilya, mquandalle,
ogourment, restebanez, rissem, smallhelm and tmeasday.

## v1.0.2.1, 2014-Dec-22

* Fix crash in file change watcher.  [#3336](https://github.com/meteor/meteor/issues/3336)

* Allow `meteor test-packages packages/*` even if not all package directories
  have tests.  [#3334](https://github.com/meteor/meteor/issues/3334)

* Fix typo in `meteor shell` output. [#3326](https://github.com/meteor/meteor/issues/3326)


## v1.0.2, 2014-Dec-19

### Improvements to the `meteor` command-line tool

* A new command called `meteor shell` attaches an interactive terminal to
  an already-running server process, enabling inspection and execution of
  server-side data and code, with dynamic tab completion of variable names
  and properties. To see `meteor shell` in action, type `meteor run` in an
  app directory, then (in another terminal) type `meteor shell` in the
  same app directory. You do not have to wait for the app to start before
  typing `meteor shell`, as it will automatically connect when the server
  is ready. Note that `meteor shell` currently works for local development
  only, and is not yet supported for apps running on remote hosts.

* We've done a major internal overhaul of the `meteor` command-line tool with an
  eye to correctness, maintainability, and performance.  Some details include:
  * Refresh the package catalog for build commands only when an error
    occurs that could be fixed by a refresh, not for every build command.
  * Never run the constraint solver to select package versions more than once
    per build.
  * Built packages ("isopacks") are now cached inside individual app directories
    instead of inside their source directories.
  * `meteor run` starts Mongo in parallel with building the application.
  * The constraint solver no longer leaves a `versions.json` file in your
    packages source directories; when publishing a package that is not inside an
    app, it will leave a `.versions` file (with the same format as
    `.meteor/versions`) which you should check into source control.
  * The constraint solver's model has been simplified so that plugins must use
    the same version of packages as their surrounding package when built from
    local source.

* Using `meteor debug` no longer requires manually continuing the debugger when
  your app restarts, and it no longer overwrites the symbol `_` inside your app.

* Output from the command-line tool is now word-wrapped to the width of your
  terminal.

* Remove support for the undocumented earliestCompatibleVersion feature of the
  package system.

* Reduce CPU usage and disk I/O bandwidth by using kernel file-system change
  notification events where possible. On file systems that do not support these
  events (NFS, Vagrant Virtualbox shared folders, etc), file changes will only
  be detected every 5 seconds; to detect changes more often in these cases (but
  use more CPU), set the `METEOR_WATCH_FORCE_POLLING` environment
  variable. [#2135](https://github.com/meteor/meteor/issues/2135)

* Reduce CPU usage by fixing a check for a parent process in `meteor
  run` that was happening constantly instead of every few seconds. [#3252](https://github.com/meteor/meteor/issues/3252)

* Fix crash when two plugins defined source handlers for the same
  extension. [#3015](https://github.com/meteor/meteor/issues/3015) [#3180](https://github.com/meteor/meteor/issues/3180)

* Fix bug (introduced in 0.9.3) where the warning about using experimental
  versions of packages was printed too often.

* Fix bug (introduced in 1.0) where `meteor update --patch` crashed.

* Fix bug (introduced in 0.9.4) where banners about new releases could be
  printed too many times.

* Fix crash when a package version contained a dot-separated pre-release part
  with both digits and non-digits. [#3147](https://github.com/meteor/meteor/issues/3147)

* Corporate HTTP proxy support is now implemented using our websocket library's
  new built-in implementation instead of a custom implementation. [#2515](https://github.com/meteor/meteor/issues/2515)

### Blaze

* Add default behavior for `Template.parentData` with no arguments. This
  selects the first parent. [#2861](https://github.com/meteor/meteor/issues/2861)

* Fix `Blaze.remove` on a template's view to correctly remove the DOM
  elements when the template was inserted using
  `Blaze.renderWithData`. [#3130](https://github.com/meteor/meteor/issues/3130)

* Allow curly braces to be escaped in Spacebars. Use the special
  sequences `{{|` and `{{{|` to insert a literal `{{` or `{{{`.

### Meteor Accounts

* Allow integration with OAuth1 servers that require additional query
  parameters to be passed with the access token. [#2894](https://github.com/meteor/meteor/issues/2894)

* Expire a user's password reset and login tokens in all circumstances when
  their password is changed.

### Other bug fixes and improvements

* Some packages are no longer released as part of the core release process:
  amplify, backbone, bootstrap, d3, jquery-history, and jquery-layout. This
  means that new versions of these packages can be published outside of the full
  Meteor release cycle.

* Require plain objects as the update parameter when doing replacements
  in server-side collections.

* Fix audit-argument-checks spurious failure when an argument is NaN. [#2914](https://github.com/meteor/meteor/issues/2914)

### Upgraded dependencies

  - node: 0.10.33 (from 0.10.29)
  - source-map-support: 0.2.8 (from 0.2.5)
  - semver: 4.1.0 (from 2.2.1)
  - request: 2.47.0 (from 2.33.0)
  - tar: 1.0.2 (from 1.0.1)
  - source-map: 0.1.40 (from 0.1.32)
  - sqlite3: 3.0.2 (from 3.0.0)
  - phantomjs npm module: 1.9.12 (from 1.8.1-1)
  - http-proxy: 1.6.0 (from a fork of 1.0.2)
  - esprima: 1.2.2 (from an unreleased 1.1-era commit)
  - escope: 1.0.1 (from 1.0.0)
  - openssl in mongo: 1.0.1j (from 1.0.1g)
  - faye-websocket: 0.8.1 (from using websocket-driver instead)
  - MongoDB: 2.4.12 (from 2.4.9)


Patches by GitHub users andylash, anstarovoyt, benweissmann, chrisbridgett,
colllin, dandv, ecwyne, graemian, JamesLefrere, kevinchiu, LyuGGang, matteodem,
mitar, mquandalle, musically-ut, ograycode, pcjpcj2, physiocoder, rgoomar,
timhaines, trusktr, Urigo, and zol.


## v1.0.1, 2014-Dec-09

* Fix a security issue in allow/deny rules that could result in data
  loss. If your app uses allow/deny rules, or uses packages that use
  allow/deny rules, we recommend that you update immediately.


## v1.0, 2014-Oct-28

### New Features

* Add the `meteor admin get-machine` command to make it easier to
  publish packages with binary dependencies for all
  architectures. `meteor publish` no longer publishes builds
  automatically if your package has binary NPM dependencies.

* New `localmarket` example, highlighting Meteor's support for mobile
  app development.

* Restyle the `leaderboard` example, and optimize it for both desktop
  and mobile.

### Performance

* Reduce unnecessary syncs with the package server, which speeds up
  startup times for many commands.

* Speed up `meteor deploy` by not bundling unnecessary files and
  programs.

* To make Meteor easier to use on slow or unreliable network
  connections, increase timeouts for DDP connections that the Meteor
  tool uses to communicate with the package server. [#2777](https://github.com/meteor/meteor/issues/2777), [#2789](https://github.com/meteor/meteor/issues/2789).

### Mobile App Support

* Implemented reasonable default behavior for launch screens on mobile
  apps.

* Don't build for Android when only the iOS build is required, and
  vice versa.

* Fix bug that could cause mobile apps to stop being able to receive hot
  code push updates.

* Fix bug where Cordova clients connected to http://example.com instead
  of https://example.com when https:// was specified in the
  --mobile-server option. [#2880](https://github.com/meteor/meteor/issues/2880)

* Fix stack traces when attempting to build or run iOS apps on Linux.

* Print a warning when building an app with mobile platforms and
  outputting the build into the source tree. Outputting a build into the
  source tree can cause subsequent builds to fail because they will
  treat the build output as source files.

* Exit from `meteor run` when new Cordova plugins or platforms are
  added, since we don't support hot code push for new plugins or
  platforms.

* Fix quoting of arguments to Cordova plugins.

* The `accounts-twitter` package now works in Cordova apps in local
  development. For workarounds for other login providers in local
  development mode, see
  https://github.com/meteor/meteor/wiki/OAuth-for-mobile-Meteor-clients.

### Packaging

* `meteor publish-for-arch` can publish packages built with different Meteor
  releases.

* Fix default `api.versionsFrom` field in packages created with `meteor
  create --package`.

* Fix bug where changes in an app's .meteor/versions file would not
  cause the app to be rebuilt.

### Other bug fixes and improvements

* Use TLSv1 in the `spiderable` package, for compatibility with servers
  that have disabled SSLv3 in response to the POODLE bug.

* Work around the `meteor run` proxy occasionally running out of sockets.

* Fix bug with regular expressions in minimongo. [#2817](https://github.com/meteor/meteor/issues/2817)

* Add READMEs for several core packages.

* Include protocols in URLs printed by `meteor deploy`.

* Improve error message for limited ordered observe. [#1643](https://github.com/meteor/meteor/issues/1643)

* Fix missing dependency on `random` in the `autoupdate` package. [#2892](https://github.com/meteor/meteor/issues/2892)

* Fix bug where all CSS would be removed from connected clients if a
  CSS-only change is made between local development server restarts or
  when deploying with `meteor deploy`.

* Increase height of the Google OAuth popup to the Google-recommended
  value.

* Fix the layout of the OAuth configuration dialog when used with
  Bootstrap.

* Allow build plugins to override the 'bare' option on added source
  files. [#2834](https://github.com/meteor/meteor/issues/2834)

Patches by GitHub users DenisGorbachev, ecwyne, mitar, mquandalle,
Primigenus, svda, yauh, and zol.


## v0.9.4.1, 2014-Dec-09 (backport)

* Fix a security issue in allow/deny rules that could result in data
  loss. If your app uses allow/deny rules, or uses packages that use
  allow/deny rules, we recommend that you update immediately.
  Backport from 1.0.1.


## v0.9.4, 2014-Oct-13

### New Features

* The new `meteor debug` command and `--debug-port` command line option
  to `meteor run` allow you to easily use node-inspector to debug your
  server-side code. Add a `debugger` statement to your code to create a
  breakpoint.

* Add new a `meteor run --test` command that runs
  [Velocity](https://github.com/meteor-velocity/velocity) tests in your
  app .

* Add new callbacks `Accounts.onResetPasswordLink`,
  `Accounts.onEnrollmentLink`, and `Accounts.onEmailVerificationLink`
  that make it easier to build custom user interfaces on top of the
  accounts system. These callbacks should be registered before
  `Meteor.startup` fires, and will be called if the URL matches a link
  in an email sent by `Accounts.resetPassword`, etc. See
  https://docs.meteor.com/#Accounts-onResetPasswordLink.

* A new configuration file for mobile apps,
  `<APP>/mobile-config.js`. This allows you to set app metadata, icons,
  splash screens, preferences, and PhoneGap/Cordova plugin settings
  without needing a `cordova_build_override` directory. See
  https://docs.meteor.com/#mobileconfigjs.


### API Changes

* Rename `{{> UI.dynamic}}` to `{{> Template.dynamic}}`, and likewise
  with `UI.contentBlock` and `UI.elseBlock`. The UI namespace is no
  longer used anywhere except for backwards compatibility.

* Deprecate the `Template.someTemplate.myHelper = ...` syntax in favor
  of `Template.someTemplate.helpers(...)`.  Using the older syntax still
  works, but prints a deprecation warning to the console.

* `Package.registerBuildPlugin` its associated functions have been added
  to the public API, cleaned up, and documented. The new function is
  identical to the earlier _transitional_registerBuildPlugin except for
  minor backwards-compatible API changes. See
  https://docs.meteor.com/#Package-registerBuildPlugin

* Rename the `showdown` package to `markdown`.

* Deprecate the `amplify`, `backbone`, `bootstrap`, and `d3` integration
  packages in favor of community alternatives.  These packages will no
  longer be maintained by MDG.


### Tool Changes

* Improved output from `meteor build` to make it easier to publish
  mobile apps to the App Store and Play Store. See the wiki pages for
  instructions on how to publish your
  [iOS](https://github.com/meteor/meteor/wiki/How-to-submit-your-iOS-app-to-App-Store)
  and
  [Android](https://github.com/meteor/meteor/wiki/How-to-submit-your-Android-app-to-Play-Store)
  apps.

* Packages can now be marked as debug-mode only by adding `debugOnly:
  true` to `Package.describe`. Debug-only packages are not included in
  the app when it is bundled for production (`meteor build` or `meteor
  run --production`). This allows package authors to build packages
  specifically for testing and debugging without increasing the size of
  the resulting app bundle or causing apps to ship with debug
  functionality built in.

* Rework the process for installing mobile development SDKs. There is
  now a `meteor install-sdk` command that automatically install what
  software it can and points to documentation for the parts that
  require manual installation.

* The `.meteor/cordova-platforms` file has been renamed to
  `.meteor/platforms` and now includes the default `server` and
  `browser` platforms. The default platforms can't currently be removed
  from a project, though this will be possible in the future. The old
  file will be automatically migrated to the new one when the app is run
  with Meteor 0.9.4 or above.

* The `unipackage.json` file inside downloaded packages has been renamed
  to `isopack.json` and has an improved forwards-compatible format. To
  maintain backwards compatibility with previous releases, packages will
  be built with both files.

* The local package metadata cache now uses SQLite, which is much faster
  than the previous implementation. This improves `meteor` command line
  tool startup time.

* The constraint solver used by the client to find compatible versions
  of packages is now much faster.

* The `--port` option to `meteor run` now requires a numeric port
  (e.g. `meteor run --port example.com` is no longer valid).

* The `--mobile-port` option `meteor run` has been reworked. The option
  is now `--mobile-server` in `meteor run` and `--server` in `meteor
  build`. `--server` is required for `meteor build` in apps with mobile
  platforms installed. `--mobile-server` defaults to an automatically
  detected IP address on port 3000, and `--server` requires a hostname
  but defaults to port 80 if a port is not specified.

* Operations that take longer than a few seconds (e.g. downloading
  packages, installing the Android SDK, etc) now show a progress bar.

* Complete support for using an HTTP proxy in the `meteor` command line
  tool. Now all DDP connections can work through a proxy.  Use the standard
  `http_proxy` environment variable to specify your proxy endpoint.  [#2515](https://github.com/meteor/meteor/issues/2515)


### Bug Fixes

* Fix behavior of ROOT_URL with path ending in `/`.

* Fix source maps when using a ROOT_URL with a path. [#2627](https://github.com/meteor/meteor/issues/2627)

* Change the mechanism that the Meteor tool uses to clean up app server
  processes. The new mechanism is more resilient to slow app bundles and
  other CPU-intensive tasks. [#2536](https://github.com/meteor/meteor/issues/2536), [#2588](https://github.com/meteor/meteor/issues/2588).


Patches by GitHub users cryptoquick, Gaelan, jperl, meonkeys, mitar,
mquandalle, prapicault, pscanf, richguan, rick-golden-healthagen,
rissem, rosh93, rzymek, and timoabend


## v0.9.3.1, 2014-Sep-30

* Don't crash when failing to contact the package server. [#2713](https://github.com/meteor/meteor/issues/2713)

* Allow more than one dash in package versions. [#2715](https://github.com/meteor/meteor/issues/2715)


## v0.9.3, 2014-Sep-25

### More Package Version Number Flexibility

* Packages now support relying on multiple major versions of their
  dependencies (eg `blaze@1.0.0 || 2.0.0`). Additionally, you can now
  call `api.versionsFrom(<release>)` multiple times, or with an array
  (eg `api.versionsFrom([<release1>, <release2>])`. Meteor will
  interpret this to mean that the package will work with packages from
  all the listed releases.

* Support for "wrapped package" version numbers. There is now a `_` field
  in version numbers. The `_` field must be an integer, and versions with
  the `_` are sorted after versions without. This allows using the
  upstream version number as the Meteor package version number and being
  able to publish multiple version of the Meteor package (e.g.
  `jquery@1.11.1_2`).

Note: packages using the `||` operator or the `_` symbol in their
versions or dependencies will be invisible to pre-0.9.3 users. Meteor
versions 0.9.2 and before do not understand the new version formats and
will not be able to use versions of packages that use the new features.


### Other Command-line Tool Improvements

* More detailed constraint solver output. Meteor now tells you which
  constraints prevent upgrading or adding new packages. This will make
  it much easier to update your app to new versions.

* Better handling of pre-release versions (e.g. versions with
  `-`). Pre-release packages will now be included in an app if and only
  if there is no way to meet the app's constraints without using a
  pre-release package.

* Add `meteor admin set-unmigrated` to allow maintainers to hide
  pre-0.9.0 packages in `meteor search` and `meteor show`. This will not
  stop users from continuing to use the package, but it helps prevent
  new users from finding old non-functional packages.

* Progress bars for time-intensive operations, like downloading large
  packages.


### Other Changes

* Offically support `Meteor.wrapAsync` (renamed from
  `Meteor._wrapAsync`). Additionally, `Meteor.wrapAsync` now lets you
  pass an object to bind as `this` in the wrapped call. See
  https://docs.meteor.com/#meteor_wrapasync.

* The `reactive-dict` package now allows an optional name argument to
  enable data persistence during hot code push.


Patches by GitHub users evliu, meonkeys, mitar, mizzao, mquandalle,
prapicault, waitingkuo, wulfmeister.



## v0.9.2.2, 2014-Sep-17

* Fix regression in 0.9.2 that prevented some users from accessing the
  Meteor development server in their browser. Specifically, 0.9.2
  unintentionally changed the development mode server's default bind
  host to localhost instead of 0.0.0.0. [#2596](https://github.com/meteor/meteor/issues/2596)


## v0.9.2.1, 2014-Sep-15

* Fix versions of packages that were published with `-cordova` versions
  in 0.9.2 (appcache, fastclick, htmljs, logging, mobile-status-bar,
  routepolicy, webapp-hashing).


## v0.9.2, 2014-Sep-15

This release contains our first support for building mobile apps in
Meteor, for both iOS and Android. This support comes via an
integration with Apache's Cordova/PhoneGap project.

  * You can use Cordova/PhoneGap packages in your application or inside
    a Meteor package to access a device's native functions directly from
    JavaScript code.
  * The `meteor add-platform` and `meteor run` commands now let you
    launch the app in the iOS or Android simulator or run it on an
    attached hardware device.
  * This release extends hot code push to support live updates into
    installed native apps.
  * The `meteor bundle` command has been renamed to `meteor build` and
    now outputs build projects for the mobile version of the targeted
    app.
  * See
    https://github.com/meteor/meteor/wiki/Meteor-Cordova-Phonegap-integration
    for more information about how to get started building mobile apps
    with Meteor.

* Better mobile support for OAuth login: you can now use a
  redirect-based flow inside UIWebViews, and the existing popup-based
  flow has been adapted to work in Cordova/PhoneGap apps.

#### Bug fixes and minor improvements

* Fix sorting on non-trivial keys in Minimongo. [#2439](https://github.com/meteor/meteor/issues/2439)

* Bug fixes and performance improvements for the package system's
  constraint solver.

* Improved error reporting for misbehaving oplog observe driver. [#2033](https://github.com/meteor/meteor/issues/2033) [#2244](https://github.com/meteor/meteor/issues/2244)

* Drop deprecated source map linking format used for older versions of
  Firefox.  [#2385](https://github.com/meteor/meteor/issues/2385)

* Allow Meteor tool to run from a symlink. [#2462](https://github.com/meteor/meteor/issues/2462)

* Assets added via a plugin are no longer considered source files. [#2488](https://github.com/meteor/meteor/issues/2488)

* Remove support for long deprecated `SERVER_ID` environment
  variable. Use `AUTOUPDATE_VERSION` instead.

* Fix bug in reload-safetybelt package that resulted in reload loops in
  Chrome with cookies disabled.

* Change the paths for static assets served from packages. The `:`
  character is replaced with the `_` character in package names so as to
  allow serving on mobile devices and ease operation on Windows. For
  example, assets from the `abc:bootstrap` package are now served at
  `/packages/abc_bootstrap` instead of `/packages/abc:bootstrap`.

* Also change the paths within a bundled Meteor app to allow for
  different client architectures (eg mobile). For example,
  `bundle/programs/client` is now `bundle/programs/web.browser`.


Patches by GitHub users awwx, mizzao, and mquandalle.



## v0.9.1.1, 2014-Sep-06

* Fix backwards compatibility for packages that had weak dependencies
  on packages renamed in 0.9.1 (`ui`, `deps`, `livedata`). [#2521](https://github.com/meteor/meteor/issues/2521)

* Fix error when using the `reactive-dict` package without the `mongo`
  package.


## v0.9.1, 2014-Sep-04

#### Organizations in Meteor developer accounts

Meteor 0.9.1 ships with organizations support in Meteor developer
accounts. Organizations are teams of users that make it easy to
collaborate on apps and packages.

Create an organization at
https://www.meteor.com/account-settings/organizations. Run the `meteor
authorized` command in your terminal to give an organization
permissions to your apps. To add an organization as a maintainer of
your packages, use the `meteor admin maintainers` command. You can
also publish packages with an organization's name in the package name
prefix instead of your own username.


#### One backwards incompatible change for templates

* Templates can no longer be named "body" or "instance".

#### Backwards compatible Blaze API changes

* New public and documented APIs:
  * `Blaze.toHTMLWithData()`
  * `Template.currentData()`
  * `Blaze.getView()`
  * `Template.parentData()` (previously `UI._parentData()`)
  * `Template.instance()` (previously `UI._templateInstance()`)
  * `Template.body` (previously `UI.body`)
  * `new Template` (previously `Template.__create__`)
  * `Blaze.getData()` (previously `UI.getElementData`, or `Blaze.getCurrentData` with no arguments)

* Deprecate the `ui` package. Instead, use the `blaze` package. The
  `UI` and `Blaze` symbols are now the same.

* Deprecate `UI.insert`. `UI.render` and `UI.renderWithData` now
  render a template and place it in the DOM.

* Add an underscore to some undocumented Blaze APIs to make them
  internal. Notably: `Blaze._materializeView`, `Blaze._createView`,
  `Blaze._toText`, `Blaze._destroyView`, `Blaze._destroyNode`,
  `Blaze._withCurrentView`, `Blaze._DOMBackend`,
  `Blaze._TemplateWith`

* Document Views. Views are the machinery powering DOM updates in
  Blaze.

* Expose `view` property on template instances.

#### Backwards compatible renames

* Package renames
  * `livedata` -> `ddp`
  * `mongo-livedata` -> `mongo`
  * `standard-app-packages` -> `meteor-platform`
* Symbol renames
  * `Meteor.Collection` -> `Mongo.Collection`
  * `Meteor.Collection.Cursor` -> `Mongo.Cursor`
  * `Meteor.Collection.ObjectID` -> `Mongo.ObjectID`
  * `Deps` -> `Tracker`

#### Other

* Add `reactive-var` package. Lets you define a single reactive
  variable, like a single key in `Session`.

* Don't throw an exception in Chrome when cookies and local storage
  are blocked.

* Bump DDP version to "1". Clients connecting with version "pre1" or
  "pre2" should still work.

* Allow query parameters in OAuth1 URLs. [#2404](https://github.com/meteor/meteor/issues/2404)

* Fix `meteor list` if not all packages on server. Fixes [#2468](https://github.com/meteor/meteor/issues/2468)

Patch by GitHub user mitar.


## v0.9.0.1, 2014-Aug-27

* Fix issues preventing hot code reload from automatically reloading webapps in
  two cases: when the old app was a pre-0.9.0 app, and when the app used
  appcache. (In both cases, an explicit reload still worked.)

* Fix publishing packages containing a plugin with platform-specific code but
  no platform-specific code in the main package.

* Fix `meteor add package@version` when the package was already added with a
  different version constraint.

* Improve treatment of pre-release packages (packages with a dash in their
  version). Guarantee that they will not be chosen by the constraint solver
  unless explicitly requested.  `meteor list` won't suggest that you update to
  them.

* Fix slow spiderable executions.

* Fix dev-mode client-only restart when client files changed very soon after
  server restart.

* Fix stack trace on `meteor add` constraint solver failure.

* Fix "access-denied" stack trace when publishing packages.


## v0.9.0, 2014-Aug-26

Meteor 0.9.0 introduces the Meteor Package Server. Incorporating lessons from
our community's Meteorite tool, Meteor 0.9.0 allows users to develop and publish
Meteor packages to a central repository. The `meteor publish` command is used to
publish packages. Non-core packages can now be added with `meteor add`, and you
can specify version constraints on the packages you use. Binary packages can be
published for additional architectures with `meteor publish-for-arch`, which
allows cross-platform deploys and bundling.  You can search for packages with
`meteor search` and display information on them with `meteor show`, or you can
use the Atmosphere web interface developed by Percolate Studio at
https://atmospherejs.com/

See https://docs.meteor.com/#writingpackages and
https://docs.meteor.com/#packagejs for more details.

Other packaging-related changes:

* `meteor list` now lists the packages your app is using, which was formerly the
  behavior of `meteor list --using`. To search for packages you are not
  currently using, use `meteor search`.  The concept of an "internal" package
  (which did not show up in `meteor list`) no longer exists.

* To prepare a bundle created with `meteor bundle` for execution on a
  server, you now run `npm install` with no arguments instead of having
  to specify a few specific npm modules and their versions
  explicitly. See the README in the generated bundle for more details.

* All `under_score`-style `package.js` APIs (`Package.on_use`, `api.add_files`,
  etc) have been replaced with `camelCase` names (`Package.onUse`,
  `api.addFiles`, etc).  The old names continue to work for now.

* There's a new `archMatching` option to `Plugin.registerSourceHandler`, which
  should be used by any plugin whose output is only for the client or only for
  the server (eg, CSS and HTML templating packages); this allows Meteor to avoid
  restarting the server when files processed by these plugins change.

Other changes:

* When running your app with the local development server, changes that only
  affect the client no longer require restarting the server.  Changes that only
  affect CSS no longer require the browser to refresh the page, both in local
  development and in some production environments.  [#490](https://github.com/meteor/meteor/issues/490)

* When a call to `match` fails in a method or subscription, log the
  failure on the server. (This matches the behavior described in our docs)

* The `appcache` package now defaults to functioning on all browsers
  that support the AppCache API, rather than a whitelist of browsers.
  The main effect of this change is that `appcache` is now enabled by
  default on Firefox, because Firefox no longer makes a confusing
  popup. You can still disable individual browsers with
  `AppCache.config`.  [#2241](https://github.com/meteor/meteor/issues/2241)

* The `forceApprovalPrompt` option can now be specified in `Accounts.ui.config`
  in addition to `Meteor.loginWithGoogle`.  [#2149](https://github.com/meteor/meteor/issues/2149)

* Don't leak websocket clients in server-to-server DDP in some cases (and fix
  "Got open from inactive client"
  error). https://github.com/faye/websocket-driver-node/pull/8

* Updated OAuth url for login with Meetup.

* Allow minimongo `changed` callbacks to mutate their `oldDocument`
  argument. [#2231](https://github.com/meteor/meteor/issues/2231)

* Fix upsert called from client with no callback.  [#2413](https://github.com/meteor/meteor/issues/2413)

* Avoid a few harmless exceptions in OplogObserveDriver.

* Refactor `observe-sequence` package.

* Fix `spiderable` race condition.

* Re-apply our fix of NPM bug https://github.com/npm/npm/issues/3265 which got
  accidentally reverted upstream.

* Workaround for a crash in recent Safari
  versions. https://github.com/meteor/meteor/commit/e897539adb

* Upgraded dependencies:
  - less: 1.7.4 (from 1.7.1)
  - tar: 1.0.1 (from 0.1.19)
  - fstream: 1.0.2 (from 0.1.25)

Patches by GitHub users Cangit, dandv, ImtiazMajeed, MaximDubrovin, mitar,
mquandalle, rcy, RichardLitt, thatneat, and twhy.


## v0.8.3.1, 2014-Dec-09 (backport)

* Fix a security issue in allow/deny rules that could result in data
  loss. If your app uses allow/deny rules, or uses packages that use
  allow/deny rules, we recommend that you update immediately.
  Backport from 1.0.1.


## v0.8.3, 2014-Jul-29

#### Blaze

* Refactor Blaze to simplify internals while preserving the public
  API. `UI.Component` has been replaced with `Blaze.View.`

* Fix performance issues and memory leaks concerning event handlers.

* Add `UI.remove`, which removes a template after `UI.render`/`UI.insert`.

* Add `this.autorun` to the template instance, which is like `Deps.autorun`
  but is automatically stopped when the template is destroyed.

* Create `<a>` tags as SVG elements when they have `xlink:href`
  attributes. (Previously, `<a>` tags inside SVGs were never created as
  SVG elements.)  [#2178](https://github.com/meteor/meteor/issues/2178)

* Throw an error in `{{foo bar}}` if `foo` is missing or not a function.

* Cursors returned from template helpers for #each should implement
  the `observeChanges` method and don't have to be Minimongo cursors
  (allowing new custom data stores for Blaze like Miniredis).

* Remove warnings when {{#each}} iterates over a list of strings,
  numbers, or other items that contains duplicates.  [#1980](https://github.com/meteor/meteor/issues/1980)

#### Meteor Accounts

* Fix regression in 0.8.2 where an exception would be thrown if
  `Meteor.loginWithPassword` didn't have a callback. Callbacks to
  `Meteor.loginWithPassword` are now optional again.  [#2255](https://github.com/meteor/meteor/issues/2255)

* Fix OAuth popup flow in mobile apps that don't support
  `window.opener`.  [#2302](https://github.com/meteor/meteor/issues/2302)

* Fix "Email already exists" error with MongoDB 2.6.  [#2238](https://github.com/meteor/meteor/issues/2238)


#### mongo-livedata and minimongo

* Fix performance issue where a large batch of oplog updates could block
  the node event loop for long periods.  [#2299](https://github.com/meteor/meteor/issues/2299).

* Fix oplog bug resulting in error message "Buffer inexplicably empty".  [#2274](https://github.com/meteor/meteor/issues/2274)

* Fix regression from 0.8.2 that caused collections to appear empty in
  reactive `findOne()` or `fetch` queries that run before a mutator
  returns.  [#2275](https://github.com/meteor/meteor/issues/2275)


#### Miscellaneous

* Stop including code by default that automatically refreshes the page
  if JavaScript and CSS don't load correctly. While this code is useful
  in some multi-server deployments, it can cause infinite refresh loops
  if there are errors on the page. Add the `reload-safetybelt` package
  to your app if you want to include this code.

* On the server, `Meteor.startup(c)` now calls `c` immediately if the
  server has already started up, matching the client behavior.  [#2239](https://github.com/meteor/meteor/issues/2239)

* Add support for server-side source maps when debugging with
  `node-inspector`.

* Add `WebAppInternals.addStaticJs()` for adding static JavaScript code
  to be served in the app, inline if allowed by `browser-policy`.

* Make the `tinytest/run` method return immediately, so that `wait`
  method calls from client tests don't block on server tests completing.

* Log errors from method invocations on the client if there is no
  callback provided.

* Upgraded dependencies:
  - node: 0.10.29 (from 0.10.28)
  - less: 1.7.1 (from 1.6.1)

Patches contributed by GitHub users Cangit, cmather, duckspeaker, zol.


## v0.8.2, 2014-Jun-23

#### Meteor Accounts

* Switch `accounts-password` to use bcrypt to store passwords on the
  server. (Previous versions of Meteor used a protocol called SRP.)
  Users will be transparently transitioned when they log in. This
  transition is one-way, so you cannot downgrade a production app once
  you upgrade to 0.8.2. If you are maintaining an authenticating DDP
  client:
     - Clients that use the plaintext password login handler (i.e. call
       the `login` method with argument `{ password: <plaintext
       password> }`) will continue to work, but users will not be
       transitioned from SRP to bcrypt when logging in with this login
       handler.
     - Clients that use SRP will no longer work. These clients should
       instead directly call the `login` method, as in
       `Meteor.loginWithPassword`. The argument to the `login` method
       can be either:
         - `{ password: <plaintext password> }`, or
         - `{ password: { digest: <password hash>, algorithm: "sha-256" } }`,
           where the password hash is the hex-encoded SHA256 hash of the
           plaintext password.

* Show the display name of the currently logged-in user after following
  an email verification link or a password reset link in `accounts-ui`.

* Add a `userEmail` option to `Meteor.loginWithMeteorDeveloperAccount`
  to pre-fill the user's email address in the OAuth popup.

* Ensure that the user object has updated token information before
  it is passed to email template functions. [#2210](https://github.com/meteor/meteor/issues/2210)

* Export the function that serves the HTTP response at the end of an
  OAuth flow as `OAuth._endOfLoginResponse`. This function can be
  overridden to make the OAuth popup flow work in certain mobile
  environments where `window.opener` is not supported.

* Remove support for OAuth redirect URLs with a `redirect` query
  parameter. This OAuth flow was never documented and never fully
  worked.


#### Blaze

* Blaze now tracks individual CSS rules in `style` attributes and won't
  overwrite changes to them made by other JavaScript libraries.

* Add `{{> UI.dynamic}}` to make it easier to dynamically render a
  template with a data context.

* Add `UI._templateInstance()` for accessing the current template
  instance from within a block helper.

* Add `UI._parentData(n)` for accessing parent data contexts from
  within a block helper.

* Add preliminary API for registering hooks to run when Blaze intends to
  insert, move, or remove DOM elements. For example, you can use these
  hooks to animate nodes as they are inserted, moved, or removed. To use
  them, you can set the `_uihooks` property on a container DOM
  element. `_uihooks` is an object that can have any subset of the
  following three properties:

    - `insertElement: function (node, next)`: called when Blaze intends
      to insert the DOM element `node` before the element `next`
    - `moveElement: function (node, next)`: called when Blaze intends to
      move the DOM element `node` before the element `next`
    - `removeElement: function (node)`: called when Blaze intends to
      remove the DOM element `node`

    Note that when you set one of these functions on a container
    element, Blaze will not do the actual operation; it's your
    responsibility to actually insert, move, or remove the node (by
    calling `$(node).remove()`, for example).

* The `findAll` method on template instances now returns a vanilla
  array, not a jQuery object. The `$` method continues to
  return a jQuery object. [#2039](https://github.com/meteor/meteor/issues/2039)

* Fix a Blaze memory leak by cleaning up event handlers when a template
  instance is destroyed. [#1997](https://github.com/meteor/meteor/issues/1997)

* Fix a bug where helpers used by {{#with}} were still re-running when
  their reactive data sources changed after they had been removed from
  the DOM.

* Stop not updating form controls if they're focused. If a field is
  edited by one user while another user is focused on it, it will just
  lose its value but maintain its focus. [#1965](https://github.com/meteor/meteor/issues/1965)

* Add `_nestInCurrentComputation` option to `UI.render`, fixing a bug in
  {{#each}} when an item is added inside a computation that subsequently
  gets invalidated. [#2156](https://github.com/meteor/meteor/issues/2156)

* Fix bug where "=" was not allowed in helper arguments. [#2157](https://github.com/meteor/meteor/issues/2157)

* Fix bug when a template tag immediately follows a Spacebars block
  comment. [#2175](https://github.com/meteor/meteor/issues/2175)


#### Command-line tool

* Add --directory flag to `meteor bundle`. Setting this flag outputs a
  directory rather than a tarball.

* Speed up updates of NPM modules by upgrading Node to include our fix for
  https://github.com/npm/npm/issues/3265 instead of passing `--force` to
  `npm install`.

* Always rebuild on changes to npm-shrinkwrap.json files.  [#1648](https://github.com/meteor/meteor/issues/1648)

* Fix uninformative error message when deploying to long hostnames. [#1208](https://github.com/meteor/meteor/issues/1208)

* Increase a buffer size to avoid failing when running MongoDB due to a
  large number of processes running on the machine, and fix the error
  message when the failure does occur. [#2158](https://github.com/meteor/meteor/issues/2158)

* Clarify a `meteor mongo` error message when using the MONGO_URL
  environment variable. [#1256](https://github.com/meteor/meteor/issues/1256)


#### Testing

* Run server tests from multiple clients serially instead of in
  parallel. This allows testing features that modify global server
  state.  [#2088](https://github.com/meteor/meteor/issues/2088)


#### Security

* Add Content-Type headers on JavaScript and CSS resources.

* Add `X-Content-Type-Options: nosniff` header to
  `browser-policy-content`'s default policy. If you are using
  `browser-policy-content` and you don't want your app to send this
  header, then call `BrowserPolicy.content.allowContentTypeSniffing()`.

* Use `Meteor.absoluteUrl()` to compute the redirect URL in the `force-ssl`
  package (instead of the host header).


#### Miscellaneous

* Allow `check` to work on the server outside of a Fiber. [#2136](https://github.com/meteor/meteor/issues/2136)

* EJSON custom type conversion functions should not be permitted to yield. [#2136](https://github.com/meteor/meteor/issues/2136)

* The legacy polling observe driver handles errors communicating with MongoDB
  better and no longer gets "stuck" in some circumstances.

* Automatically rewind cursors before calls to `fetch`, `forEach`, or `map`. On
  the client, don't cache the return value of `cursor.count()` (consistently
  with the server behavior). `cursor.rewind()` is now a no-op. [#2114](https://github.com/meteor/meteor/issues/2114)

* Remove an obsolete hack in reporting line numbers for LESS errors. [#2216](https://github.com/meteor/meteor/issues/2216)

* Avoid exceptions when accessing localStorage in certain Internet
  Explorer configurations. [#1291](https://github.com/meteor/meteor/issues/1291), [#1688](https://github.com/meteor/meteor/issues/1688).

* Make `handle.ready()` reactively stop, where `handle` is a
  subscription handle.

* Fix an error message from `audit-argument-checks` after login.

* Make the DDP server send an error if the client sends a connect
  message with a missing or malformed `support` field. [#2125](https://github.com/meteor/meteor/issues/2125)

* Fix missing `jquery` dependency in the `amplify` package. [#2113](https://github.com/meteor/meteor/issues/2113)

* Ban inserting EJSON custom types as documents. [#2095](https://github.com/meteor/meteor/issues/2095)

* Fix incorrect URL rewrites in stylesheets. [#2106](https://github.com/meteor/meteor/issues/2106)

* Upgraded dependencies:
  - node: 0.10.28 (from 0.10.26)
  - uglify-js: 2.4.13 (from 2.4.7)
  - sockjs server: 0.3.9 (from 0.3.8)
  - websocket-driver: 0.3.4 (from 0.3.2)
  - stylus: 0.46.3 (from 0.42.3)

Patches contributed by GitHub users awwx, babenzele, Cangit, dandv,
ducdigital, emgee3, felixrabe, FredericoC, jbruni, kentonv, mizzao,
mquandalle, subhog, tbjers, tmeasday.


## v0.8.1.3, 2014-May-22

* Fix a security issue in the `spiderable` package. `spiderable` now
  uses the ROOT_URL environment variable instead of the Host header to
  determine which page to snapshot.

* Fix hardcoded Twitter URL in `oauth1` package. This fixes a regression
  in 0.8.0.1 that broke Atmosphere packages that do OAuth1
  logins. [#2154](https://github.com/meteor/meteor/issues/2154).

* Add `credentialSecret` argument to `Google.retrieveCredential`, which
  was forgotten in a previous release.

* Remove nonexistent `-a` and `-r` aliases for `--add` and `--remove` in
  `meteor help authorized`. [#2155](https://github.com/meteor/meteor/issues/2155)

* Add missing `underscore` dependency in the `oauth-encryption` package. [#2165](https://github.com/meteor/meteor/issues/2165)

* Work around IE8 bug that caused some apps to fail to render when
  minified. [#2037](https://github.com/meteor/meteor/issues/2037).


## v0.8.1.2, 2014-May-12

* Fix memory leak (introduced in 0.8.1) by making sure to unregister
  sessions at the server when they are closed due to heartbeat timeout.

* Add `credentialSecret` argument to `Google.retrieveCredential`,
  `Facebook.retrieveCredential`, etc., which is needed to use them as of
  0.8.1. [#2118](https://github.com/meteor/meteor/issues/2118)

* Fix 0.8.1 regression that broke apps using a `ROOT_URL` with a path
  prefix. [#2109](https://github.com/meteor/meteor/issues/2109)


## v0.8.1.1, 2014-May-01

* Fix 0.8.1 regression preventing clients from specifying `_id` on insert. [#2097](https://github.com/meteor/meteor/issues/2097)

* Fix handling of malformed URLs when merging CSS files. [#2103](https://github.com/meteor/meteor/issues/2103), [#2093](https://github.com/meteor/meteor/issues/2093)

* Loosen the checks on the `options` argument to `Collection.find` to
  allow undefined values.


## v0.8.1, 2014-Apr-30

#### Meteor Accounts

* Fix a security flaw in OAuth1 and OAuth2 implementations. If you are
  using any OAuth accounts packages (such as `accounts-google` or
  `accounts-twitter`), we recommend that you update immediately and log
  out your users' current sessions with the following MongoDB command:

    $ db.users.update({}, { $set: { 'services.resume.loginTokens': [] } }, { multi: true });

* OAuth redirect URLs are now required to be on the same origin as your app.

* Log out a user's other sessions when they change their password.

* Store pending OAuth login results in the database instead of
  in-memory, so that an OAuth flow succeeds even if different requests
  go to different server processes.

* When validateLoginAttempt callbacks return false, don't override a more
  specific error message.

* Add `Random.secret()` for generating security-critical secrets like
  login tokens.

* `Meteor.logoutOtherClients` now calls the user callback when other
  login tokens have actually been removed from the database, not when
  they have been marked for eventual removal.  [#1915](https://github.com/meteor/meteor/issues/1915)

* Rename `Oauth` to `OAuth`.  `Oauth` is now an alias for backwards
  compatibility.

* Add `oauth-encryption` package for encrypting sensitive account
  credentials in the database.

* A validate login hook can now override the exception thrown from
  `beginPasswordExchange` like it can for other login methods.

* Remove an expensive observe over all users in the `accounts-base`
  package.


#### Blaze

* Disallow `javascript:` URLs in URL attribute values by default, to
  help prevent cross-site scripting bugs. Call
  `UI._allowJavascriptUrls()` to allow them.

* Fix `UI.toHTML` on templates containing `{{#with}}`.

* Fix `{{#with}}` over a data context that is mutated.  [#2046](https://github.com/meteor/meteor/issues/2046)

* Clean up autoruns when calling `UI.toHTML`.

* Properly clean up event listeners when removing templates.

* Add support for `{{!-- block comments --}}` in Spacebars. Block comments may
  contain `}}`, so they are more useful than `{{! normal comments}}` for
  commenting out sections of Spacebars templates.

* Don't dynamically insert `<tbody>` tags in reactive tables

* When handling a custom jQuery event, additional arguments are
  no longer lost -- they now come after the template instance
  argument.  [#1988](https://github.com/meteor/meteor/issues/1988)


#### DDP and MongoDB

* Extend latency compensation to support an arbitrary sequence of
  inserts in methods.  Previously, documents created inside a method
  stub on the client would eventually be replaced by new documents
  from the server, causing the screen to flicker.  Calling `insert`
  inside a method body now generates the same ID on the client (inside
  the method stub) and on the server.  A sequence of inserts also
  generates the same sequence of IDs.  Code that wants a random stream
  that is consistent between method stub and real method execution can
  get one with `DDP.randomStream`.
  https://trello.com/c/moiiS2rP/57-pattern-for-creating-multiple-database-records-from-a-method

* The document passed to the `insert` callback of `allow` and `deny` now only
  has a `_id` field if the client explicitly specified one; this allows you to
  use `allow`/`deny` rules to prevent clients from specifying their own
  `_id`. As an exception, `allow`/`deny` rules with a `transform` always have an
  `_id`.

* DDP now has an implementation of bidirectional heartbeats which is consistent
  across SockJS and websocket transports. This enables connection keepalive and
  allows servers and clients to more consistently and efficiently detect
  disconnection.

* The DDP protocol version number has been incremented to "pre2" (adding
  randomSeed and heartbeats).

* The oplog observe driver handles errors communicating with MongoDB
  better and knows to re-poll all queries after a MongoDB failover.

* Fix bugs involving mutating DDP method arguments.


#### meteor command-line tool

* Move boilerplate HTML from tools to webapp.  Change internal
  `Webapp.addHtmlAttributeHook` API.

* Add `meteor list-sites` command for listing the sites that you have
  deployed to meteor.com with your Meteor developer account.

* Third-party template languages can request that their generated source loads
  before other JavaScript files, just like *.html files, by passing the
  isTemplate option to Plugin.registerSourceHandler.

* You can specify a particular interface for the dev mode runner to bind to with
  `meteor -p host:port`.

* Don't include proprietary tar tags in bundle tarballs.

* Convert relative URLs to absolute URLs when merging CSS files.


#### Upgraded dependencies

* Node.js from 0.10.25 to 0.10.26.
* MongoDB driver from 1.3.19 to 1.4.1
* stylus: 0.42.3 (from 0.42.2)
* showdown: 0.3.1
* css-parse: an unreleased version (from 1.7.0)
* css-stringify: an unreleased version (from 1.4.1)


Patches contributed by GitHub users aldeed, apendua, arbesfeld, awwx, dandv,
davegonzalez, emgee3, justinsb, mquandalle, Neftedollar, Pent, sdarnell,
and timhaines.


## v0.8.0.1, 2014-Apr-21

* Fix security flaw in OAuth1 implementation. Clients can no longer
  choose the callback_url for OAuth1 logins.


## v0.8.0, 2014-Mar-27

Meteor 0.8.0 introduces Blaze, a total rewrite of our live templating engine,
replacing Spark. Advantages of Blaze include:

  * Better interoperability with jQuery plugins and other techniques which
    directly manipulate the DOM
  * More fine-grained updates: only the specific elements or attributes that
    change are touched rather than the entire template
  * A fully documented templating language
  * No need for the confusing `{{#constant}}`, `{{#isolate}}`, and `preserve`
    directives
  * Uses standard jQuery delegation (`.on`) instead of our custom implementation
  * Blaze supports live SVG templates that work just like HTML templates

See
[the Using Blaze wiki page](https://github.com/meteor/meteor/wiki/Using-Blaze)
for full details on upgrading your app to 0.8.0.  This includes:

* The `Template.foo.rendered` callback is now only called once when the template
  is rendered, rather than repeatedly as it is "re-rendered", because templates
  now directly update changed data instead of fully re-rendering.

* The `accounts-ui` login buttons are now invoked as a `{{> loginButtons}}`
  rather than as `{{loginButtons}}`.

* Previous versions of Meteor used a heavily modified version of the Handlebars
  templating language. In 0.8.0, we've given it its own name: Spacebars!
  Spacebars has an
  [explicit specification](https://github.com/meteor/meteor/blob/devel/packages/spacebars/README.md)
  instead of being defined as a series of changes to Handlebars. There are some
  incompatibilities with our previous Handlebars fork, such as a
  [different way of specifying dynamic element attributes](https://github.com/meteor/meteor/blob/devel/packages/spacebars/README.md#in-attribute-values)
  and a
  [new way of defining custom block helpers](https://github.com/meteor/meteor/blob/devel/packages/spacebars/README.md#custom-block-helpers).

* Your template files must consist of
  [well-formed HTML](https://github.com/meteor/meteor/blob/devel/packages/spacebars/README.md#html-dialect). Invalid
  HTML is now a compilation failure.  (There is a current limitation in our HTML
  parser such that it does not support
  [omitting end tags](http://www.w3.org/TR/html5/syntax.html#syntax-tag-omission)
  on elements such as `<P>` and `<LI>`.)

* `Template.foo` is no longer a function. It is instead a
  "component". Components render to an intermediate representation of an HTML
  tree, not a string, so there is no longer an easy way to render a component to
  a static HTML string.

* `Meteor.render` and `Spark.render` have been removed. Use `UI.render` and
  `UI.insert` instead.

* The `<body>` tag now defines a template just like the `<template>` tag, which
  can have helpers and event handlers.  Define them directly on the object
  `UI.body`.

* Previous versions of Meteor shipped with a synthesized `tap` event,
  implementing a zero-delay click event on mobile browsers. Unfortunately, this
  event never worked very well. We're eliminating it. Instead, use one of the
  excellent third party solutions.

* The `madewith` package (which supported adding a badge to your website
  displaying its score from http://madewith.meteor.com/) has been removed, as it
  is not compatible with the new version of that site.

* The internal `spark`, `liverange`, `universal-events`, and `domutils` packages
  have been removed.

* The `Handlebars` namespace has been deprecated.  `Handlebars.SafeString` is
  now `Spacebars.SafeString`, and `Handlebars.registerHelper` is now
  `UI.registerHelper`.

Patches contributed by GitHub users cmather and mart-jansink.


## v0.7.2.3, 2014-Dec-09 (backport)

* Fix a security issue in allow/deny rules that could result in data
  loss. If your app uses allow/deny rules, or uses packages that use
  allow/deny rules, we recommend that you update immediately.
  Backport from 1.0.1.

## v0.7.2.2, 2014-Apr-21 (backport)

* Fix a security flaw in OAuth1 and OAuth2 implementations.
  Backport from 0.8.1; see its entry for recommended actions to take.

## v0.7.2.1, 2014-Apr-30 (backport)

* Fix security flaw in OAuth1 implementation. Clients can no longer
  choose the callback_url for OAuth1 logins.
  Backport from 0.8.0.1.

## v0.7.2, 2014-Mar-18

* Support oplog tailing on queries with the `limit` option. All queries
  except those containing `$near` or `$where` selectors or the `skip`
  option can now be used with the oplog driver.

* Add hooks to login process: `Accounts.onLogin`,
  `Accounts.onLoginFailure`, and `Accounts.validateLoginAttempt`. These
  functions allow for rate limiting login attempts, logging an audit
  trail, account lockout flags, and more. See:
  http://docs.meteor.com/#accounts_validateloginattempt [#1815](https://github.com/meteor/meteor/issues/1815)

* Change the `Accounts.registerLoginHandler` API for custom login
  methods. Login handlers now require a name and no longer have to deal
  with generating resume tokens. See
  https://github.com/meteor/meteor/blob/devel/packages/accounts-base/accounts_server.js
  for details. OAuth based login handlers using the
  `Oauth.registerService` packages are not affected.

* Add support for HTML email in `Accounts.emailTemplates`.  [#1785](https://github.com/meteor/meteor/issues/1785)

* minimongo: Support `{a: {$elemMatch: {x: 1, $or: [{a: 1}, {b: 1}]}}}`  [#1875](https://github.com/meteor/meteor/issues/1875)

* minimongo: Support `{a: {$regex: '', $options: 'i'}}`  [#1874](https://github.com/meteor/meteor/issues/1874)

* minimongo: Fix sort implementation with multiple sort fields which each look
  inside an array. eg, ensure that with sort key `{'a.x': 1, 'a.y': 1}`, the
  document `{a: [{x: 0, y: 4}]}` sorts before
  `{a: [{x: 0, y: 5}, {x: 1, y: 3}]}`, because the 3 should not be used as a
  tie-breaker because it is not "next to" the tied 0s.

* minimongo: Fix sort implementation when selector and sort key share a field,
  that field matches an array in the document, and only some values of the array
  match the selector. eg, ensure that with sort key `{a: 1}` and selector
  `{a: {$gt: 3}}`, the document `{a: [4, 6]}` sorts before `{a: [1, 5]}`,
  because the 1 should not be used as a sort key because it does not match the
  selector. (We only approximate the MongoDB behavior here by only supporting
  relatively selectors.)

* Use `faye-websocket` (0.7.2) npm module instead of `websocket` (1.0.8) for
  server-to-server DDP.

* Update Google OAuth package to use new `profile` and `email` scopes
  instead of deprecated URL-based scopes.  [#1887](https://github.com/meteor/meteor/issues/1887)

* Add `_throwFirstError` option to `Deps.flush`.

* Make `facts` package data available on the server as
  `Facts._factsByPackage`.

* Fix issue where `LESS` compilation error could crash the `meteor run`
  process.  [#1877](https://github.com/meteor/meteor/issues/1877)

* Fix crash caused by empty HTTP host header in `meteor run` development
  server.  [#1871](https://github.com/meteor/meteor/issues/1871)

* Fix hot code reload in private browsing mode in Safari.

* Fix appcache size calculation to avoid erronious warnings. [#1847](https://github.com/meteor/meteor/issues/1847)

* Remove unused `Deps._makeNonReactive` wrapper function. Call
  `Deps.nonreactive` directly instead.

* Avoid setting the `oplogReplay` on non-oplog collections. Doing so
  caused mongod to crash.

* Add startup message to `test-in-console` to ease automation. [#1884](https://github.com/meteor/meteor/issues/1884)

* Upgraded dependencies
  - amplify: 1.1.2 (from 1.1.0)

Patches contributed by GitHub users awwx, dandv, queso, rgould, timhaines, zol


## v0.7.1.2, 2014-Feb-27

* Fix bug in tool error handling that caused `meteor` to crash on Mac
  OSX when no computer name is set.

* Work around a bug that caused MongoDB to fail an assertion when using
  tailable cursors on non-oplog collections.


## v0.7.1.1, 2014-Feb-24

* Integrate with Meteor developer accounts, a new way of managing your
  meteor.com deployed sites. When you use `meteor deploy`, you will be
  prompted to create a developer account.
    - Once you've created a developer account, you can log in and out
      from the command line with `meteor login` and `meteor logout`.
    - You can claim legacy sites with `meteor claim`. This command will
      prompt you for your site password if you are claiming a
      password-protected site; after claiming it, you will not need to
      enter the site password again.
    - You can add or remove authorized users, and view the list of
      authorized users, for a site with `meteor authorized`.
    - You can view your current username with `meteor whoami`.
    - This release also includes the `accounts-meteor-developer` package
      for building Meteor apps that allow users to log in with their own
      developer accounts.

* Improve the oplog tailing implementation for getting real-time database
  updates from MongoDB.
    - Add support for all operators except `$where` and `$near`. Limit and
      skip are not supported yet.
    - Add optimizations to avoid needless data fetches from MongoDB.
    - Fix an error ("Cannot call method 'has' of null") in an oplog
      callback. [#1767](https://github.com/meteor/meteor/issues/1767)

* Add and improve support for minimongo operators.
  - Support `$comment`.
  - Support `obj` name in `$where`.
  - `$regex` matches actual regexps properly.
  - Improve support for `$nin`, `$ne`, `$not`.
  - Support using `{ $in: [/foo/, /bar/] }`. [#1707](https://github.com/meteor/meteor/issues/1707)
  - Support `{$exists: false}`.
  - Improve type-checking for selectors.
  - Support `{x: {$elemMatch: {$gt: 5}}}`.
  - Match Mongo's behavior better when there are arrays in the document.
  - Support `$near` with sort.
  - Implement updates with `{ $set: { 'a.$.b': 5 } }`.
  - Support `{$type: 4}` queries.
  - Optimize `remove({})` when observers are paused.
  - Make update-by-id constant time.
  - Allow `{$set: {'x._id': 1}}`.  [#1794](https://github.com/meteor/meteor/issues/1794)

* Upgraded dependencies
  - node: 0.10.25 (from 0.10.22). The workaround for specific Node
    versions from 0.7.0 is now removed; 0.10.25+ is supported.
  - jquery: 1.11.0 (from 1.8.2). See
    http://jquery.com/upgrade-guide/1.9/ for upgrade instructions.
  - jquery-waypoints: 2.0.4 (from 1.1.7). Contains
    backwards-incompatible changes.
  - source-map: 0.3.2 (from 0.3.30) [#1782](https://github.com/meteor/meteor/issues/1782)
  - websocket-driver: 0.3.2 (from 0.3.1)
  - http-proxy: 1.0.2 (from a pre-release fork of 1.0)
  - semver: 2.2.1 (from 2.1.0)
  - request: 2.33.0 (from 2.27.0)
  - fstream: 0.1.25 (from 0.1.24)
  - tar: 0.1.19 (from 0.1.18)
  - eachline: a fork of 2.4.0 (from 2.3.3)
  - source-map: 0.1.31 (from 0.1.30)
  - source-map-support: 0.2.5 (from 0.2.3)
  - mongo: 2.4.9 (from 2.4.8)
  - openssl in mongo: 1.0.1f (from 1.0.1e)
  - kexec: 0.2.0 (from 0.1.1)
  - less: 1.6.1 (from 1.3.3)
  - stylus: 0.42.2 (from 0.37.0)
  - nib: 1.0.2 (from 1.0.0)
  - coffeescript: 1.7.1 (from 1.6.3)

* CSS preprocessing and sourcemaps:
  - Add sourcemap support for CSS stylesheet preprocessors. Use
    sourcemaps for stylesheets compiled with LESS.
  - Improve CSS minification to deal with `@import` statements correctly.
  - Lint CSS files for invalid `@` directives.
  - Change the recommended suffix for imported LESS files from
    `.lessimport` to `.import.less`. Add `.import.styl` to allow
    `stylus` imports. `.lessimport` continues to work but is deprecated.

* Add `clientAddress` and `httpHeaders` to `this.connection` in method
  calls and publish functions.

* Hash login tokens before storing them in the database. Legacy unhashed
  tokens are upgraded to hashed tokens in the database as they are used
  in login requests.

* Change default accounts-ui styling and add more CSS classes.

* Refactor command-line tool. Add test harness and better tests. Run
  `meteor self-test --help` for info on running the tools test suite.

* Speed up application re-build in development mode by re-using file
  hash computation between file change watching code and application
  build code..

* Fix issues with documents containing a key named `length` with a
  numeric value. Underscore treated these as arrays instead of objects,
  leading to exceptions when . Patch Underscore to not treat plain
  objects (`x.constructor === Object`) with numeric `length` fields as
  arrays. [#594](https://github.com/meteor/meteor/issues/594) [#1737](https://github.com/meteor/meteor/issues/1737)

* Deprecate `Accounts.loginServiceConfiguration` in favor of
  `ServiceConfiguration.configurations`, exported by the
  `service-configuration` package. `Accounts.loginServiceConfiguration`
  is maintained for backwards-compatibility, but it is defined in a
  `Meteor.startup` block and so cannot be used from top-level code.

* Cursors with a field specifier containing `{_id: 0}` can no longer be
  used with `observeChanges` or `observe`. This includes the implicit
  calls to these functions that are done when returning a cursor from a
  publish function or using `{{#each}}`.

* Transform functions must return objects and may not change the `_id`
  field, though they may leave it out.

* Remove broken IE7 support from the `localstorage` package. Meteor
  accounts logins no longer persist in IE7.

* Fix the `localstorage` package when used with Safari in private
  browsing mode. This fixes a problem with login token storage and
  account login. [#1291](https://github.com/meteor/meteor/issues/1291)

* Types added with `EJSON.addType` now have default `clone` and `equals`
  implementations. Users may still specify `clone` or `equals` functions
  to override the default behavior.  [#1745](https://github.com/meteor/meteor/issues/1745)

* Add `frame-src` to `browser-policy-content` and account for
  cross-browser CSP disparities.

* Deprecate `Oauth.initiateLogin` in favor of `Oauth.showPopup`.

* Add `WebApp.rawConnectHandlers` for adding connect handlers that run
  before any other Meteor handlers, except `connect.compress()`. Raw
  connect handlers see the URL's full path (even if ROOT_URL contains a
  non-empty path) and they run before static assets are served.

* Add `Accounts.connection` to allow using Meteor accounts packages with
  a non-default DDP connection.

* Detect and reload if minified CSS files fail to load at startup. This
  prevents the application from running unstyled if the page load occurs
  while the server is switching versions.

* Allow Npm.depends to specify any http or https URL containing a full
  40-hex-digit SHA.  [#1686](https://github.com/meteor/meteor/issues/1686)

* Add `retry` package for connection retry with exponential backoff.

* Pass `update` and `remove` return values correctly when using
  collections validated with `allow` and `deny` rules. [#1759](https://github.com/meteor/meteor/issues/1759)

* If you're using Deps on the server, computations and invalidation
  functions are not allowed to yield. Throw an error instead of behaving
  unpredictably.

* Fix namespacing in coffeescript files added to a package with the
  `bare: true` option. [#1668](https://github.com/meteor/meteor/issues/1668)

* Fix races when calling login and/or logoutOtherClients from multiple
  tabs. [#1616](https://github.com/meteor/meteor/issues/1616)

* Include oauth_verifier as a header rather than a parameter in
  the `oauth1` package. [#1825](https://github.com/meteor/meteor/issues/1825)

* Fix `force-ssl` to allow local development with `meteor run` in IPv6
  environments. [#1751](https://github.com/meteor/meteor/issues/1751)`

* Allow cursors on named local collections to be returned from a publish
  function in an array.  [#1820](https://github.com/meteor/meteor/issues/1820)

* Fix build failure caused by a directory in `programs/` without a
  package.js file.

* Do a better job of handling shrinkwrap files when an npm module
  depends on something that isn't a semver. [#1684](https://github.com/meteor/meteor/issues/1684)

* Fix failures updating npm dependencies when a node_modules directory
  exists above the project directory.  [#1761](https://github.com/meteor/meteor/issues/1761)

* Preserve permissions (eg, executable bit) on npm files.  [#1808](https://github.com/meteor/meteor/issues/1808)

* SockJS tweak to support relative base URLs.

* Don't leak sockets on error in dev-mode proxy.

* Clone arguments to `added` and `changed` methods in publish
  functions. This allows callers to reuse objects and prevents already
  published data from changing after the fact.  [#1750](https://github.com/meteor/meteor/issues/1750)

* Ensure springboarding to a different meteor tools version always uses
  `exec` to run the old version. This simplifies process management for
  wrapper scripts.

Patches contributed by GitHub users DenisGorbachev, EOT, OyoKooN, awwx,
dandv, icellan, jfhamlin, marcandre, michaelbishop, mitar, mizzao,
mquandalle, paulswartz, rdickert, rzymek, timhaines, and yeputons.


## v0.7.0.1, 2013-Dec-20

* Two fixes to `meteor run` Mongo startup bugs that could lead to hangs with the
  message "Initializing mongo database... this may take a moment.".  [#1696](https://github.com/meteor/meteor/issues/1696)

* Apply the Node patch to 0.10.24 as well (see the 0.7.0 section for details).

* Fix gratuitous IE7 incompatibility.  [#1690](https://github.com/meteor/meteor/issues/1690)


## v0.7.0, 2013-Dec-17

This version of Meteor contains a patch for a bug in Node 0.10 which
most commonly affects websockets. The patch is against Node version
0.10.22 and 0.10.23. We strongly recommend using one of these precise
versions of Node in production so that the patch will be applied. If you
use a newer version of Node with this version of Meteor, Meteor will not
apply the patch and will instead disable websockets.

* Rework how Meteor gets realtime database updates from MongoDB. Meteor
  now reads the MongoDB "oplog" -- a special collection that records all
  the write operations as they are applied to your database. This means
  changes to the database are instantly noticed and reflected in Meteor,
  whether they originated from Meteor or from an external database
  client. Oplog tailing is automatically enabled in development mode
  with `meteor run`, and can be enabled in production with the
  `MONGO_OPLOG_URL` environment variable. Currently the only supported
  selectors are equality checks; `$`-operators, `limit` and `skip`
  queries fall back to the original poll-and-diff algorithm. See
  https://github.com/meteor/meteor/wiki/Oplog-Observe-Driver
  for details.

* Add `Meteor.onConnection` and add `this.connection` to method
  invocations and publish functions. These can be used to store data
  associated with individual clients between subscriptions and method
  calls. See http://docs.meteor.com/#meteor_onconnection for details. [#1611](https://github.com/meteor/meteor/issues/1611)

* Bundler failures cause non-zero exit code in `meteor run`.  [#1515](https://github.com/meteor/meteor/issues/1515)

* Fix error when publish function callbacks are called during session shutdown.

* Rework hot code push. The new `autoupdate` package drives automatic
  reloads on update using standard DDP messages instead of a hardcoded
  message at DDP startup. Now the hot code push only triggers when
  client code changes; server-only code changes will not cause the page
  to reload.

* New `facts` package publishes internal statistics about Meteor.

* Add an explicit check that publish functions return a cursor, an array
  of cursors, or a falsey value. This is a safety check to to prevent
  users from accidentally returning Collection.findOne() or some other
  value and expecting it to be published.

* Implement `$each`, `$sort`, and `$slice` options for minimongo's `$push`
  modifier.  [#1492](https://github.com/meteor/meteor/issues/1492)

* Introduce `--raw-logs` option to `meteor run` to disable log
  coloring and timestamps.

* Add `WebAppInternals.setBundledJsCssPrefix()` to control where the
  client loads bundled JavaScript and CSS files. This allows serving
  files from a CDN to decrease page load times and reduce server load.

* Attempt to exit cleanly on `SIGHUP`. Stop accepting incoming
  connections, kill DDP connections, and finish all outstanding requests
  for static assets.

* In the HTTP server, only keep sockets with no active HTTP requests alive for 5
  seconds.

* Fix handling of `fields` option in minimongo when only `_id` is present. [#1651](https://github.com/meteor/meteor/issues/1651)

* Fix issue where setting `process.env.MAIL_URL` in app code would not
  alter where mail was sent. This was a regression in 0.6.6 from 0.6.5. [#1649](https://github.com/meteor/meteor/issues/1649)

* Use stderr instead of stdout (for easier automation in shell scripts) when
  prompting for passwords and when downloading the dev bundle. [#1600](https://github.com/meteor/meteor/issues/1600)

* Ensure more downtime during file watching.  [#1506](https://github.com/meteor/meteor/issues/1506)

* Fix `meteor run` with settings files containing non-ASCII characters.  [#1497](https://github.com/meteor/meteor/issues/1497)

* Support `EJSON.clone` for `Meteor.Error`. As a result, they are properly
  stringified in DDP even if thrown through a `Future`.  [#1482](https://github.com/meteor/meteor/issues/1482)

* Fix passing `transform: null` option to `collection.allow()` to disable
  transformation in validators.  [#1659](https://github.com/meteor/meteor/issues/1659)

* Fix livedata error on `this.removed` during session shutdown. [#1540](https://github.com/meteor/meteor/issues/1540) [#1553](https://github.com/meteor/meteor/issues/1553)

* Fix incompatibility with Phusion Passenger by removing an unused line. [#1613](https://github.com/meteor/meteor/issues/1613)

* Ensure install script creates /usr/local on machines where it does not
  exist (eg. fresh install of OSX Mavericks).

* Set x-forwarded-* headers in `meteor run`.

* Clean up package dirs containing only ".build".

* Check for matching hostname before doing end-of-oauth redirect.

* Only count files that actually go in the cache towards the `appcache`
  size check. [#1653](https://github.com/meteor/meteor/issues/1653).

* Increase the maximum size spiderable will return for a page from 200kB
  to 5MB.

* Upgraded dependencies:
  * SockJS server from 0.3.7 to 0.3.8, including new faye-websocket module.
  * Node from 0.10.21 to 0.10.22
  * MongoDB from 2.4.6 to 2.4.8
  * clean-css from 1.1.2 to 2.0.2
  * uglify-js from a fork of 2.4.0 to 2.4.7
  * handlebars npm module no longer available outside of handlebars package

Patches contributed by GitHub users AlexeyMK, awwx, dandv, DenisGorbachev,
emgee3, FooBarWidget, mitar, mcbain, rzymek, and sdarnell.


## v0.6.6.3, 2013-Nov-04

* Fix error when publish function callbacks are called during session
  shutdown.  [#1540](https://github.com/meteor/meteor/issues/1540) [#1553](https://github.com/meteor/meteor/issues/1553)

* Improve `meteor run` CPU usage in projects with many
  directories.  [#1506](https://github.com/meteor/meteor/issues/1506)


## v0.6.6.2, 2013-Oct-21

* Upgrade Node from 0.10.20 to 0.10.21 (security update).


## v0.6.6.1, 2013-Oct-12

* Fix file watching on OSX. Work around Node issue [#6251](https://github.com/meteor/meteor/issues/6251) by not using
  fs.watch. [#1483](https://github.com/meteor/meteor/issues/1483)


## v0.6.6, 2013-Oct-10


#### Security

* Add `browser-policy` package for configuring and sending
  Content-Security-Policy and X-Frame-Options HTTP headers.
  [See the docs](http://docs.meteor.com/#browserpolicy) for more.

* Use cryptographically strong pseudorandom number generators when available.

#### MongoDB

* Add upsert support. `Collection.update` now supports the `{upsert:
  true}` option. Additionally, add a `Collection.upsert` method which
  returns the newly inserted object id if applicable.

* `update` and `remove` now return the number of documents affected.  [#1046](https://github.com/meteor/meteor/issues/1046)

* `$near` operator for `2d` and `2dsphere` indices.

* The `fields` option to the collection methods `find` and `findOne` now works
  on the client as well.  (Operators such as `$elemMatch` and `$` are not yet
  supported in `fields` projections.) [#1287](https://github.com/meteor/meteor/issues/1287)

* Pass an index and the cursor itself to the callbacks in `cursor.forEach` and
  `cursor.map`, just like the corresponding `Array` methods.  [#63](https://github.com/meteor/meteor/issues/63)

* Support `c.find(query, {limit: N}).count()` on the client.  [#654](https://github.com/meteor/meteor/issues/654)

* Improve behavior of `$ne`, `$nin`, and `$not` selectors with objects containing
  arrays.  [#1451](https://github.com/meteor/meteor/issues/1451)

* Fix various bugs if you had two documents with the same _id field in
  String and ObjectID form.

#### Accounts

* [Behavior Change] Expire login tokens periodically. Defaults to 90
  days. Use `Accounts.config({loginExpirationInDays: null})` to disable
  token expiration.

* [Behavior Change] Write dates generated by Meteor Accounts to Mongo as
  Date instead of number; existing data can be converted by passing it
  through `new Date()`. [#1228](https://github.com/meteor/meteor/issues/1228)

* Log out and close connections for users if they are deleted from the
  database.

* Add Meteor.logoutOtherClients() for logging out other connections
  logged in as the current user.

* `restrictCreationByEmailDomain` option in `Accounts.config` to restrict new
  users to emails of specific domain (eg. only users with @meteor.com emails) or
  a custom validator. [#1332](https://github.com/meteor/meteor/issues/1332)

* Support OAuth1 services that require request token secrets as well as
  authentication token secrets.  [#1253](https://github.com/meteor/meteor/issues/1253)

* Warn if `Accounts.config` is only called on the client.  [#828](https://github.com/meteor/meteor/issues/828)

* Fix bug where callbacks to login functions could be called multiple
  times when the client reconnects.

#### DDP

* Fix infinite loop if a client disconnects while a long yielding method is
  running.

* Unfinished code to support DDP session resumption has been removed. Meteor
  servers now stop processing messages from clients and reclaim memory
  associated with them as soon as they are disconnected instead of a few minutes
  later.

#### Tools

* The pre-0.6.5 `Package.register_extension` API has been removed. Use
  `Package._transitional_registerBuildPlugin` instead, which was introduced in
  0.6.5. (A bug prevented the 0.6.5 reimplementation of `register_extension`
  from working properly anyway.)

* Support using an HTTP proxy in the `meteor` command line tool. This
  allows the `update`, `deploy`, `logs`, and `mongo` commands to work
  behind a proxy. Use the standard `http_proxy` environment variable to
  specify your proxy endpoint.  [#429](https://github.com/meteor/meteor/issues/429), [#689](https://github.com/meteor/meteor/issues/689), [#1338](https://github.com/meteor/meteor/issues/1338)

* Build Linux binaries on an older Linux machine. Meteor now supports
  running on Linux machines with glibc 2.9 or newer (Ubuntu 10.04+, RHEL
  and CentOS 6+, Fedora 10+, Debian 6+). Improve error message when running
  on Linux with unsupported glibc, and include Mongo stderr if it fails
  to start.

* Install NPM modules with `--force` to avoid corrupted local caches.

* Rebuild NPM modules in packages when upgrading to a version of Meteor that
  uses a different version of Node.

* Disable the Mongo http interface. This lets you run meteor on two ports
  differing by 1000 at the same time.

#### Misc

* [Known issue] Breaks support for pre-release OSX 10.9 'Mavericks'.
  Will be addressed shortly. See issues:
  https://github.com/joyent/node/issues/6251
  https://github.com/joyent/node/issues/6296

* `EJSON.stringify` now takes options:
  - `canonical` causes objects keys to be stringified in sorted order
  - `indent` allows formatting control over the EJSON stringification

* EJSON now supports `Infinity`, `-Infinity` and `NaN`.

* Check that the argument to `EJSON.parse` is a string.  [#1401](https://github.com/meteor/meteor/issues/1401)

* Better error from functions that use `Meteor._wrapAsync` (eg collection write
  methods and `HTTP` methods) and in DDP server message processing.  [#1387](https://github.com/meteor/meteor/issues/1387)

* Support `appcache` on Chrome for iOS.

* Support literate CoffeeScript files with the extension `.coffee.md` (in
  addition to the already-supported `.litcoffee` extension). [#1407](https://github.com/meteor/meteor/issues/1407)

* Make `madewith` package work again (broken in 0.6.5).  [#1448](https://github.com/meteor/meteor/issues/1448)

* Better error when passing a string to `{{#each}}`. [#722](https://github.com/meteor/meteor/issues/722)

* Add support for JSESSIONID cookies for sticky sessions. Set the
  `USE_JSESSIONID` environment variable to enable placing a JSESSIONID
  cookie on sockjs requests.

* Simplify the static analysis used to detect package-scope variables.

* Upgraded dependencies:
  * Node from 0.8.24 to 0.10.20
  * MongoDB from 2.4.4 to 2.4.6
  * MongoDB driver from 1.3.17 to 1.3.19
  * http-proxy from 0.10.1 to a pre-release of 1.0.0
  * stylus from 0.30.1 to 0.37.0
  * nib from 0.8.2 to 1.0.0
  * optimist from 0.3.5 to 0.6.0
  * semver from 1.1.0 to 2.1.0
  * request from 2.12.0 to 2.27.0
  * keypress from 0.1.0 to 0.2.1
  * underscore from 1.5.1 to 1.5.2
  * fstream from 0.1.21 to 0.1.24
  * tar from 0.1.14 to 0.1.18
  * source-map from 0.1.26 to 0.1.30
  * source-map-support from a fork of 0.1.8 to 0.2.3
  * escope from a fork of 0.0.15 to 1.0.0
  * estraverse from 1.1.2-1 to 1.3.1
  * simplesmtp from 0.1.25 to 0.3.10
  * stream-buffers from 0.2.3 to 0.2.5
  * websocket from 1.0.7 to 1.0.8
  * cli-color from 0.2.2 to 0.2.3
  * clean-css from 1.0.11 to 1.1.2
  * UglifyJS2 from a fork of 2.3.6 to a different fork of 2.4.0
  * connect from 2.7.10 to 2.9.0
  * send from 0.1.0 to 0.1.4
  * useragent from 2.0.1 to 2.0.7
  * replaced byline with eachline 2.3.3

Patches contributed by GitHub users ansman, awwx, codeinthehole, jacott,
Maxhodges, meawoppl, mitar, mizzao, mquandalle, nathan-muir, RobertLowe, ryw,
sdarnell, and timhaines.


## v0.6.5.3, 2014-Dec-09 (backport)

* Fix a security issue in allow/deny rules that could result in data
  loss. If your app uses allow/deny rules, or uses packages that use
  allow/deny rules, we recommend that you update immediately.
  Backport from 1.0.1.


## v0.6.5.2, 2013-Oct-21

* Upgrade Node from 0.8.24 to 0.8.26 (security patch)


## v0.6.5.1, 2013-Aug-28

* Fix syntax errors on lines that end with a backslash. [#1326](https://github.com/meteor/meteor/issues/1326)

* Fix serving static files with special characters in their name. [#1339](https://github.com/meteor/meteor/issues/1339)

* Upgrade `esprima` JavaScript parser to fix bug parsing complex regexps.

* Export `Spiderable` from `spiderable` package to allow users to set
  `Spiderable.userAgentRegExps` to control what user agents are treated
  as spiders.

* Add EJSON to standard-app-packages. [#1343](https://github.com/meteor/meteor/issues/1343)

* Fix bug in d3 tab character parsing.

* Fix regression when using Mongo ObjectIDs in Spark templates.


## v0.6.5, 2013-Aug-14

* New package system with package compiler and linker:

  * Each package now has it own namespace for variable
    declarations. Global variables used in a package are limited to
    package scope.

  * Packages must explicitly declare which symbols they export with
    `api.export` in `package.js`.

  * Apps and packages only see the exported symbols from packages they
    explicitly use. For example, if your app uses package A which in
    turn depends on package B, only package A's symbols will be
    available in the app.

  * Package names can only contain alphanumeric characters, dashes, and
    dots. Packages with spaces and underscores must be renamed.

  * Remove hardcoded list of required packages. New default
    `standard-app-packages` package adds dependencies on the core Meteor
    stack. This package can be removed to make an app with only parts of
    the Meteor stack. `standard-app-packages` will be automatically
    added to a project when it is updated to Meteor 0.6.5.

  * Custom app packages in the `packages` directory are no longer
    automatically used. They must be explicitly added to the app with
    `meteor add <packagename>`. To help with the transition, all
    packages in the `packages` directory will be automatically added to
    the project when it is updated to Meteor 0.6.5.

  * New "unipackage" on-disk format for built packages. Compiled packages are
    cached and rebuilt only when their source or dependencies change.

  * Add "unordered" and "weak" package dependency modes to allow
    circular package dependencies and conditional code inclusion.

  * New API (`_transitional_registerBuildPlugin`) for declaring
    compilers, preprocessors, and file extension handlers. These new
    build plugins are full compilation targets in their own right, and
    have their own namespace, source files, NPM requirements, and package
    dependencies. The old `register_extension` API is deprecated. Please
    note that the `package.js` format and especially
    `_transitional_registerBuildPlugin` are not frozen interfaces and
    are subject to change in future releases.

  * Add `api.imply`, which allows one package to "imply" another. If
    package A implies package B, then anything that depends on package
    A automatically depends on package B as well (and receives package
    B's imports). This is useful for creating umbrella packages
    (`standard-app-packages`) or sometimes for factoring common code
    out of related packages (`accounts-base`).

* Move HTTP serving out of the server bootstrap and into the `webapp`
  package. This allows building Meteor apps that are not web servers
  (eg. command line tools, DDP clients, etc.). Connect middlewares can
  now be registered on the new `WebApp.connectHandlers` instead of the
  old `__meteor_bootstrap__.app`.

* The entire Meteor build process now has first-class source map
  support. A source map is maintained for every source file as it
  passes through the build pipeline. Currently, the source maps are
  only served in development mode. Not all web browsers support source
  maps yet and for those that do, you may have to turn on an option to
  enable them. Source maps will always be used when reporting
  exceptions on the server.

* Update the `coffeescript` package to generate source maps.

* Add new `Assets` API and `private` subdirectory for including and
  accessing static assets on the server. http://docs.meteor.com/#assets

* Add `Meteor.disconnect`. Call this to disconnect from the
  server and stop all live data updates. [#1151](https://github.com/meteor/meteor/issues/1151)

* Add `Match.Integer` to `check` for 32-bit signed integers.

* `Meteor.connect` has been renamed to `DDP.connect` and is now fully
  supported on the server. Server-to-server DDP connections use
  websockets, and can be used for both method calls and subscriptions.

* Rename `Meteor.default_connection` to `Meteor.connection` and
  `Meteor.default_server` to `Meteor.server`.

* Rename `Meteor.http` to `HTTP`.

* `ROOT_URL` may now have a path part. This allows serving multiple
  Meteor apps on the same domain.

* Support creating named unmanaged collections with
  `new Meteor.Collection("name", {connection: null})`.

* New `Log` function in the `logging` package which prints with
  timestamps, color, filenames and linenumbers.

* Include http response in errors from oauth providers. [#1246](https://github.com/meteor/meteor/issues/1246)

* The `observe` callback `movedTo` now has a fourth argument `before`.

* Move NPM control files for packages from `.npm` to
  `.npm/package`. This is to allow build plugins such as `coffeescript`
  to depend on NPM packages. Also, when removing the last NPM
  dependency, clean up the `.npm` dir.

* Remove deprecated `Meteor.is_client` and `Meteor.is_server` variables.

* Implement "meteor bundle --debug" [#748](https://github.com/meteor/meteor/issues/748)

* Add `forceApprovalPrompt` option to `Meteor.loginWithGoogle`. [#1226](https://github.com/meteor/meteor/issues/1226)

* Make server-side Mongo `insert`s, `update`s, and `remove`s run
  asynchronously when a callback is passed.

* Improve memory usage when calling `findOne()` on the server.

* Delete login tokens from server when user logs out.

* Rename package compatibility mode option to `add_files` from `raw` to
  `bare`.

* Fix Mongo selectors of the form: {$regex: /foo/}.

* Fix Spark memory leak.  [#1157](https://github.com/meteor/meteor/issues/1157)

* Fix EPIPEs during dev mode hot code reload.

* Fix bug where we would never quiesce if we tried to revive subs that errored
  out (5e7138d)

* Fix bug where `this.fieldname` in handlebars template might refer to a
  helper instead of a property of the current data context. [#1143](https://github.com/meteor/meteor/issues/1143)

* Fix submit events on IE8. [#1191](https://github.com/meteor/meteor/issues/1191)

* Handle `Meteor.loginWithX` being called with a callback but no options. [#1181](https://github.com/meteor/meteor/issues/1181)

* Work around a Chrome bug where hitting reload could cause a tab to
  lose the DDP connection and never recover. [#1244](https://github.com/meteor/meteor/issues/1244)

* Upgraded dependencies:
  * Node from 0.8.18 to 0.8.24
  * MongoDB from 2.4.3 to 2.4.4, now with SSL support
  * CleanCSS from 0.8.3 to 1.0.11
  * Underscore from 1.4.4 to 1.5.1
  * Fibers from 1.0.0 to 1.0.1
  * MongoDB Driver from 1.3.7 to 1.3.17

Patches contributed by GitHub users btipling, mizzao, timhaines and zol.


## v0.6.4.1, 2013-Jul-19

* Update mongodb driver to use version 0.2.1 of the bson module.


## v0.6.4, 2013-Jun-10

* Separate OAuth flow logic from Accounts into separate packages. The
  `facebook`, `github`, `google`, `meetup`, `twitter`, and `weibo`
  packages can be used to perform an OAuth exchange without creating an
  account and logging in.  [#1024](https://github.com/meteor/meteor/issues/1024)

* If you set the `DISABLE_WEBSOCKETS` environment variable, browsers will not
  attempt to connect to your app using Websockets. Use this if you know your
  server environment does not properly proxy Websockets to reduce connection
  startup time.

* Make `Meteor.defer` work in an inactive tab in iOS.  [#1023](https://github.com/meteor/meteor/issues/1023)

* Allow new `Random` instances to be constructed with specified seed. This
  can be used to create repeatable test cases for code that picks random
  values.  [#1033](https://github.com/meteor/meteor/issues/1033)

* Fix CoffeeScript error reporting to include source file and line
  number again.  [#1052](https://github.com/meteor/meteor/issues/1052)

* Fix Mongo queries which nested JavaScript RegExp objects inside `$or`.  [#1089](https://github.com/meteor/meteor/issues/1089)

* Upgraded dependencies:
  * Underscore from 1.4.2 to 1.4.4  [#776](https://github.com/meteor/meteor/issues/776)
  * http-proxy from 0.8.5 to 0.10.1  [#513](https://github.com/meteor/meteor/issues/513)
  * connect from 1.9.2 to 2.7.10
  * Node mongodb client from 1.2.13 to 1.3.7  [#1060](https://github.com/meteor/meteor/issues/1060)

Patches contributed by GitHub users awwx, johnston, and timhaines.


## v0.6.3, 2013-May-15

* Add new `check` package for ensuring that a value matches a required
  type and structure. This is used to validate untrusted input from the
  client. See http://docs.meteor.com/#match for details.

* Use Websockets by default on supported browsers. This reduces latency
  and eliminates the constant network spinner on iOS devices.

* With `autopublish` on, publish many useful fields on `Meteor.users`.

* Files in the `client/compatibility/` subdirectory of a Meteor app do
  not get wrapped in a new variable scope. This is useful for
  third-party libraries which expect `var` statements at the outermost
  level to be global.

* Add synthetic `tap` event for use on touch enabled devices. This is a
  replacement for `click` that fires immediately.

* When using the `http` package synchronously on the server, errors
  are thrown rather than passed in `result.error`

* The `manager` option to the `Meteor.Collection` constructor is now called
  `connection`. The old name still works for now.  [#987](https://github.com/meteor/meteor/issues/987)

* The `localstorage-polyfill` smart package has been replaced by a
  `localstorage` package, which defines a `Meteor._localStorage` API instead of
  trying to replace the DOM `window.localStorage` facility. (Now, apps can use
  the existence of `window.localStorage` to detect if the full localStorage API
  is supported.)  [#979](https://github.com/meteor/meteor/issues/979)

* Upgrade MongoDB from 2.2.1 to 2.4.3.

* Upgrade CoffeeScript from 1.5.0 to 1.6.2.  [#972](https://github.com/meteor/meteor/issues/972)

* Faster reconnects when regaining connectivity.  [#696](https://github.com/meteor/meteor/issues/696)

* `Email.send` has a new `headers` option to set arbitrary headers.  [#963](https://github.com/meteor/meteor/issues/963)

* Cursor transform functions on the server no longer are required to return
  objects with correct `_id` fields.  [#974](https://github.com/meteor/meteor/issues/974)

* Rework `observe()` callback ordering in minimongo to improve fiber
  safety on the server. This makes subscriptions on server to server DDP
  more usable.

* Use binary search in minimongo when updating ordered queries.  [#969](https://github.com/meteor/meteor/issues/969)

* Fix EJSON base64 decoding bug.  [#1001](https://github.com/meteor/meteor/issues/1001)

* Support `appcache` on Chromium.  [#958](https://github.com/meteor/meteor/issues/958)

Patches contributed by GitHub users awwx, jagill, spang, and timhaines.


## v0.6.2.1, 2013-Apr-24

* When authenticating with GitHub, include a user agent string. This
  unbreaks "Sign in with GitHub"

Patch contributed by GitHub user pmark.


## v0.6.2, 2013-Apr-16

* Better error reporting:
  * Capture real stack traces for `Meteor.Error`.
  * Report better errors with misconfigured OAuth services.

* Add per-package upgrade notices to `meteor update`.

* Experimental server-to-server DDP support: `Meteor.connect` on the
  server will connect to a remote DDP endpoint via WebSockets. Method
  calls should work fine, but subscriptions and minimongo on the server
  are still a work in progress.

* Upgrade d3 from 2.x to 3.1.4. See
  https://github.com/mbostock/d3/wiki/Upgrading-to-3.0 for compatibility notes.

* Allow CoffeeScript to set global variables when using `use strict`. [#933](https://github.com/meteor/meteor/issues/933)

* Return the inserted documented ID from `LocalCollection.insert`. [#908](https://github.com/meteor/meteor/issues/908)

* Add Weibo token expiration time to `services.weibo.expiresAt`.

* `Spiderable.userAgentRegExps` can now be modified to change what user agents
  are treated as spiders by the `spiderable` package.

* Prevent observe callbacks from affecting the arguments to identical
  observes. [#855](https://github.com/meteor/meteor/issues/855)

* Fix meteor command line tool when run from a home directory with
  spaces in its name. If you previously installed meteor release 0.6.0
  or 0.6.1 you'll need to uninstall and reinstall meteor to support
  users with spaces in their usernames (see
  https://github.com/meteor/meteor/blob/master/README.md#uninstalling-meteor)

Patches contributed by GitHub users andreas-karlsson, awwx, jacott,
joshuaconner, and timhaines.


## v0.6.1, 2013-Apr-08

* Correct NPM behavior in packages in case there is a `node_modules` directory
  somewhere above the app directory. [#927](https://github.com/meteor/meteor/issues/927)

* Small bug fix in the low-level `routepolicy` package.

Patches contributed by GitHub users andreas-karlsson and awwx.


## v0.6.0, 2013-Apr-04

* Meteor has a brand new distribution system! In this new system, code-named
  Engine, packages are downloaded individually and on demand. All of the
  packages in each official Meteor release are prefetched and cached so you can
  still use Meteor while offline. You can have multiple releases of Meteor
  installed simultaneously; apps are pinned to specific Meteor releases.
  All `meteor` commands accept a `--release` argument to specify which release
  to use; `meteor update` changes what release the app is pinned to.
  Inside an app, the name of the release is available at `Meteor.release`.
  When running Meteor directly from a git checkout, the release is ignored.

* Variables declared with `var` at the outermost level of a JavaScript
  source file are now private to that file. Remove the `var` to share
  a value between files.

* Meteor now supports any x86 (32- or 64-bit) Linux system, not just those which
  use Debian or RedHat package management.

* Apps may contain packages inside a top-level directory named `packages`.

* Packages may depend on [NPM modules](https://npmjs.org), using the new
  `Npm.depends` directive in their `package.js` file. (Note: if the NPM module
  has architecture-specific binary components, bundles built with `meteor
  bundle` or `meteor deploy` will contain the components as built for the
  developer's platform and may not run on other platforms.)

* Meteor's internal package tests (as well as tests you add to your app's
  packages with the unsupported `Tinytest` framework) are now run with the new
  command `meteor test-packages`.

* `{{#each}}` helper can now iterate over falsey values without throwing an
  exception. [#815](https://github.com/meteor/meteor/issues/815), [#801](https://github.com/meteor/meteor/issues/801)

* `{{#with}}` helper now only includes its block if its argument is not falsey,
  and runs an `{{else}}` block if provided if the argument is falsey. [#770](https://github.com/meteor/meteor/issues/770), [#866](https://github.com/meteor/meteor/issues/866)

* Twitter login now stores `profile_image_url` and `profile_image_url_https`
  attributes in the `user.services.twitter` namespace. [#788](https://github.com/meteor/meteor/issues/788)

* Allow packages to register file extensions with dots in the filename.

* When calling `this.changed` in a publish function, it is no longer an error to
  clear a field which was never set. [#850](https://github.com/meteor/meteor/issues/850)

* Deps API
  * Add `dep.depend()`, deprecate `Deps.depend(dep)` and
    `dep.addDependent()`.
  * If first run of `Deps.autorun` throws an exception, stop it and don't
    rerun.  This prevents a Spark exception when template rendering fails
    ("Can't call 'firstNode' of undefined").
  * If an exception is thrown during `Deps.flush` with no stack, the
    message is logged instead. [#822](https://github.com/meteor/meteor/issues/822)

* When connecting to MongoDB, use the JavaScript BSON parser unless specifically
  requested in `MONGO_URL`; the native BSON parser sometimes segfaults. (Meteor
  only started using the native parser in 0.5.8.)

* Calls to the `update` collection function in untrusted code may only use a
  whitelisted list of modifier operators.

Patches contributed by GitHub users awwx, blackcoat, cmather, estark37,
mquandalle, Primigenus, raix, reustle, and timhaines.


## v0.5.9, 2013-Mar-14

* Fix regression in 0.5.8 that prevented users from editing their own
  profile. [#809](https://github.com/meteor/meteor/issues/809)

* Fix regression in 0.5.8 where `Meteor.loggingIn()` would not update
  reactively. [#811](https://github.com/meteor/meteor/issues/811)


## v0.5.8, 2013-Mar-13

* Calls to the `update` and `remove` collection functions in untrusted code may
  no longer use arbitrary selectors. You must specify a single document ID when
  invoking these functions from the client (other than in a method stub).

  You may still use other selectors when calling `update` and `remove` on the
  server and from client method stubs, so you can replace calls that are no
  longer supported (eg, in event handlers) with custom method calls.

  The corresponding `update` and `remove` callbacks passed to `allow` and `deny`
  now take a single document instead of an array.

* Add new `appcache` package. Add this package to your project to speed
  up page load and make hot code reload smoother using the HTML5
  AppCache API. See http://docs.meteor.com/#appcache for details.

* Rewrite reactivity library. `Meteor.deps` is now `Deps` and has a new
  API. `Meteor.autorun` and `Meteor.flush` are now called `Deps.autorun` and
  `Deps.flush` (the old names still work for now). The other names under
  `Meteor.deps` such as `Context` no longer exist. The new API is documented at
  http://docs.meteor.com/#deps

* You can now provide a `transform` option to collections, which is a
  function that documents coming out of that collection are passed
  through. `find`, `findOne`, `allow`, and `deny` now take `transform` options,
  which may override the Collection's `transform`.  Specifying a `transform`
  of `null` causes you to receive the documents unmodified.

* Publish functions may now return an array of cursors to publish. Currently,
  the cursors must all be from different collections. [#716](https://github.com/meteor/meteor/issues/716)

* User documents have id's when `onCreateUser` and `validateNewUser` hooks run.

* Encode and store custom EJSON types in MongoDB.

* Support literate CoffeeScript files with the extension `.litcoffee`. [#766](https://github.com/meteor/meteor/issues/766)

* Add new login service provider for Meetup.com in `accounts-meetup` package.

* If you call `observe` or `observeChanges` on a cursor created with the
  `reactive: false` option, it now only calls initial add callbacks and
  does not continue watching the query. [#771](https://github.com/meteor/meteor/issues/771)

* In an event handler, if the data context is falsey, default it to `{}`
  rather than to the global object. [#777](https://github.com/meteor/meteor/issues/777)

* Allow specifying multiple event handlers for the same selector. [#753](https://github.com/meteor/meteor/issues/753)

* Revert caching header change from 0.5.5. This fixes image flicker on redraw.

* Stop making `Session` available on the server; it's not useful there. [#751](https://github.com/meteor/meteor/issues/751)

* Force URLs in stack traces in browser consoles to be hyperlinks. [#725](https://github.com/meteor/meteor/issues/725)

* Suppress spurious `changed` callbacks with empty `fields` from
  `Cursor.observeChanges`.

* Fix logic bug in template branch matching. [#724](https://github.com/meteor/meteor/issues/724)

* Make `spiderable` user-agent test case insensitive. [#721](https://github.com/meteor/meteor/issues/721)

* Fix several bugs in EJSON type support:
  * Fix `{$type: 5}` selectors for binary values on browsers that do
    not support `Uint8Array`.
  * Fix EJSON equality on falsey values.
  * Fix for returning a scalar EJSON type from a method. [#731](https://github.com/meteor/meteor/issues/731)

* Upgraded dependencies:
  * mongodb driver to version 1.2.13 (from 0.1.11)
  * mime module removed (it was unused)


Patches contributed by GitHub users awwx, cmather, graemian, jagill,
jmhredsox, kevinxucs, krizka, mitar, raix, and rasmuserik.


## v0.5.7, 2013-Feb-21

* The DDP wire protocol has been redesigned.

  * The handshake message is now versioned. This breaks backwards
    compatibility between sites with `Meteor.connect()`. Older meteor
    apps can not talk to new apps and vice versa. This includes the
    `madewith` package, apps using `madewith` must upgrade.

  * New [EJSON](http://docs.meteor.com/#ejson) package allows you to use
    Dates, Mongo ObjectIDs, and binary data in your collections and
    Session variables.  You can also add your own custom datatypes.

  * Meteor now correctly represents empty documents in Collections.

  * There is an informal specification in `packages/livedata/DDP.md`.


* Breaking API changes

  * Changed the API for `observe`.  Observing with `added`, `changed`
    and `removed` callbacks is now unordered; for ordering information
    use `addedAt`, `changedAt`, `removedAt`, and `movedTo`. Full
    documentation is in the [`observe` docs](http://docs.meteor.com/#observe).
    All callers of `observe` need to be updated.

  * Changed the API for publish functions that do not return a cursor
    (ie functions that call `this.set` and `this.unset`). See the
    [`publish` docs](http://docs.meteor.com/#meteor_publish) for the new
    API.


* New Features

  * Added new [`observeChanges`](http://docs.meteor.com/#observe_changes)
    API for keeping track of the contents of a cursor more efficiently.

  * There is a new reactive function on subscription handles: `ready()`
    returns true when the subscription has received all of its initial
    documents.

  * Added `Session.setDefault(key, value)` so you can easily provide
    initial values for session variables that will not be clobbered on
    hot code push.

  * You can specify that a collection should use MongoDB ObjectIDs as
    its `_id` fields for inserts instead of strings. This allows you to
    use Meteor with existing MongoDB databases that have ObjectID
    `_id`s. If you do this, you must use `EJSON.equals()` for comparing
    equality instead of `===`. See http://docs.meteor.com/#meteor_collection.

  * New [`random` package](http://docs.meteor.com/#random) provides
    several functions for generating random values. The new
    `Random.id()` function is used to provide shorter string IDs for
    MongoDB documents. `Meteor.uuid()` is deprecated.

  * `Meteor.status()` can return the status `failed` if DDP version
    negotiation fails.


* Major Performance Enhancements

  * Rewrote subscription duplication detection logic to use a more
    efficient algorithm. This significantly reduces CPU usage on the
    server during initial page load and when dealing with large amounts
    of data.

  * Reduced unnecessary MongoDB re-polling of live queries. Meteor no
    longer polls for changes on queries that specify `_id` when
    updates for a different specific `_id` are processed. This
    drastically improves performance when dealing with many
    subscriptions and updates to individual objects, such as those
    generated by the `accounts-base` package on the `Meteor.users`
    collection.


* Upgraded UglifyJS2 to version 2.2.5


Patches contributed by GitHub users awwx and michaelglenadams.


## v0.5.6, 2013-Feb-15

* Fix 0.5.5 regression: Minimongo selectors matching subdocuments under arrays
  did not work correctly.

* Some Bootstrap icons should have appeared white.

Patches contributed by GitHub user benjaminchelli.

## v0.5.5, 2013-Feb-13

* Deprecate `Meteor.autosubscribe`. `Meteor.subscribe` now works within
  `Meteor.autorun`.

* Allow access to `Meteor.settings.public` on the client. If the JSON
  file you gave to `meteor --settings` includes a field called `public`,
  that field will be available on the client as well as the server.

* `@import` works in `less`. Use the `.lessimport` file extension to
  make a less file that is ignored by preprocessor so as to avoid double
  processing. [#203](https://github.com/meteor/meteor/issues/203)

* Upgrade Fibers to version 1.0.0. The `Fiber` and `Future` symbols are
  no longer exposed globally. To use fibers directly you can use:
   `var Fiber = __meteor_bootstrap__.require('fibers');` and
   `var Future = __meteor_bootstrap__.require('fibers/future');`

* Call version 1.1 of the Twitter API when authenticating with
  OAuth. `accounts-twitter` users have until March 5th, 2013 to
  upgrade before Twitter disables the old API. [#527](https://github.com/meteor/meteor/issues/527)

* Treat Twitter ids as strings, not numbers, as recommended by
  Twitter. [#629](https://github.com/meteor/meteor/issues/629)

* You can now specify the `_id` field of a document passed to `insert`.
  Meteor still auto-generates `_id` if it is not present.

* Expose an `invalidated` flag on `Meteor.deps.Context`.

* Populate user record with additional data from Facebook and Google. [#664](https://github.com/meteor/meteor/issues/664)

* Add Facebook token expiration time to `services.facebook.expiresAt`. [#576](https://github.com/meteor/meteor/issues/576)

* Allow piping a password to `meteor deploy` on `stdin`. [#623](https://github.com/meteor/meteor/issues/623)

* Correctly type cast arguments to handlebars helper. [#617](https://github.com/meteor/meteor/issues/617)

* Fix leaked global `userId` symbol.

* Terminate `phantomjs` properly on error when using the `spiderable`
  package. [#571](https://github.com/meteor/meteor/issues/571)

* Stop serving non-cachable files with caching headers. [#631](https://github.com/meteor/meteor/issues/631)

* Fix race condition if server restarted between page load and initial
  DDP connection. [#653](https://github.com/meteor/meteor/issues/653)

* Resolve issue where login methods sometimes blocked future methods. [#555](https://github.com/meteor/meteor/issues/555)

* Fix `Meteor.http` parsing of JSON responses on Firefox. [#553](https://github.com/meteor/meteor/issues/553)

* Minimongo no longer uses `eval`. [#480](https://github.com/meteor/meteor/issues/480)

* Serve 404 for `/app.manifest`. This allows experimenting with the
  upcoming `appcache` smart package. [#628](https://github.com/meteor/meteor/issues/628)

* Upgraded many dependencies, including:
  * node.js to version 0.8.18
  * jquery-layout to version 1.3.0RC
  * Twitter Bootstrap to version 2.3.0
  * Less to version 1.3.3
  * Uglify to version 2.2.3
  * useragent to version 2.0.1

Patches contributed by GitHub users awwx, bminer, bramp, crunchie84,
danawoodman, dbimmler, Ed-von-Schleck, geoffd123, jperl, kevee,
milesmatthias, Primigenus, raix, timhaines, and xenolf.


## v0.5.4, 2013-Jan-08

* Fix 0.5.3 regression: `meteor run` could fail on OSX 10.8 if environment
  variables such as `DYLD_LIBRARY_PATH` are set.


## v0.5.3, 2013-Jan-07

* Add `--settings` argument to `meteor deploy` and `meteor run`. This
  allows you to specify deployment-specific information made available
  to server code in the variable `Meteor.settings`.

* Support unlimited open tabs in a single browser. Work around the
  browser per-hostname connection limit by using randomized hostnames
  for deployed apps. [#131](https://github.com/meteor/meteor/issues/131)

* minimongo improvements:
  * Allow observing cursors with `skip` or `limit`.  [#528](https://github.com/meteor/meteor/issues/528)
  * Allow sorting on `dotted.sub.keys`.  [#533](https://github.com/meteor/meteor/issues/533)
  * Allow querying specific array elements (`foo.1.bar`).
  * `$and`, `$or`, and `$nor` no longer accept empty arrays (for consistency
    with Mongo)

* Re-rendering a template with Spark no longer reverts changes made by
  users to a `preserve`d form element. Instead, the newly rendered value
  is only applied if it is different from the previously rendered value.
  Additionally, <INPUT> elements with type other than TEXT can now have
  reactive values (eg, the labels on submit buttons can now be
  reactive).  [#510](https://github.com/meteor/meteor/issues/510) [#514](https://github.com/meteor/meteor/issues/514) [#523](https://github.com/meteor/meteor/issues/523) [#537](https://github.com/meteor/meteor/issues/537) [#558](https://github.com/meteor/meteor/issues/558)

* Support JavaScript RegExp objects in selectors in Collection write
  methods on the client, eg `myCollection.remove({foo: /bar/})`.  [#346](https://github.com/meteor/meteor/issues/346)

* `meteor` command-line improvements:
  * Improve error message when mongod fails to start.
  * The `NODE_OPTIONS` environment variable can be used to pass command-line
    flags to node (eg, `--debug` or `--debug-brk` to enable the debugger).
  * Die with error if an app name is mistakenly passed to `meteor reset`.

* Add support for "offline" access tokens with Google login. [#464](https://github.com/meteor/meteor/issues/464) [#525](https://github.com/meteor/meteor/issues/525)

* Don't remove `serviceData` fields from previous logins when logging in
  with an external service.

* Improve `OAuth1Binding` to allow making authenticated API calls to
  OAuth1 providers (eg Twitter).  [#539](https://github.com/meteor/meteor/issues/539)

* New login providers automatically work with `{{loginButtons}}` without
  needing to edit the `accounts-ui-unstyled` package.  [#572](https://github.com/meteor/meteor/issues/572)

* Use `Content-Type: application/json` by default when sending JSON data
  with `Meteor.http`.

* Improvements to `jsparse`: hex literals, keywords as property names, ES5 line
  continuations, trailing commas in object literals, line numbers in error
  messages, decimal literals starting with `.`, regex character classes with
  slashes.

* Spark improvements:
  * Improve rendering of <SELECT> elements on IE.  [#496](https://github.com/meteor/meteor/issues/496)
  * Don't lose nested data contexts in IE9/10 after two seconds.  [#458](https://github.com/meteor/meteor/issues/458)
  * Don't print a stack trace if DOM nodes are manually removed
    from the document without calling `Spark.finalize`.  [#392](https://github.com/meteor/meteor/issues/392)

* Always use the `autoReconnect` flag when connecting to Mongo.  [#425](https://github.com/meteor/meteor/issues/425)

* Fix server-side `observe` with no `added` callback.  [#589](https://github.com/meteor/meteor/issues/589)

* Fix re-sending method calls on reconnect.  [#538](https://github.com/meteor/meteor/issues/538)

* Remove deprecated `/sockjs` URL support from `Meteor.connect`.

* Avoid losing a few bits of randomness in UUID v4 creation.  [#519](https://github.com/meteor/meteor/issues/519)

* Update clean-css package from 0.8.2 to 0.8.3, fixing minification of `0%`
  values in `hsl` colors.  [#515](https://github.com/meteor/meteor/issues/515)

Patches contributed by GitHub users Ed-von-Schleck, egtann, jwulf, lvbreda,
martin-naumann, meawoppl, nwmartin, timhaines, and zealoushacker.


## v0.5.2, 2012-Nov-27

* Fix 0.5.1 regression: Cursor `observe` works during server startup.  [#507](https://github.com/meteor/meteor/issues/507)

## v0.5.1, 2012-Nov-20

* Speed up server-side subscription handling by avoiding redundant work
  when the same Mongo query is observed multiple times concurrently (eg,
  by multiple users subscribing to the same subscription), and by using
  a simpler "unordered" algorithm.

* Meteor now waits to invoke method callbacks until all the data written by the
  method is available in the local cache. This way, method callbacks can see the
  full effects of their writes. This includes the callbacks passed to
  `Meteor.call` and `Meteor.apply`, as well as to the `Meteor.Collection`
  `insert`/`update`/`remove` methods.

  If you want to process the method's result as soon as it arrives from the
  server, even if the method's writes are not available yet, you can now specify
  an `onResultReceived` callback to `Meteor.apply`.

* Rework latency compensation to show server data changes sooner. Previously, as
  long as any method calls were in progress, Meteor would buffer all data
  changes sent from the server until all methods finished. Meteor now only
  buffers writes to documents written by client stubs, and applies the writes as
  soon as all methods that wrote that document have finished.

* `Meteor.userLoaded()` and `{{currentUserLoaded}}` have been removed.
  Previously, during the login process on the client, `Meteor.userId()` could be
  set but the document at `Meteor.user()` could be incomplete. Meteor provided
  the function `Meteor.userLoaded()` to differentiate between these states. Now,
  this in-between state does not occur: when a user logs in, `Meteor.userId()`
  only is set once `Meteor.user()` is fully loaded.

* New reactive function `Meteor.loggingIn()` and template helper
  `{{loggingIn}}`; they are true whenever some login method is in progress.
  `accounts-ui` now uses this to show an animation during login.

* The `sass` CSS preprocessor package has been removed. It was based on an
  unmaintained NPM module which did not implement recent versions of the Sass
  language and had no error handling.  Consider using the `less` or `stylus`
  packages instead.  [#143](https://github.com/meteor/meteor/issues/143)

* `Meteor.setPassword` is now called `Accounts.setPassword`, matching the
  documentation and original intention.  [#454](https://github.com/meteor/meteor/issues/454)

* Passing the `wait` option to `Meteor.apply` now waits for all in-progress
  method calls to finish before sending the method, instead of only guaranteeing
  that its callback occurs after the callbacks of in-progress methods.

* New function `Accounts.callLoginMethod` which should be used to call custom
  login handlers (such as those registered with
  `Accounts.registerLoginHandler`).

* The callbacks for `Meteor.loginWithToken` and `Accounts.createUser` now match
  the other login callbacks: they are called with error on error or with no
  arguments on success.

* Fix bug where method calls could be dropped during a brief disconnection. [#339](https://github.com/meteor/meteor/issues/339)

* Prevent running the `meteor` command-line tool and server on unsupported Node
  versions.

* Fix Minimongo query bug with nested objects.  [#455](https://github.com/meteor/meteor/issues/455)

* In `accounts-ui`, stop page layout from changing during login.

* Use `path.join` instead of `/` in paths (helpful for the unofficial Windows
  port) [#303](https://github.com/meteor/meteor/issues/303)

* The `spiderable` package serves pages to
  [`facebookexternalhit`](https://www.facebook.com/externalhit_uatext.php) [#411](https://github.com/meteor/meteor/issues/411)

* Fix error on Firefox with DOM Storage disabled.

* Avoid invalidating listeners if setUserId is called with current value.

* Upgrade many dependencies, including:
  * MongoDB 2.2.1 (from 2.2.0)
  * underscore 1.4.2 (from 1.3.3)
  * bootstrap 2.2.1 (from 2.1.1)
  * jQuery 1.8.2 (from 1.7.2)
  * less 1.3.1 (from 1.3.0)
  * stylus 0.30.1 (from 0.29.0)
  * coffee-script 1.4.0 (from 1.3.3)

Patches contributed by GitHub users ayal, dandv, possibilities, TomWij,
tmeasday, and workmad3.

## v0.5.0, 2012-Oct-17

* This release introduces Meteor Accounts, a full-featured auth system that supports
  - fine-grained user-based control over database reads and writes
  - federated login with any OAuth provider (with built-in support for
    Facebook, GitHub, Google, Twitter, and Weibo)
  - secure password login
  - email validation and password recovery
  - an optional set of UI widgets implementing standard login/signup/password
    change/logout flows

  When you upgrade to Meteor 0.5.0, existing apps will lose the ability to write
  to the database from the client. To restore this, either:
  - configure each of your collections with
    [`collection.allow`](http://docs.meteor.com/#allow) and
    [`collection.deny`](http://docs.meteor.com/#deny) calls to specify which
    users can perform which write operations, or
  - add the `insecure` smart package (which is included in new apps by default)
    to restore the old behavior where anyone can write to any collection which
    has not been configured with `allow` or `deny`

  For more information on Meteor Accounts, see
  http://docs.meteor.com/#dataandsecurity and
  http://docs.meteor.com/#accounts_api

* The new function `Meteor.autorun` allows you run any code in a reactive
  context. See http://docs.meteor.com/#meteor_autorun

* Arrays and objects can now be stored in the `Session`; mutating the value you
  retrieve with `Session.get` does not affect the value in the session.

* On the client, `Meteor.apply` takes a new `wait` option, which ensures that no
  further method calls are sent to the server until this method is finished; it
  is used for login and logout methods in order to keep the user ID
  well-defined. You can also specifiy an `onReconnect` handler which is run when
  re-establishing a connection; Meteor Accounts uses this to log back in on
  reconnect.

* Meteor now provides a compatible replacement for the DOM `localStorage`
  facility that works in IE7, in the `localstorage-polyfill` smart package.

* Meteor now packages the D3 library for manipulating documents based on data in
  a smart package called `d3`.

* `Meteor.Collection` now takes its optional `manager` argument (used to
  associate a collection with a server you've connected to with
  `Meteor.connect`) as a named option. (The old call syntax continues to work
  for now.)

* Fix a bug where trying to immediately resubscribe to a record set after
  unsubscribing could fail silently.

* Better error handling for failed Mongo writes from inside methods; previously,
  errors here could cause clients to stop processing data from the server.


Patches contributed by GitHub users bradens, dandv, dybskiy, possibilities,
zhangcheng, and 75lb.


## v0.4.2, 2012-Oct-02

* Fix connection failure on iOS6. SockJS 0.3.3 includes this fix.

* The new `preserve-inputs` package, included by default in new Meteor apps,
  restores the pre-v0.4.0 behavior of "preserving" all form input elements by ID
  and name during re-rendering; users who want more precise control over
  preservation can still use the APIs added in v0.4.0.

* A few changes to the `Meteor.absoluteUrl` function:
  - Added a `replaceLocalhost` option.
  - The `ROOT_URL` environment variable is respected by `meteor run`.
  - It is now included in all apps via the `meteor` package. Apps that
    explicitly added the now-deprecated `absolute-url` smart package will log a
    deprecation warning.

* Upgrade Node from 0.8.8 to 0.8.11.

* If a Handlebars helper function `foo` returns null, you can now run do
  `{{foo.bar}}` without error, just like when `foo` is a non-existent property.

* If you pass a non-scalar object to `Session.set`, an error will now be thrown
  (matching the behavior of `Session.equals`). [#215](https://github.com/meteor/meteor/issues/215)

* HTML pages are now served with a `charset=utf-8` Content-Type header. [#264](https://github.com/meteor/meteor/issues/264)

* The contents of `<select>` tags can now be reactive even in IE 7 and 8.

* The `meteor` tool no longer gets confused if a parent directory of your
  project is named `public`. [#352](https://github.com/meteor/meteor/issues/352)

* Fix a race condition in the `spiderable` package which could include garbage
  in the spidered page.

* The REPL run by `admin/node.sh` no longer crashes Emacs M-x shell on exit.

* Refactor internal `reload` API.

* New internal `jsparse` smart package. Not yet exposed publicly.


Patch contributed by GitHub user yanivoliver.


## v0.4.1, 2012-Sep-24

* New `email` smart package, with [`Email.send`](http://docs.meteor.com/#email)
  API.

* Upgrade Node from 0.6.17 to 0.8.8, as well as many Node modules in the dev
  bundle; those that are user-exposed are:
  * coffee-script: 1.3.3 (from 1.3.1)
  * stylus: 0.29.0 (from 0.28.1)
  * nib: 0.8.2 (from 0.7.0)

* All publicly documented APIs now use `camelCase` rather than
  `under_scores`. The old spellings continue to work for now. New names are:
  - `Meteor.isClient`/`isServer`
  - `this.isSimulation` inside a method invocation
  - `Meteor.deps.Context.onInvalidate`
  - `Meteor.status().retryCount`/`retryTime`

* Spark improvements
  * Optimize selector matching for event maps.
  * Fix `Spark._currentRenderer` behavior in timer callbacks.
  * Fix bug caused by interaction between `Template.foo.preserve` and
    `{{#constant}}`. [#323](https://github.com/meteor/meteor/issues/323)
  * Allow `{{#each}}` over a collection of objects without `_id`. [#281](https://github.com/meteor/meteor/issues/281)
  * Spark now supports Firefox 3.6.
  * Added a script to build a standalone spark.js that does not depend on
    Meteor (it depends on jQuery or Sizzle if you need IE7 support,
    and otherwise is fully standalone).

* Database writes from within `Meteor.setTimeout`/`setInterval`/`defer` will be
  batched with other writes from the current method invocation if they start
  before the method completes.

* Make `Meteor.Cursor.forEach` fully synchronous even if the user's callback
  yields. [#321](https://github.com/meteor/meteor/issues/321).

* Recover from exceptions thrown in `Meteor.publish` handlers.

* Upgrade bootstrap to version 2.1.1. [#336](https://github.com/meteor/meteor/issues/336), [#337](https://github.com/meteor/meteor/issues/337), [#288](https://github.com/meteor/meteor/issues/288), [#293](https://github.com/meteor/meteor/issues/293)

* Change the implementation of the `meteor deploy` password prompt to not crash
  Emacs M-x shell.

* Optimize `LocalCollection.remove(id)` to be O(1) rather than O(n).

* Optimize client-side database performance when receiving updated data from the
  server outside of method calls.

* Better error reporting when a package in `.meteor/packages` does not exist.

* Better error reporting for coffeescript. [#331](https://github.com/meteor/meteor/issues/331)

* Better error handling in `Handlebars.Exception`.


Patches contributed by GitHub users fivethirty, tmeasday, and xenolf.


## v0.4.0, 2012-Aug-30

* Merge Spark, a new live page update engine
  * Breaking API changes
     * Input elements no longer preserved based on `id` and `name`
       attributes. Use [`preserve`](http://docs.meteor.com/#template_preserve)
       instead.
     * All `Meteor.ui` functions removed. Use `Meteor.render`,
       `Meteor.renderList`, and
       [Spark](https://github.com/meteor/meteor/wiki/Spark) functions instead.
     * New template functions (eg. `created`, `rendered`, etc) may collide with
       existing helpers. Use `Template.foo.helpers()` to avoid conflicts.
     * New syntax for declaring event maps. Use
       `Template.foo.events({...})`. For backwards compatibility, both syntaxes
       are allowed for now.
  * New Template features
     * Allow embedding non-Meteor widgets (eg. Google Maps) using
       [`{{#constant}}`](http://docs.meteor.com/#constant)
     * Callbacks when templates are rendered. See
       http://docs.meteor.com/#template_rendered
     * Explicit control of which nodes are preserved during re-rendering. See
       http://docs.meteor.com/#template_preserve
     * Easily find nodes within a template in event handlers and callbacks. See
       http://docs.meteor.com/#template_find
     * Allow parts of a template to be independently reactive with the
       [`{{#isolate}}`](http://docs.meteor.com/#isolate) block helper.

* Use PACKAGE_DIRS environment variable to override package location. [#227](https://github.com/meteor/meteor/issues/227)

* Add `absolute-url` package to construct URLs pointing to the application.

* Allow modifying documents returned by `observe` callbacks. [#209](https://github.com/meteor/meteor/issues/209)

* Fix periodic crash after client disconnect. [#212](https://github.com/meteor/meteor/issues/212)

* Fix minimingo crash on dotted queries with undefined keys. [#126](https://github.com/meteor/meteor/issues/126)


## v0.3.9, 2012-Aug-07

* Add `spiderable` package to allow web crawlers to index Meteor apps.

* `meteor deploy` uses SSL to protect application deployment.

* Fix `stopImmediatePropagation()`. [#205](https://github.com/meteor/meteor/issues/205)


## v0.3.8, 2012-Jul-12

* HTTPS support
  * Add `force-ssl` package to require site to load over HTTPS.
  * Use HTTPS for install script and `meteor update`.
  * Allow runtime configuration of default DDP endpoint.

* Handlebars improvements
  * Implement dotted path traversal for helpers and methods.
  * Allow functions in helper arguments.
  * Change helper nesting rules to allow functions as arguments.
  * Fix `{{this.foo}}` to never invoke helper `foo`.
  * Make event handler `this` reflect the node that matched the selector instead
    of the event target node.
  * Fix keyword arguments to helpers.

* Add `nib` support to stylus package. [#175](https://github.com/meteor/meteor/issues/175)

* Upgrade bootstrap to version 2.0.4. [#173](https://github.com/meteor/meteor/issues/173)

* Print changelog after `meteor update`.

* Fix mouseenter and mouseleave events. [#224](https://github.com/meteor/meteor/issues/224)

* Fix issue with spurious heartbeat failures on busy connections.

* Fix exception in minimongo when matching non-arrays using `$all`. [#183](https://github.com/meteor/meteor/issues/183)

* Fix serving an empty file when no cacheable assets exist. [#179](https://github.com/meteor/meteor/issues/179)


## v0.3.7, 2012-Jun-06

* Better parsing of `.html` template files
  * Allow HTML comments (`<!-- -->`) at top level
  * Allow whitespace anywhere in open/close tag
  * Provide names and line numbers on error
  * More helpful error messages

* Form control improvements
  * Fix reactive radio buttons in Internet Explorer.
  * Fix reactive textareas to update consistently across browsers, matching text
    field behavior.

* `http` package bug fixes:
  * Send correct Content-Type when POSTing `params` from the server. [#172](https://github.com/meteor/meteor/issues/172)
  * Correctly detect JSON response Content-Type when a charset is present.

* Support `Handlebars.SafeString`. [#160](https://github.com/meteor/meteor/issues/160)

* Fix intermittent "Cursor is closed" mongo error.

* Fix "Cannot read property 'nextSibling' of null" error in certain nested
  templates. [#142](https://github.com/meteor/meteor/issues/142)

* Add heartbeat timer on the client to notice when the server silently goes
  away.


## v0.3.6, 2012-May-16

* Rewrite event handling. `this` in event handlers now refers to the data
  context of the element that generated the event, *not* the top-level data
  context of the template where the event is declared.

* Add /websocket endpoint for raw websockets. Pass websockets through
  development mode proxy.

* Simplified API for Meteor.connect, which now receives a URL to a Meteor app
  rather than to a sockjs endpoint.

* Fix livedata to support subscriptions with overlapping documents.

* Update node.js to 0.6.17 to fix potential security issue.


## v0.3.5, 2012-Apr-28

* Fix 0.3.4 regression: Call event map handlers on bubbled events. [#107](https://github.com/meteor/meteor/issues/107)


## v0.3.4, 2012-Apr-27

* Add Twitter `bootstrap` package. [#84](https://github.com/meteor/meteor/issues/84)

* Add packages for `sass` and `stylus` CSS pre-processors. [#40](https://github.com/meteor/meteor/issues/40), [#50](https://github.com/meteor/meteor/issues/50)

* Bind events correctly on top level elements in a template.

* Fix dotted path selectors in minimongo. [#88](https://github.com/meteor/meteor/issues/88)

* Make `backbone` package also run on the server.

* Add `bare` option to coffee-script compilation so variables can be shared
  between multiple coffee-script file. [#85](https://github.com/meteor/meteor/issues/85)

* Upgrade many dependency versions. User visible highlights:
 * node.js 0.6.15
 * coffee-script 1.3.1
 * less 1.3.0
 * sockjs 0.3.1
 * underscore 1.3.3
 * backbone 0.9.2

* Several documentation fixes and test coverage improvements.


## v0.3.3, 2012-Apr-20

* Add `http` package for making HTTP requests to remote servers.

* Add `madewith` package to put a live-updating Made with Meteor badge on apps.

* Reduce size of mongo database on disk (--smallfiles).

* Prevent unnecessary hot-code pushes on deployed apps during server migration.

* Fix issue with spaces in directory names. [#39](https://github.com/meteor/meteor/issues/39)

* Workaround browser caching issues in development mode by using query
  parameters on all JavaScript and CSS requests.

* Many documentation and test fixups.


## v0.3.2, 2012-Apr-10

* Initial public launch<|MERGE_RESOLUTION|>--- conflicted
+++ resolved
@@ -60,7 +60,6 @@
 * Improve minimongo performance on updating documents when there are
   many active observes. #5627
 
-<<<<<<< HEAD
 ### Platform
 
 * Upgrade to Node v0.10.41.
@@ -134,11 +133,10 @@
 * Expose Tinytest internals which can be used to extend it. #3541
 
 * Improve error message from `check` when passing in null. #5545
-=======
+
 * Split up `standard-minifiers` in separate CSS (`standard-minifier-css`) and JS
   minifiers(`standard-minifier-js`). `standard-minifiers` now acts as an umbrella package for these
   2 minifiers.
->>>>>>> c96068ef
 
 * Detect new Facebook user-agent in the `spiderable` package. #5516
 
@@ -146,16 +144,14 @@
 
 * Allow `git+` URL schemes for npm dependencies #844
 
-<<<<<<< HEAD
+* Expose options `disableOplog`, `pollingIntervalMs`, and
+  `pollingThrottleMs` to `Cursor.find` for tuning observe parameters
+  on the server.
+
 Patches contributed by GitHub users vereed, mitar, nathan-muir,
 robfallows, skishore, okland, Primigenus, zimme, welelay, rgoomar,
 bySabi, mbrookes, TomFreudenberg, TechPlexEngineer, zacharydenton,
 AlexeyMK, gwendall, dandv, devgrok.
-=======
-* Expose options `disableOplog`, `pollingIntervalMs`, and `pollingThrottleMs` to `Cursor.find` for tuning observe parameters on the server.
-
-Patches contributed by GitHub users vereed, devgrok, ...
->>>>>>> c96068ef
 
 
 ## v.1.2.1, 2015-Oct-26
